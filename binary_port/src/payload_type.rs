//! The payload type.

use core::{convert::TryFrom, fmt};

#[cfg(test)]
use rand::Rng;
#[cfg(feature = "json-schema")]
use schemars::JsonSchema;

<<<<<<< HEAD
use casper_execution_engine::engine_state::WasmV1Result;
use casper_storage::block_store::record_id::RecordId;
=======
use crate::record_id::RecordId;
use core::{convert::TryFrom, fmt};

>>>>>>> c0a904d5
#[cfg(test)]
use casper_types::testing::TestRng;
use casper_types::{
    bytesrepr::{self, FromBytes, ToBytes, U8_SERIALIZED_LENGTH},
    execution::{ExecutionResult, ExecutionResultV1},
    AvailableBlockRange, BlockBody, BlockBodyV1, BlockHeader, BlockHeaderV1, BlockSignatures,
    BlockSignaturesV1, BlockSynchronizerStatus, ChainspecRawBytes, Deploy, NextUpgrade, Peers,
    SignedBlock, StoredValue, Transaction, Transfer,
};

use crate::{
    global_state_query_result::GlobalStateQueryResult,
    node_status::NodeStatus,
    speculative_execution_result::SpeculativeExecutionResult,
    type_wrappers::{
        ConsensusStatus, ConsensusValidatorChanges, GetTrieFullResult, LastProgress, NetworkName,
        ReactorStateName, TransactionWithExecutionInfo, Uptime,
    },
};

/// A type of the payload being returned in a binary response.
#[derive(Debug, Copy, Clone, PartialEq, Eq)]
#[repr(u8)]
#[cfg_attr(feature = "json-schema", derive(JsonSchema))]
pub enum PayloadType {
    /// Legacy version of the block header.
    BlockHeaderV1,
    /// Block header.
    BlockHeader,
    /// Legacy version of the block body.
    BlockBodyV1,
    /// Block body.
    BlockBody,
    /// Legacy version of the approvals hashes.
    ApprovalsHashesV1,
    /// Approvals hashes
    ApprovalsHashes,
    /// Legacy version of the block signatures.
    BlockSignaturesV1,
    /// Block signatures.
    BlockSignatures,
    /// Deploy.
    Deploy,
    /// Transaction.
    Transaction,
    /// Legacy version of the execution result.
    ExecutionResultV1,
    /// Execution result.
    ExecutionResult,
    /// Wasm V1 execution result.
    WasmV1Result,
    /// Transfers.
    Transfers,
    /// Finalized deploy approvals.
    FinalizedDeployApprovals,
    /// Finalized approvals.
    FinalizedApprovals,
    /// Block with signatures.
    SignedBlock,
    /// Transaction with approvals and execution info.
    TransactionWithExecutionInfo,
    /// Peers.
    Peers,
    /// Last progress.
    LastProgress,
    /// State of the reactor.
    ReactorState,
    /// Network name.
    NetworkName,
    /// Consensus validator changes.
    ConsensusValidatorChanges, // return type in `effects.rs` will be turned into dedicated type.
    /// Status of the block synchronizer.
    BlockSynchronizerStatus,
    /// Available block range.
    AvailableBlockRange,
    /// Information about the next network upgrade.
    NextUpgrade,
    /// Consensus status.
    ConsensusStatus, // return type in `effects.rs` will be turned into dedicated type.
    /// Chainspec represented as raw bytes.
    ChainspecRawBytes,
    /// Uptime.
    Uptime,
    /// Result of checking if given block is in the highest available block range.
    HighestBlockSequenceCheckResult,
    /// Result of the speculative execution,
    SpeculativeExecutionResult,
    /// Result of querying global state,
    GlobalStateQueryResult,
    /// Result of querying global state for all values under a specified key.
    StoredValues,
    /// Result of querying global state for a full trie.
    GetTrieFullResult,
    /// Node status.
    NodeStatus,
}

impl PayloadType {
    pub(crate) fn new_from_record_id(record_id: RecordId, is_legacy: bool) -> Self {
        match (is_legacy, record_id) {
            (true, RecordId::BlockHeader) => Self::BlockHeaderV1,
            (true, RecordId::BlockBody) => Self::BlockBodyV1,
            (true, RecordId::ApprovalsHashes) => Self::ApprovalsHashesV1,
            (true, RecordId::BlockMetadata) => Self::BlockSignaturesV1,
            (true, RecordId::Transaction) => Self::Deploy,
            (true, RecordId::ExecutionResult) => Self::ExecutionResultV1,
            (true, RecordId::Transfer) => Self::Transfers,
            (true, RecordId::FinalizedTransactionApprovals) => Self::FinalizedDeployApprovals,
            (false, RecordId::BlockHeader) => Self::BlockHeader,
            (false, RecordId::BlockBody) => Self::BlockBody,
            (false, RecordId::ApprovalsHashes) => Self::ApprovalsHashes,
            (false, RecordId::BlockMetadata) => Self::BlockSignatures,
            (false, RecordId::Transaction) => Self::Transaction,
            (false, RecordId::ExecutionResult) => Self::ExecutionResult,
            (false, RecordId::Transfer) => Self::Transfers,
            (false, RecordId::FinalizedTransactionApprovals) => Self::FinalizedApprovals,
        }
    }

    #[cfg(test)]
    pub(crate) fn random(rng: &mut TestRng) -> Self {
        Self::try_from(rng.gen_range(0..33)).unwrap()
    }
}

impl TryFrom<u8> for PayloadType {
    type Error = ();

    fn try_from(v: u8) -> Result<Self, Self::Error> {
        match v {
            x if x == PayloadType::BlockHeaderV1 as u8 => Ok(PayloadType::BlockHeaderV1),
            x if x == PayloadType::BlockHeader as u8 => Ok(PayloadType::BlockHeader),
            x if x == PayloadType::BlockBodyV1 as u8 => Ok(PayloadType::BlockBodyV1),
            x if x == PayloadType::BlockBody as u8 => Ok(PayloadType::BlockBody),
            x if x == PayloadType::ApprovalsHashesV1 as u8 => Ok(PayloadType::ApprovalsHashesV1),
            x if x == PayloadType::ApprovalsHashes as u8 => Ok(PayloadType::ApprovalsHashes),
            x if x == PayloadType::BlockSignaturesV1 as u8 => Ok(PayloadType::BlockSignaturesV1),
            x if x == PayloadType::BlockSignatures as u8 => Ok(PayloadType::BlockSignatures),
            x if x == PayloadType::Deploy as u8 => Ok(PayloadType::Deploy),
            x if x == PayloadType::Transaction as u8 => Ok(PayloadType::Transaction),
            x if x == PayloadType::ExecutionResultV1 as u8 => Ok(PayloadType::ExecutionResultV1),
            x if x == PayloadType::ExecutionResult as u8 => Ok(PayloadType::ExecutionResult),
            x if x == PayloadType::Transfers as u8 => Ok(PayloadType::Transfers),
            x if x == PayloadType::FinalizedDeployApprovals as u8 => {
                Ok(PayloadType::FinalizedDeployApprovals)
            }
            x if x == PayloadType::FinalizedApprovals as u8 => Ok(PayloadType::FinalizedApprovals),
            x if x == PayloadType::SignedBlock as u8 => Ok(PayloadType::SignedBlock),
            x if x == PayloadType::TransactionWithExecutionInfo as u8 => {
                Ok(PayloadType::TransactionWithExecutionInfo)
            }
            x if x == PayloadType::Peers as u8 => Ok(PayloadType::Peers),
            x if x == PayloadType::Uptime as u8 => Ok(PayloadType::Uptime),
            x if x == PayloadType::LastProgress as u8 => Ok(PayloadType::LastProgress),
            x if x == PayloadType::ReactorState as u8 => Ok(PayloadType::ReactorState),
            x if x == PayloadType::NetworkName as u8 => Ok(PayloadType::NetworkName),
            x if x == PayloadType::ConsensusValidatorChanges as u8 => {
                Ok(PayloadType::ConsensusValidatorChanges)
            }
            x if x == PayloadType::BlockSynchronizerStatus as u8 => {
                Ok(PayloadType::BlockSynchronizerStatus)
            }
            x if x == PayloadType::AvailableBlockRange as u8 => {
                Ok(PayloadType::AvailableBlockRange)
            }
            x if x == PayloadType::NextUpgrade as u8 => Ok(PayloadType::NextUpgrade),
            x if x == PayloadType::ConsensusStatus as u8 => Ok(PayloadType::ConsensusStatus),
            x if x == PayloadType::ChainspecRawBytes as u8 => Ok(PayloadType::ChainspecRawBytes),
            x if x == PayloadType::HighestBlockSequenceCheckResult as u8 => {
                Ok(PayloadType::HighestBlockSequenceCheckResult)
            }
            x if x == PayloadType::SpeculativeExecutionResult as u8 => {
                Ok(PayloadType::SpeculativeExecutionResult)
            }
            x if x == PayloadType::GlobalStateQueryResult as u8 => {
                Ok(PayloadType::GlobalStateQueryResult)
            }
            x if x == PayloadType::StoredValues as u8 => Ok(PayloadType::StoredValues),
            x if x == PayloadType::GetTrieFullResult as u8 => Ok(PayloadType::GetTrieFullResult),
            x if x == PayloadType::NodeStatus as u8 => Ok(PayloadType::NodeStatus),
            _ => Err(()),
        }
    }
}

impl From<PayloadType> for u8 {
    fn from(value: PayloadType) -> Self {
        value as u8
    }
}

impl fmt::Display for PayloadType {
    fn fmt(&self, f: &mut fmt::Formatter<'_>) -> fmt::Result {
        match self {
            PayloadType::BlockHeaderV1 => write!(f, "BlockHeaderV1"),
            PayloadType::BlockHeader => write!(f, "BlockHeader"),
            PayloadType::BlockBodyV1 => write!(f, "BlockBodyV1"),
            PayloadType::BlockBody => write!(f, "BlockBody"),
            PayloadType::ApprovalsHashesV1 => write!(f, "ApprovalsHashesV1"),
            PayloadType::ApprovalsHashes => write!(f, "ApprovalsHashes"),
            PayloadType::BlockSignaturesV1 => write!(f, "BlockSignaturesV1"),
            PayloadType::BlockSignatures => write!(f, "BlockSignatures"),
            PayloadType::Deploy => write!(f, "Deploy"),
            PayloadType::Transaction => write!(f, "Transaction"),
            PayloadType::ExecutionResultV1 => write!(f, "ExecutionResultV1"),
            PayloadType::ExecutionResult => write!(f, "ExecutionResult"),
            PayloadType::Transfers => write!(f, "Transfers"),
            PayloadType::FinalizedDeployApprovals => write!(f, "FinalizedDeployApprovals"),
            PayloadType::FinalizedApprovals => write!(f, "FinalizedApprovals"),
            PayloadType::SignedBlock => write!(f, "SignedBlock"),
            PayloadType::TransactionWithExecutionInfo => write!(f, "TransactionWithExecutionInfo"),
            PayloadType::Peers => write!(f, "Peers"),
            PayloadType::LastProgress => write!(f, "LastProgress"),
            PayloadType::ReactorState => write!(f, "ReactorState"),
            PayloadType::NetworkName => write!(f, "NetworkName"),
            PayloadType::ConsensusValidatorChanges => write!(f, "ConsensusValidatorChanges"),
            PayloadType::BlockSynchronizerStatus => write!(f, "BlockSynchronizerStatus"),
            PayloadType::AvailableBlockRange => write!(f, "AvailableBlockRange"),
            PayloadType::NextUpgrade => write!(f, "NextUpgrade"),
            PayloadType::ConsensusStatus => write!(f, "ConsensusStatus"),
            PayloadType::ChainspecRawBytes => write!(f, "ChainspecRawBytes"),
            PayloadType::Uptime => write!(f, "Uptime"),
            PayloadType::HighestBlockSequenceCheckResult => {
                write!(f, "HighestBlockSequenceCheckResult")
            }
            PayloadType::SpeculativeExecutionResult => write!(f, "SpeculativeExecutionResult"),
            PayloadType::GlobalStateQueryResult => write!(f, "GlobalStateQueryResult"),
            PayloadType::StoredValues => write!(f, "StoredValues"),
            PayloadType::GetTrieFullResult => write!(f, "GetTrieFullResult"),
            PayloadType::NodeStatus => write!(f, "NodeStatus"),
            PayloadType::WasmV1Result => write!(f, "WasmV1Result"),
        }
    }
}

const BLOCK_HEADER_V1_TAG: u8 = 0;
const BLOCK_HEADER_TAG: u8 = 1;
const BLOCK_BODY_V1_TAG: u8 = 2;
const BLOCK_BODY_TAG: u8 = 3;
const APPROVALS_HASHES_TAG: u8 = 4;
const APPROVALS_HASHES_V1_TAG: u8 = 5;
const BLOCK_SIGNATURES_TAG: u8 = 6;
const BLOCK_SIGNATURES_V1_TAG: u8 = 7;
const DEPLOY_TAG: u8 = 8;
const TRANSACTION_TAG: u8 = 9;
const EXECUTION_RESULT_V1_TAG: u8 = 10;
const EXECUTION_RESULT_TAG: u8 = 11;
const TRANSFERS_TAG: u8 = 12;
const FINALIZED_DEPLOY_APPROVALS_TAG: u8 = 13;
const FINALIZED_APPROVALS_TAG: u8 = 14;
const SIGNED_BLOCK_TAG: u8 = 15;
const TRANSACTION_WITH_EXECUTION_INFO_TAG: u8 = 16;
const PEERS_TAG: u8 = 17;
const UPTIME_TAG: u8 = 18;
const LAST_PROGRESS_TAG: u8 = 19;
const REACTOR_STATE_TAG: u8 = 20;
const NETWORK_NAME_TAG: u8 = 21;
const CONSENSUS_VALIDATOR_CHANGES_TAG: u8 = 22;
const BLOCK_SYNCHRONIZER_STATUS_TAG: u8 = 23;
const AVAILABLE_BLOCK_RANGE_TAG: u8 = 24;
const NEXT_UPGRADE_TAG: u8 = 25;
const CONSENSUS_STATUS_TAG: u8 = 26;
const CHAINSPEC_RAW_BYTES_TAG: u8 = 27;
const HIGHEST_BLOCK_SEQUENCE_CHECK_RESULT_TAG: u8 = 28;
const GLOBAL_STATE_QUERY_RESULT_TAG: u8 = 29;
const STORED_VALUES_TAG: u8 = 30;
const GET_TRIE_FULL_RESULT_TAG: u8 = 31;
const NODE_STATUS_TAG: u8 = 32;
const SPECULATIVE_EXECUTION_RESULT_TAG: u8 = 33;
const WASM_V1_RESULT_TAG: u8 = 34;

impl ToBytes for PayloadType {
    fn to_bytes(&self) -> Result<Vec<u8>, bytesrepr::Error> {
        let mut buffer = bytesrepr::allocate_buffer(self)?;
        self.write_bytes(&mut buffer)?;
        Ok(buffer)
    }

    fn serialized_length(&self) -> usize {
        U8_SERIALIZED_LENGTH
    }

    fn write_bytes(&self, writer: &mut Vec<u8>) -> Result<(), bytesrepr::Error> {
        match self {
            PayloadType::BlockHeaderV1 => BLOCK_HEADER_V1_TAG,
            PayloadType::BlockHeader => BLOCK_HEADER_TAG,
            PayloadType::BlockBodyV1 => BLOCK_BODY_V1_TAG,
            PayloadType::BlockBody => BLOCK_BODY_TAG,
            PayloadType::ApprovalsHashesV1 => APPROVALS_HASHES_V1_TAG,
            PayloadType::ApprovalsHashes => APPROVALS_HASHES_TAG,
            PayloadType::BlockSignaturesV1 => BLOCK_SIGNATURES_V1_TAG,
            PayloadType::BlockSignatures => BLOCK_SIGNATURES_TAG,
            PayloadType::Deploy => DEPLOY_TAG,
            PayloadType::Transaction => TRANSACTION_TAG,
            PayloadType::ExecutionResultV1 => EXECUTION_RESULT_V1_TAG,
            PayloadType::ExecutionResult => EXECUTION_RESULT_TAG,
            PayloadType::Transfers => TRANSFERS_TAG,
            PayloadType::FinalizedDeployApprovals => FINALIZED_DEPLOY_APPROVALS_TAG,
            PayloadType::FinalizedApprovals => FINALIZED_APPROVALS_TAG,
            PayloadType::Peers => PEERS_TAG,
            PayloadType::SignedBlock => SIGNED_BLOCK_TAG,
            PayloadType::TransactionWithExecutionInfo => TRANSACTION_WITH_EXECUTION_INFO_TAG,
            PayloadType::LastProgress => LAST_PROGRESS_TAG,
            PayloadType::ReactorState => REACTOR_STATE_TAG,
            PayloadType::NetworkName => NETWORK_NAME_TAG,
            PayloadType::ConsensusValidatorChanges => CONSENSUS_VALIDATOR_CHANGES_TAG,
            PayloadType::BlockSynchronizerStatus => BLOCK_SYNCHRONIZER_STATUS_TAG,
            PayloadType::AvailableBlockRange => AVAILABLE_BLOCK_RANGE_TAG,
            PayloadType::NextUpgrade => NEXT_UPGRADE_TAG,
            PayloadType::ConsensusStatus => CONSENSUS_STATUS_TAG,
            PayloadType::ChainspecRawBytes => CHAINSPEC_RAW_BYTES_TAG,
            PayloadType::Uptime => UPTIME_TAG,
            PayloadType::HighestBlockSequenceCheckResult => HIGHEST_BLOCK_SEQUENCE_CHECK_RESULT_TAG,
            PayloadType::SpeculativeExecutionResult => SPECULATIVE_EXECUTION_RESULT_TAG,
            PayloadType::GlobalStateQueryResult => GLOBAL_STATE_QUERY_RESULT_TAG,
            PayloadType::StoredValues => STORED_VALUES_TAG,
            PayloadType::GetTrieFullResult => GET_TRIE_FULL_RESULT_TAG,
            PayloadType::NodeStatus => NODE_STATUS_TAG,
            PayloadType::WasmV1Result => WASM_V1_RESULT_TAG,
        }
        .write_bytes(writer)
    }
}

impl FromBytes for PayloadType {
    fn from_bytes(bytes: &[u8]) -> Result<(Self, &[u8]), bytesrepr::Error> {
        let (tag, remainder) = FromBytes::from_bytes(bytes)?;
        let record_id = match tag {
            BLOCK_HEADER_V1_TAG => PayloadType::BlockHeaderV1,
            BLOCK_HEADER_TAG => PayloadType::BlockHeader,
            BLOCK_BODY_V1_TAG => PayloadType::BlockBodyV1,
            BLOCK_BODY_TAG => PayloadType::BlockBody,
            APPROVALS_HASHES_V1_TAG => PayloadType::ApprovalsHashesV1,
            APPROVALS_HASHES_TAG => PayloadType::ApprovalsHashes,
            BLOCK_SIGNATURES_V1_TAG => PayloadType::BlockSignaturesV1,
            BLOCK_SIGNATURES_TAG => PayloadType::BlockSignatures,
            DEPLOY_TAG => PayloadType::Deploy,
            TRANSACTION_TAG => PayloadType::Transaction,
            EXECUTION_RESULT_V1_TAG => PayloadType::ExecutionResultV1,
            EXECUTION_RESULT_TAG => PayloadType::ExecutionResult,
            TRANSFERS_TAG => PayloadType::Transfers,
            FINALIZED_DEPLOY_APPROVALS_TAG => PayloadType::FinalizedDeployApprovals,
            FINALIZED_APPROVALS_TAG => PayloadType::FinalizedApprovals,
            PEERS_TAG => PayloadType::Peers,
            SIGNED_BLOCK_TAG => PayloadType::SignedBlock,
            TRANSACTION_WITH_EXECUTION_INFO_TAG => PayloadType::TransactionWithExecutionInfo,
            LAST_PROGRESS_TAG => PayloadType::LastProgress,
            REACTOR_STATE_TAG => PayloadType::ReactorState,
            NETWORK_NAME_TAG => PayloadType::NetworkName,
            CONSENSUS_VALIDATOR_CHANGES_TAG => PayloadType::ConsensusValidatorChanges,
            BLOCK_SYNCHRONIZER_STATUS_TAG => PayloadType::BlockSynchronizerStatus,
            AVAILABLE_BLOCK_RANGE_TAG => PayloadType::AvailableBlockRange,
            NEXT_UPGRADE_TAG => PayloadType::NextUpgrade,
            CONSENSUS_STATUS_TAG => PayloadType::ConsensusStatus,
            CHAINSPEC_RAW_BYTES_TAG => PayloadType::ChainspecRawBytes,
            UPTIME_TAG => PayloadType::Uptime,
            HIGHEST_BLOCK_SEQUENCE_CHECK_RESULT_TAG => PayloadType::HighestBlockSequenceCheckResult,
            SPECULATIVE_EXECUTION_RESULT_TAG => PayloadType::SpeculativeExecutionResult,
            GLOBAL_STATE_QUERY_RESULT_TAG => PayloadType::GlobalStateQueryResult,
            STORED_VALUES_TAG => PayloadType::StoredValues,
            GET_TRIE_FULL_RESULT_TAG => PayloadType::GetTrieFullResult,
            NODE_STATUS_TAG => PayloadType::NodeStatus,
            _ => return Err(bytesrepr::Error::Formatting),
        };
        Ok((record_id, remainder))
    }
}

/// Represents an entity that can be sent as a payload.
pub trait PayloadEntity {
    /// Returns the payload type of the entity.
    const PAYLOAD_TYPE: PayloadType;
}

impl PayloadEntity for Transaction {
    const PAYLOAD_TYPE: PayloadType = PayloadType::Transaction;
}

impl PayloadEntity for Deploy {
    const PAYLOAD_TYPE: PayloadType = PayloadType::Deploy;
}

impl PayloadEntity for BlockHeader {
    const PAYLOAD_TYPE: PayloadType = PayloadType::BlockHeader;
}

impl PayloadEntity for BlockHeaderV1 {
    const PAYLOAD_TYPE: PayloadType = PayloadType::BlockHeaderV1;
}

impl PayloadEntity for BlockBody {
    const PAYLOAD_TYPE: PayloadType = PayloadType::BlockBody;
}

impl PayloadEntity for BlockBodyV1 {
    const PAYLOAD_TYPE: PayloadType = PayloadType::BlockBodyV1;
}

impl PayloadEntity for BlockSignatures {
    const PAYLOAD_TYPE: PayloadType = PayloadType::BlockSignatures;
}

impl PayloadEntity for BlockSignaturesV1 {
    const PAYLOAD_TYPE: PayloadType = PayloadType::BlockSignaturesV1;
}

impl PayloadEntity for ExecutionResult {
    const PAYLOAD_TYPE: PayloadType = PayloadType::ExecutionResult;
}

impl PayloadEntity for ExecutionResultV1 {
    const PAYLOAD_TYPE: PayloadType = PayloadType::ExecutionResultV1;
}

impl PayloadEntity for SignedBlock {
    const PAYLOAD_TYPE: PayloadType = PayloadType::SignedBlock;
}

impl PayloadEntity for TransactionWithExecutionInfo {
    const PAYLOAD_TYPE: PayloadType = PayloadType::TransactionWithExecutionInfo;
}

impl PayloadEntity for Peers {
    const PAYLOAD_TYPE: PayloadType = PayloadType::Peers;
}

impl PayloadEntity for Vec<Transfer> {
    const PAYLOAD_TYPE: PayloadType = PayloadType::Transfers;
}

impl PayloadEntity for AvailableBlockRange {
    const PAYLOAD_TYPE: PayloadType = PayloadType::AvailableBlockRange;
}

impl PayloadEntity for ChainspecRawBytes {
    const PAYLOAD_TYPE: PayloadType = PayloadType::ChainspecRawBytes;
}

impl PayloadEntity for ConsensusValidatorChanges {
    const PAYLOAD_TYPE: PayloadType = PayloadType::ConsensusValidatorChanges;
}

impl PayloadEntity for GlobalStateQueryResult {
    const PAYLOAD_TYPE: PayloadType = PayloadType::GlobalStateQueryResult;
}

impl PayloadEntity for Vec<StoredValue> {
    const PAYLOAD_TYPE: PayloadType = PayloadType::StoredValues;
}

impl PayloadEntity for GetTrieFullResult {
    const PAYLOAD_TYPE: PayloadType = PayloadType::GetTrieFullResult;
}

impl PayloadEntity for SpeculativeExecutionResult {
    const PAYLOAD_TYPE: PayloadType = PayloadType::SpeculativeExecutionResult;
}

impl PayloadEntity for NodeStatus {
    const PAYLOAD_TYPE: PayloadType = PayloadType::NodeStatus;
}

impl PayloadEntity for NextUpgrade {
    const PAYLOAD_TYPE: PayloadType = PayloadType::NextUpgrade;
}

impl PayloadEntity for Uptime {
    const PAYLOAD_TYPE: PayloadType = PayloadType::Uptime;
}

impl PayloadEntity for LastProgress {
    const PAYLOAD_TYPE: PayloadType = PayloadType::LastProgress;
}

impl PayloadEntity for ReactorStateName {
    const PAYLOAD_TYPE: PayloadType = PayloadType::ReactorState;
}

impl PayloadEntity for NetworkName {
    const PAYLOAD_TYPE: PayloadType = PayloadType::NetworkName;
}

impl PayloadEntity for BlockSynchronizerStatus {
    const PAYLOAD_TYPE: PayloadType = PayloadType::BlockSynchronizerStatus;
}

impl PayloadEntity for ConsensusStatus {
    const PAYLOAD_TYPE: PayloadType = PayloadType::ConsensusStatus;
}

#[cfg(test)]
mod tests {
    use super::*;
    use casper_types::testing::TestRng;

    #[test]
    fn bytesrepr_roundtrip() {
        let rng = &mut TestRng::new();

        let val = PayloadType::random(rng);
        bytesrepr::test_serialization_roundtrip(&val);
    }
}<|MERGE_RESOLUTION|>--- conflicted
+++ resolved
@@ -7,14 +7,6 @@
 #[cfg(feature = "json-schema")]
 use schemars::JsonSchema;
 
-<<<<<<< HEAD
-use casper_execution_engine::engine_state::WasmV1Result;
-use casper_storage::block_store::record_id::RecordId;
-=======
-use crate::record_id::RecordId;
-use core::{convert::TryFrom, fmt};
-
->>>>>>> c0a904d5
 #[cfg(test)]
 use casper_types::testing::TestRng;
 use casper_types::{
@@ -33,6 +25,7 @@
         ConsensusStatus, ConsensusValidatorChanges, GetTrieFullResult, LastProgress, NetworkName,
         ReactorStateName, TransactionWithExecutionInfo, Uptime,
     },
+    RecordId,
 };
 
 /// A type of the payload being returned in a binary response.
