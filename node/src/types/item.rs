--- conflicted
+++ resolved
@@ -11,11 +11,7 @@
 
 use casper_execution_engine::storage::trie::{TrieOrChunk, TrieOrChunkId};
 use casper_hashing::Digest;
-<<<<<<< HEAD
 use casper_types::{bytesrepr::ToBytes, EraId, Key, StoredValue};
-=======
-use casper_types::bytesrepr::ToBytes;
->>>>>>> 5880ef8c
 
 use crate::types::{BlockHash, BlockHeader};
 
@@ -85,16 +81,7 @@
     const TAG: Tag = Tag::Trie;
     const ID_IS_COMPLETE_ITEM: bool = false;
 
-<<<<<<< HEAD
     fn validate(&self, _merkle_tree_hash_activation: EraId) -> Result<(), Self::ValidationError> {
-        Ok(())
-    }
-
-    fn id(&self, _merkle_tree_hash_activation: EraId) -> Self::Id {
-        let node_bytes = self.to_bytes().expect("Could not serialize trie to bytes");
-        Digest::hash(&node_bytes)
-=======
-    fn validate(&self) -> Result<(), Self::ValidationError> {
         match self {
             TrieOrChunk::Trie(_) => Ok(()),
             TrieOrChunk::ChunkWithProof(chunk) => {
@@ -103,7 +90,7 @@
         }
     }
 
-    fn id(&self) -> Self::Id {
+    fn id(&self, _merkle_tree_hash_activation: EraId) -> Self::Id {
         match self {
             TrieOrChunk::Trie(trie) => {
                 let node_bytes = trie.to_bytes().expect("Could not serialize trie to bytes");
@@ -114,7 +101,6 @@
                 chunked_data.proof().root_hash(),
             ),
         }
->>>>>>> 5880ef8c
     }
 }
 
