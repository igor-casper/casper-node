use std::{
    collections::{BTreeMap, BTreeSet},
    fmt::{self, Display, Formatter},
};

use datasize::DataSize;
<<<<<<< HEAD
=======
use itertools::Itertools;
>>>>>>> 36eec71c
use thiserror::Error;
use tracing::error;

use casper_types::{
    Approval, Gas, PublicKey, RewardedSignatures, Timestamp, TransactionCategory,
    TransactionConfig, TransactionHash, U512,
};

use super::{BlockPayload, TransactionFootprint, VariantMismatch};

#[derive(Debug, Error)]
pub(crate) enum AddError {
    #[error("would exceed maximum count for the category per block")]
    Count(TransactionCategory),
    #[error("would exceed maximum approval count per block")]
    ApprovalCount,
    #[error("would exceed maximum gas per block")]
    GasLimit,
    #[error("would exceed maximum block size")]
    BlockSize,
    #[error("duplicate deploy or transaction")]
    Duplicate,
    #[error("deploy or transaction has expired")]
    Expired,
    #[error(transparent)]
    VariantMismatch(#[from] VariantMismatch),
    #[error("transaction has excessive ttl")]
    ExcessiveTtl,
    #[error("transaction is future dated")]
    FutureDatedDeploy,
}

/// A block that is still being added to. It keeps track of and enforces block limits.
#[derive(Clone, Eq, PartialEq, DataSize, Debug)]
pub(crate) struct AppendableBlock {
    transaction_config: TransactionConfig,
    transactions: BTreeMap<TransactionHash, TransactionFootprint>,
    timestamp: Timestamp,
}

impl AppendableBlock {
    /// Creates an empty `AppendableBlock`.
    pub(crate) fn new(transaction_config: TransactionConfig, timestamp: Timestamp) -> Self {
        AppendableBlock {
            transaction_config,
            transactions: BTreeMap::new(),
            timestamp,
        }
    }

    /// Attempt to append transaction to block.
    pub(crate) fn add_transaction(
        &mut self,
        footprint: TransactionFootprint,
    ) -> Result<(), AddError> {
        if self
            .transactions
            .keys()
            .contains(&footprint.transaction_hash)
        {
            return Err(AddError::Duplicate);
        }
        if footprint.ttl > self.transaction_config.max_ttl {
            return Err(AddError::ExcessiveTtl);
        }
        if footprint.timestamp > self.timestamp {
            return Err(AddError::FutureDatedDeploy);
        }
        let expires = footprint.timestamp.saturating_add(footprint.ttl);
        if expires < self.timestamp {
            return Err(AddError::Expired);
        }
        let limit = match footprint.category {
            TransactionCategory::Standard => self.transaction_config.block_max_standard_count,
            TransactionCategory::Mint => self.transaction_config.block_max_mint_count,
            TransactionCategory::Auction => self.transaction_config.block_max_auction_count,
            TransactionCategory::InstallUpgrade => {
                self.transaction_config.block_max_install_upgrade_count
            }
        };
        // check total count by category
        let category = footprint.category;
        let count = self
            .transactions
            .iter()
            .filter(|(_, item)| item.category == category)
            .count();
        if count.checked_add(1).ok_or(AddError::Count(category))? > limit as usize {
            return Err(AddError::Count(category));
        }
        // check total gas
        let gas_limit: U512 = self
            .transactions
            .values()
            .map(|item| item.gas_limit.value())
            .sum();
        if gas_limit
            .checked_add(footprint.gas_limit.value())
            .ok_or(AddError::GasLimit)?
            > U512::from(self.transaction_config.block_gas_limit)
        {
            return Err(AddError::GasLimit);
        }
        // check total byte size
        let size: usize = self
            .transactions
            .values()
            .map(|item| item.size_estimate)
            .sum();
        if size
            .checked_add(footprint.size_estimate)
            .ok_or(AddError::BlockSize)?
            > self.transaction_config.max_block_size as usize
        {
            return Err(AddError::BlockSize);
        }
        // check total approvals
        let count: usize = self
            .transactions
            .values()
            .map(|item| item.approvals_count())
            .sum();
        if count
            .checked_add(footprint.approvals_count())
            .ok_or(AddError::ApprovalCount)?
            > self.transaction_config.block_max_approval_count as usize
        {
            return Err(AddError::ApprovalCount);
        }
        self.transactions
            .insert(footprint.transaction_hash, footprint);
        Ok(())
    }

    /// Creates a `BlockPayload` with the `AppendableBlock`s transactions and transfers, and the
    /// given random bit and accusations.
    pub(crate) fn into_block_payload(
        self,
        accusations: Vec<PublicKey>,
        rewarded_signatures: RewardedSignatures,
        random_bit: bool,
    ) -> BlockPayload {
        let AppendableBlock {
            transactions: footprints,
            ..
        } = self;

        fn collate(
            category: TransactionCategory,
            collater: &mut BTreeMap<
                TransactionCategory,
                Vec<(TransactionHash, BTreeSet<Approval>)>,
            >,
            items: &BTreeMap<TransactionHash, TransactionFootprint>,
        ) {
            let mut ret = vec![];
            for (x, y) in items.iter().filter(|(_, y)| y.category == category) {
                ret.push((*x, y.approvals.clone()));
            }
            if !ret.is_empty() {
                collater.insert(category, ret);
            }
        }

        let mut transactions = BTreeMap::new();
        collate(TransactionCategory::Mint, &mut transactions, &footprints);
        collate(TransactionCategory::Auction, &mut transactions, &footprints);
        collate(
            TransactionCategory::Standard,
            &mut transactions,
            &footprints,
        );
        collate(
            TransactionCategory::InstallUpgrade,
            &mut transactions,
            &footprints,
        );

        BlockPayload::new(transactions, accusations, rewarded_signatures, random_bit)
    }

    pub(crate) fn timestamp(&self) -> Timestamp {
        self.timestamp
    }

    fn category_count(&self, category: &TransactionCategory) -> usize {
        self.transactions
            .iter()
            .filter(|(_, f)| f.category == *category)
            .count()
    }
}

impl Display for AppendableBlock {
    fn fmt(&self, formatter: &mut Formatter<'_>) -> fmt::Result {
        let standard_count = self.category_count(&TransactionCategory::Standard);
        let mint_count = self.category_count(&TransactionCategory::Mint);
        let auction_count = self.category_count(&TransactionCategory::Auction);
        let install_upgrade_count = self.category_count(&TransactionCategory::InstallUpgrade);
        let total_count = self.transactions.len();
        let total_gas_limit: Gas = self.transactions.values().map(|f| f.gas_limit).sum();

        let total_approvals_count: usize = self
            .transactions
            .values()
            .map(|f| f.approvals_count())
            .sum();
        let total_size_estimate: usize = self.transactions.values().map(|f| f.size_estimate).sum();

        write!(
            formatter,
            "AppendableBlock(timestamp-{}:
                standard: {standard_count}, \
                mint: {mint_count}, \
                auction: {auction_count}, \
                install_upgrade: {install_upgrade_count}, \
                total count: {total_count}, \
                approvals: {total_approvals_count}, \
                gas: {total_gas_limit}, \
                size: {total_size_estimate})",
            self.timestamp,
        )
    }
}

#[cfg(test)]
mod tests {
    use super::*;
    use std::collections::HashSet;

    impl AppendableBlock {
        pub(crate) fn transaction_hashes(&self) -> HashSet<TransactionHash> {
            self.transactions.keys().copied().collect()
        }
    }
}<|MERGE_RESOLUTION|>--- conflicted
+++ resolved
@@ -4,10 +4,7 @@
 };
 
 use datasize::DataSize;
-<<<<<<< HEAD
-=======
 use itertools::Itertools;
->>>>>>> 36eec71c
 use thiserror::Error;
 use tracing::error;
 
