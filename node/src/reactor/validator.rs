//! Reactor for validator nodes.
//!
//! Validator nodes join the validator-only network upon startup.

mod config;
mod error;

use std::fmt::{self, Display, Formatter};

use derive_more::From;
use prometheus::Registry;
use rand::Rng;
use serde::{Deserialize, Serialize};
use tracing::info;
use types::U512;

use crate::{
    components::{
        api_server::{self, ApiServer},
        chainspec_handler::Chainspec,
        consensus::{self, EraSupervisor},
        contract_runtime::{self, ContractRuntime},
        deploy_buffer::{self, DeployBuffer},
        deploy_gossiper::{self, DeployGossiper},
        metrics::Metrics,
        pinger::{self, Pinger},
        storage::Storage,
        Component,
    },
    effect::{
        announcements::{
            ApiServerAnnouncement, ConsensusAnnouncement, NetworkAnnouncement, StorageAnnouncement,
        },
        requests::{
            ApiRequest, ContractRuntimeRequest, DeployQueueRequest, MetricsRequest, NetworkRequest,
            StorageRequest,
        },
        EffectBuilder, Effects,
    },
    reactor::{self, initializer, EventQueueHandle},
    small_network::{self, NodeId},
    types::Timestamp,
    SmallNetwork,
};
pub use config::Config;
use error::Error;

/// Reactor message.
#[derive(Debug, Clone, From, Serialize, Deserialize)]
pub enum Message {
    /// Pinger component message.
    #[from]
    Pinger(pinger::Message),
    /// Consensus component message.
    #[from]
    Consensus(consensus::ConsensusMessage),
    /// Deploy gossiper component message.
    #[from]
    DeployGossiper(deploy_gossiper::Message),
}

impl Display for Message {
    fn fmt(&self, f: &mut Formatter) -> fmt::Result {
        match self {
            Message::Pinger(pinger) => write!(f, "Pinger::{}", pinger),
            Message::Consensus(consensus) => write!(f, "Consensus::{}", consensus),
            Message::DeployGossiper(deploy) => write!(f, "DeployGossiper::{}", deploy),
        }
    }
}

/// Top-level event for the reactor.
#[derive(Debug, From)]
#[must_use]
pub enum Event {
    /// Network event.
    #[from]
    Network(small_network::Event<Message>),
    /// Deploy queue event.
    #[from]
    DeployQueue(deploy_buffer::Event),
    /// Pinger event.
    #[from]
    Pinger(pinger::Event),
    #[from]
    /// Storage event.
    Storage(StorageRequest<Storage>),
    #[from]
    /// API server event.
    ApiServer(api_server::Event),
    #[from]
    /// Consensus event.
    Consensus(consensus::Event<NodeId>),
    /// Deploy gossiper event.
    #[from]
    DeployGossiper(deploy_gossiper::Event),
    /// Contract runtime event.
    #[from]
    ContractRuntime(contract_runtime::Event),

    // Requests
    /// Network request.
    #[from]
    NetworkRequest(NetworkRequest<NodeId, Message>),
    /// Deploy queue request.
    #[from]
    DeployQueueRequest(DeployQueueRequest),
    /// Metrics request.
    #[from]
    MetricsRequest(MetricsRequest),

    // Announcements
    /// Network announcement.
    #[from]
    NetworkAnnouncement(NetworkAnnouncement<NodeId, Message>),
    /// Storage announcement.
    #[from]
    StorageAnnouncement(StorageAnnouncement<Storage>),
    /// API server announcement.
    #[from]
    ApiServerAnnouncement(ApiServerAnnouncement),
    /// Consensus announcement.
    #[from]
    ConsensusAnnouncement(ConsensusAnnouncement),
}

impl From<ApiRequest> for Event {
    fn from(request: ApiRequest) -> Self {
        Event::ApiServer(api_server::Event::ApiRequest(request))
    }
}

impl From<NetworkRequest<NodeId, consensus::ConsensusMessage>> for Event {
    fn from(request: NetworkRequest<NodeId, consensus::ConsensusMessage>) -> Self {
        Event::NetworkRequest(request.map_payload(Message::from))
    }
}

impl From<NetworkRequest<NodeId, pinger::Message>> for Event {
    fn from(request: NetworkRequest<NodeId, pinger::Message>) -> Self {
        Event::NetworkRequest(request.map_payload(Message::from))
    }
}

impl From<NetworkRequest<NodeId, deploy_gossiper::Message>> for Event {
    fn from(request: NetworkRequest<NodeId, deploy_gossiper::Message>) -> Self {
        Event::NetworkRequest(request.map_payload(Message::from))
    }
}

impl From<ContractRuntimeRequest> for Event {
    fn from(request: ContractRuntimeRequest) -> Event {
        Event::ContractRuntime(contract_runtime::Event::Request(request))
    }
}

impl Display for Event {
    fn fmt(&self, f: &mut Formatter<'_>) -> fmt::Result {
        match self {
            Event::Network(event) => write!(f, "network: {}", event),
            Event::DeployQueue(event) => write!(f, "deploy queue: {}", event),
            Event::Pinger(event) => write!(f, "pinger: {}", event),
            Event::Storage(event) => write!(f, "storage: {}", event),
            Event::ApiServer(event) => write!(f, "api server: {}", event),
            Event::Consensus(event) => write!(f, "consensus: {}", event),
            Event::DeployGossiper(event) => write!(f, "deploy gossiper: {}", event),
            Event::ContractRuntime(event) => write!(f, "contract runtime: {}", event),
            Event::NetworkRequest(req) => write!(f, "network request: {}", req),
            Event::DeployQueueRequest(req) => write!(f, "deploy queue request: {}", req),
            Event::MetricsRequest(req) => write!(f, "metrics request: {}", req),
            Event::NetworkAnnouncement(ann) => write!(f, "network announcement: {}", ann),
            Event::ApiServerAnnouncement(ann) => write!(f, "api server announcement: {}", ann),
            Event::ConsensusAnnouncement(ann) => write!(f, "consensus announcement: {}", ann),
            Event::StorageAnnouncement(ann) => write!(f, "storage announcement: {}", ann),
        }
    }
}

/// Validator node reactor.
#[derive(Debug)]
pub struct Reactor {
    metrics: Metrics,
    net: SmallNetwork<Event, Message>,
    pinger: Pinger,
    storage: Storage,
    contract_runtime: ContractRuntime,
    api_server: ApiServer,
    consensus: EraSupervisor<NodeId>,
    deploy_gossiper: DeployGossiper,
    deploy_buffer: DeployBuffer,
}

<<<<<<< HEAD
impl Reactor {
    fn init(
        config: Config,
        event_queue: EventQueueHandle<Event>,
        storage: Storage,
        contract_runtime: ContractRuntime,
        chainspec: &Chainspec,
=======
impl reactor::Reactor for Reactor {
    type Event = Event;

    // The "configuration" is in fact the whole state of the initializer reactor, which we
    // deconstruct and reuse.
    type Config = initializer::Reactor;
    type Error = Error;

    fn new<R: Rng + ?Sized>(
        initializer: Self::Config,
        registry: &Registry,
        event_queue: EventQueueHandle<Self::Event>,
        _rng: &mut R,
>>>>>>> e32cb609
    ) -> Result<(Self, Effects<Event>), Error> {
        let initializer::Reactor {
            config,
            storage,
            contract_runtime,
            ..
        } = initializer;

        let metrics = Metrics::new(registry.clone());

        let effect_builder = EffectBuilder::new(event_queue);
        let (net, net_effects) = SmallNetwork::new(event_queue, config.validator_net)?;

        let (pinger, pinger_effects) = Pinger::new(registry, effect_builder)?;
        let api_server = ApiServer::new(config.http_server, effect_builder);
        let timestamp = Timestamp::now();
        let validator_stakes = chainspec
            .genesis
            .accounts
            .iter()
            .filter_map(|account| account.public_key().map(|pk| (pk, account.bonded_amount())))
            .filter(|(_, stake)| stake.value() > U512::zero())
            .collect();
        let (consensus, consensus_effects) = EraSupervisor::new(
            timestamp,
            config.consensus,
            effect_builder,
            validator_stakes,
        )?;
        let deploy_gossiper = DeployGossiper::new(config.gossip);
        let deploy_buffer = DeployBuffer::new();

        let mut effects = reactor::wrap_effects(Event::Network, net_effects);
        effects.extend(reactor::wrap_effects(Event::Pinger, pinger_effects));
        effects.extend(reactor::wrap_effects(Event::Consensus, consensus_effects));

        Ok((
            Reactor {
                metrics,
                net,
                pinger,
                storage,
                api_server,
                consensus,
                deploy_gossiper,
                contract_runtime,
                deploy_buffer,
            },
            effects,
        ))
    }
<<<<<<< HEAD
}

impl reactor::Reactor for Reactor {
    type Event = Event;
    type Config = Config;
    type Error = Error;

    fn new<R: Rng + ?Sized>(
        _config: Self::Config,
        _event_queue: EventQueueHandle<Self::Event>,
        _rng: &mut R,
    ) -> Result<(Self, Effects<Event>), Error> {
        // doesn't work now that we need the chainspec handler here from somewhere
        // also, looks like it's not used anywhere, anyway
        todo!()
    }
=======
>>>>>>> e32cb609

    fn dispatch_event<R: Rng + ?Sized>(
        &mut self,
        effect_builder: EffectBuilder<Self::Event>,
        rng: &mut R,
        event: Event,
    ) -> Effects<Self::Event> {
        match event {
            Event::Network(event) => reactor::wrap_effects(
                Event::Network,
                self.net.handle_event(effect_builder, rng, event),
            ),
            Event::DeployQueue(event) => reactor::wrap_effects(
                Event::DeployQueue,
                self.deploy_buffer.handle_event(effect_builder, rng, event),
            ),
            Event::Pinger(event) => reactor::wrap_effects(
                Event::Pinger,
                self.pinger.handle_event(effect_builder, rng, event),
            ),
            Event::Storage(event) => reactor::wrap_effects(
                Event::Storage,
                self.storage.handle_event(effect_builder, rng, event),
            ),
            Event::ApiServer(event) => reactor::wrap_effects(
                Event::ApiServer,
                self.api_server.handle_event(effect_builder, rng, event),
            ),
            Event::Consensus(event) => reactor::wrap_effects(
                Event::Consensus,
                self.consensus.handle_event(effect_builder, rng, event),
            ),
            Event::DeployGossiper(event) => reactor::wrap_effects(
                Event::DeployGossiper,
                self.deploy_gossiper
                    .handle_event(effect_builder, rng, event),
            ),
            Event::ContractRuntime(event) => reactor::wrap_effects(
                Event::ContractRuntime,
                self.contract_runtime
                    .handle_event(effect_builder, rng, event),
            ),
            // Requests:
            Event::NetworkRequest(req) => self.dispatch_event(
                effect_builder,
                rng,
                Event::Network(small_network::Event::from(req)),
            ),
            Event::DeployQueueRequest(req) => {
                self.dispatch_event(effect_builder, rng, Event::DeployQueue(req.into()))
            }
            Event::MetricsRequest(req) => {
                self.dispatch_event(effect_builder, rng, Event::MetricsRequest(req))
            }

            // Announcements:
            Event::NetworkAnnouncement(NetworkAnnouncement::MessageReceived {
                sender,
                payload,
            }) => {
                let reactor_event = match payload {
                    Message::Consensus(msg) => {
                        Event::Consensus(consensus::Event::MessageReceived { sender, msg })
                    }
                    Message::Pinger(msg) => {
                        Event::Pinger(pinger::Event::MessageReceived { sender, msg })
                    }
                    Message::DeployGossiper(message) => {
                        Event::DeployGossiper(deploy_gossiper::Event::MessageReceived {
                            sender,
                            message,
                        })
                    }
                };
                self.dispatch_event(effect_builder, rng, reactor_event)
            }
            Event::ApiServerAnnouncement(ApiServerAnnouncement::DeployReceived { deploy }) => {
                let event = deploy_gossiper::Event::DeployReceived { deploy };
                self.dispatch_event(effect_builder, rng, Event::DeployGossiper(event))
            }
            Event::ConsensusAnnouncement(consensus_announcement) => {
                let reactor_event = Event::DeployQueue(match consensus_announcement {
                    ConsensusAnnouncement::Proposed(block) => {
                        deploy_buffer::Event::ProposedProtoBlock(block)
                    }
                    ConsensusAnnouncement::Finalized(block) => {
                        deploy_buffer::Event::FinalizedProtoBlock(block)
                    }
                    ConsensusAnnouncement::Orphaned(block) => {
                        deploy_buffer::Event::OrphanedProtoBlock(block)
                    }
                });
                self.dispatch_event(effect_builder, rng, reactor_event)
            }
            Event::StorageAnnouncement(StorageAnnouncement::StoredDeploy {
                deploy_hash,
                deploy_header,
            }) => {
                if self.deploy_buffer.add_deploy(deploy_hash, deploy_header) {
                    info!("Added deploy {} to the buffer.", deploy_hash);
                } else {
                    info!("Deploy {} rejected from the buffer.", deploy_hash);
                }
                Effects::new()
            }
        }
    }
<<<<<<< HEAD
}

impl reactor::ReactorExt<initializer::Reactor> for Reactor {
    fn new_from(
        event_queue: EventQueueHandle<Self::Event>,
        initializer_reactor: initializer::Reactor,
    ) -> Result<(Self, Effects<Self::Event>), Error> {
        let (config, storage, contract_runtime, chainspec_handler) =
            initializer_reactor.destructure();
        Self::init(
            config,
            event_queue,
            storage,
            contract_runtime,
            chainspec_handler.chainspec(),
        )
    }
=======
>>>>>>> e32cb609
}<|MERGE_RESOLUTION|>--- conflicted
+++ resolved
@@ -17,7 +17,6 @@
 use crate::{
     components::{
         api_server::{self, ApiServer},
-        chainspec_handler::Chainspec,
         consensus::{self, EraSupervisor},
         contract_runtime::{self, ContractRuntime},
         deploy_buffer::{self, DeployBuffer},
@@ -190,15 +189,6 @@
     deploy_buffer: DeployBuffer,
 }
 
-<<<<<<< HEAD
-impl Reactor {
-    fn init(
-        config: Config,
-        event_queue: EventQueueHandle<Event>,
-        storage: Storage,
-        contract_runtime: ContractRuntime,
-        chainspec: &Chainspec,
-=======
 impl reactor::Reactor for Reactor {
     type Event = Event;
 
@@ -212,13 +202,12 @@
         registry: &Registry,
         event_queue: EventQueueHandle<Self::Event>,
         _rng: &mut R,
->>>>>>> e32cb609
     ) -> Result<(Self, Effects<Event>), Error> {
         let initializer::Reactor {
             config,
             storage,
             contract_runtime,
-            ..
+            chainspec_handler,
         } = initializer;
 
         let metrics = Metrics::new(registry.clone());
@@ -229,7 +218,8 @@
         let (pinger, pinger_effects) = Pinger::new(registry, effect_builder)?;
         let api_server = ApiServer::new(config.http_server, effect_builder);
         let timestamp = Timestamp::now();
-        let validator_stakes = chainspec
+        let validator_stakes = chainspec_handler
+            .chainspec()
             .genesis
             .accounts
             .iter()
@@ -264,25 +254,6 @@
             effects,
         ))
     }
-<<<<<<< HEAD
-}
-
-impl reactor::Reactor for Reactor {
-    type Event = Event;
-    type Config = Config;
-    type Error = Error;
-
-    fn new<R: Rng + ?Sized>(
-        _config: Self::Config,
-        _event_queue: EventQueueHandle<Self::Event>,
-        _rng: &mut R,
-    ) -> Result<(Self, Effects<Event>), Error> {
-        // doesn't work now that we need the chainspec handler here from somewhere
-        // also, looks like it's not used anywhere, anyway
-        todo!()
-    }
-=======
->>>>>>> e32cb609
 
     fn dispatch_event<R: Rng + ?Sized>(
         &mut self,
@@ -390,24 +361,4 @@
             }
         }
     }
-<<<<<<< HEAD
-}
-
-impl reactor::ReactorExt<initializer::Reactor> for Reactor {
-    fn new_from(
-        event_queue: EventQueueHandle<Self::Event>,
-        initializer_reactor: initializer::Reactor,
-    ) -> Result<(Self, Effects<Self::Event>), Error> {
-        let (config, storage, contract_runtime, chainspec_handler) =
-            initializer_reactor.destructure();
-        Self::init(
-            config,
-            event_queue,
-            storage,
-            contract_runtime,
-            chainspec_handler.chainspec(),
-        )
-    }
-=======
->>>>>>> e32cb609
 }