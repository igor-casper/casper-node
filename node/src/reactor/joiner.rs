--- conflicted
+++ resolved
@@ -669,49 +669,9 @@
             JoinerEvent::ControlAnnouncement(ctrl_ann) => {
                 unreachable!("unhandled control announcement: {}", ctrl_ann)
             }
-<<<<<<< HEAD
-            JoinerEvent::NetworkAnnouncement(NetworkAnnouncement::NewPeer(_id)) => Effects::new(),
-            JoinerEvent::NetworkAnnouncement(NetworkAnnouncement::GossipOurAddress(
-                gossiped_address,
-            )) => {
-                let event = gossiper::Event::ItemReceived {
-                    item_id: gossiped_address,
-                    source: Source::<NodeId>::Ourself,
-                };
-                self.dispatch_event(effect_builder, rng, JoinerEvent::AddressGossiper(event))
-            }
             JoinerEvent::BlocklistAnnouncement(ann) => {
                 self.dispatch_event(effect_builder, rng, JoinerEvent::SmallNetwork(ann.into()))
             }
-            JoinerEvent::NetworkAnnouncement(NetworkAnnouncement::MessageReceived {
-                sender,
-                payload,
-            }) => match payload {
-                Message::GetResponse {
-                    tag,
-                    serialized_item,
-                } => self.handle_get_reponse(effect_builder, rng, sender, tag, serialized_item),
-                Message::AddressGossiper(message) => {
-                    let event = JoinerEvent::AddressGossiper(gossiper::Event::MessageReceived {
-                        sender,
-                        message,
-                    });
-                    self.dispatch_event(effect_builder, rng, event)
-                }
-                Message::FinalitySignature(_) => {
-                    debug!("finality signatures not handled in joiner reactor");
-                    Effects::new()
-                }
-                other => {
-                    debug!(?other, "network announcement ignored.");
-                    Effects::new()
-                }
-            },
-=======
-            JoinerEvent::BlocklistAnnouncement(ann) => {
-                self.dispatch_event(effect_builder, rng, JoinerEvent::SmallNetwork(ann.into()))
-            }
->>>>>>> e2187f4a
             JoinerEvent::DeployAcceptorAnnouncement(
                 DeployAcceptorAnnouncement::AcceptedNewDeploy { deploy, source },
             ) => {
@@ -781,8 +741,6 @@
                 rng,
                 JoinerEvent::DeployFetcher(request.into()),
             ),
-<<<<<<< HEAD
-=======
             JoinerEvent::StorageRequest(req) => reactor::wrap_effects(
                 JoinerEvent::Storage,
                 self.storage.handle_event(effect_builder, rng, req.into()),
@@ -792,7 +750,6 @@
                 self.address_gossiper
                     .handle_event(effect_builder, rng, req.into()),
             ),
->>>>>>> e2187f4a
             JoinerEvent::BlockByHeightFetcherRequest(request) => self.dispatch_event(
                 effect_builder,
                 rng,
@@ -928,122 +885,20 @@
                 Effects::new()
             }
             JoinerEvent::NetResponseIncoming(NetResponseIncoming { sender, message }) => {
-                match message {
-                    NetResponse::Deploy(ref serialized_item) =>
-                        match fetcher::Event::<Deploy>::from_get_response_serialized_item(
-                            sender,
-                            serialized_item,
-                        ) {
-                            Some(fetcher_event) => self.dispatch_event(
-                                effect_builder,
-                                rng,
-                                JoinerEvent::DeployFetcher(fetcher_event),
-                            ),
-                            None => {
-                                info!("{} sent us a deploy we couldn't parse! Banning", sender);
-                                effect_builder
-                                    .announce_disconnect_from_peer(sender)
-                                    .ignore()
-                            }
-                        }
-
-                    NetResponse::Block(ref serialized_item) => match fetcher::Event::<Block>::from_get_response_serialized_item(
-                            sender,
-                            serialized_item,
-                        ) {
-                            Some(fetcher_event) => self.dispatch_event(
-                                effect_builder,
-                                rng,
-                                JoinerEvent::BlockFetcher(fetcher_event),
-                            ),
-                            None => {
-                                info!("{} sent us a block we couldn't parse! Banning", sender);
-                                effect_builder
-                                    .announce_disconnect_from_peer(sender)
-                                    .ignore()
-                            }
-                        }
-
-                    NetResponse::GossipedAddress(_) => {
-                        warn!("received get response for gossiped-address from {}", sender);
-                        Effects::new()
-                    }
-
-                    NetResponse::BlockAndMetadataByHeight(ref serialized_item) =>
-                        match fetcher::Event::<BlockWithMetadata>::from_get_response_serialized_item(
-                            sender,
-                            serialized_item,
-                        ) {
-                            Some(fetcher_event) => self.dispatch_event(
-                                effect_builder,
-                                rng,
-                                JoinerEvent::BlockByHeightFetcher(fetcher_event),
-                            ),
-                            None => {
-                                info!(
-                                    "{} sent us a block with metadata we couldn't parse! Banning",
-                                    sender
-                                );
-                                effect_builder
-                                    .announce_disconnect_from_peer(sender)
-                                    .ignore()
-                            }
-                        }
-
-                    NetResponse::BlockHeaderByHash(ref serialized_item) =>
-                         match fetcher::Event::<BlockHeader>::from_get_response_serialized_item(
-                            sender,
-                            serialized_item,
-                        ) {
-                            Some(fetcher_event) => self.dispatch_event(
-                                effect_builder,
-                                rng,
-                                JoinerEvent::BlockHeaderFetcher(fetcher_event),
-                            ),
-                            None => {
-                                info!(
-                                    "{} sent us a block header we couldn't parse! Banning",
-                                    sender
-                                );
-                                effect_builder
-                                    .announce_disconnect_from_peer(sender)
-                                    .ignore()
-                            }
-                        }
-
-                    NetResponse::BlockHeaderAndFinalitySignaturesByHeight(ref serialized_item) =>
-                        match fetcher::Event::<BlockHeaderWithMetadata>::from_get_response_serialized_item(
-                            sender, serialized_item) {
-                            Some(fetcher_event) =>
-                                self.dispatch_event(effect_builder, rng, JoinerEvent::BlockHeaderByHeightFetcher(fetcher_event))
-                            ,
-                            None => {
-                                info!("{} sent us a block header with finality signatures we couldn't parse! Banning", sender);
-                                effect_builder.announce_disconnect_from_peer(sender).ignore()
-                            }
-                        },
-                    }
+                self.handle_get_response(effect_builder, rng, sender, message)
             }
             JoinerEvent::TrieRequestIncoming(incoming) => {
                 debug!(%incoming, "trie request ignored");
                 Effects::new()
             }
             JoinerEvent::TrieResponseIncoming(TrieResponseIncoming { sender, message }) => {
-                match fetcher::Event::<Trie<Key, StoredValue>>::from_get_response_serialized_item(
-                    sender, &message.0,
-                ) {
-                    Some(fetcher_event) => self.dispatch_event(
-                        effect_builder,
-                        rng,
-                        JoinerEvent::TrieFetcher(fetcher_event),
-                    ),
-                    None => {
-                        info!("{} sent us a trie we couldn't parse! Banning", sender);
-                        effect_builder
-                            .announce_disconnect_from_peer(sender)
-                            .ignore()
-                    }
-                }
+                reactor::handle_fetch_response::<Self, Trie<Key, StoredValue>>(
+                    self,
+                    effect_builder,
+                    rng,
+                    sender,
+                    &message.0,
+                )
             }
 
             JoinerEvent::FinalitySignatureIncoming(FinalitySignatureIncoming {
@@ -1077,30 +932,33 @@
 }
 
 impl Reactor {
-    fn handle_get_reponse(
+    fn handle_get_response(
         &mut self,
         effect_builder: EffectBuilder<JoinerEvent>,
         rng: &mut NodeRng,
         sender: NodeId,
-        tag: Tag,
-        serialized_item: Vec<u8>,
+        message: NetResponse,
     ) -> Effects<JoinerEvent> {
-        match tag {
-            Tag::Deploy => reactor::handle_fetch_response::<Self, Deploy>(
-                self,
-                effect_builder,
-                rng,
-                sender,
-                serialized_item,
-            ),
-            Tag::Block => reactor::handle_fetch_response::<Self, Block>(
-                self,
-                effect_builder,
-                rng,
-                sender,
-                serialized_item,
-            ),
-            Tag::GossipedAddress => {
+        match message {
+            NetResponse::Deploy(ref serialized_item) => {
+                reactor::handle_fetch_response::<Self, Deploy>(
+                    self,
+                    effect_builder,
+                    rng,
+                    sender,
+                    serialized_item,
+                )
+            }
+            NetResponse::Block(ref serialized_item) => {
+                reactor::handle_fetch_response::<Self, Block>(
+                    self,
+                    effect_builder,
+                    rng,
+                    sender,
+                    serialized_item,
+                )
+            }
+            NetResponse::GossipedAddress(_) => {
                 // The item trait is used for both fetchers and gossiped things, but this kind of
                 // item is never fetched, only gossiped.
                 warn!(
@@ -1111,20 +969,25 @@
                     .announce_disconnect_from_peer(sender)
                     .ignore()
             }
-            Tag::BlockAndMetadataByHeight => reactor::handle_fetch_response::<
-                Self,
-                BlockWithMetadata,
-            >(
-                self, effect_builder, rng, sender, serialized_item
-            ),
-            Tag::BlockHeaderByHash => reactor::handle_fetch_response::<Self, BlockHeader>(
-                self,
-                effect_builder,
-                rng,
-                sender,
-                serialized_item,
-            ),
-            Tag::BlockHeaderAndFinalitySignaturesByHeight => {
+            NetResponse::BlockAndMetadataByHeight(ref serialized_item) => {
+                reactor::handle_fetch_response::<Self, BlockWithMetadata>(
+                    self,
+                    effect_builder,
+                    rng,
+                    sender,
+                    serialized_item,
+                )
+            }
+            NetResponse::BlockHeaderByHash(ref serialized_item) => {
+                reactor::handle_fetch_response::<Self, BlockHeader>(
+                    self,
+                    effect_builder,
+                    rng,
+                    sender,
+                    serialized_item,
+                )
+            }
+            NetResponse::BlockHeaderAndFinalitySignaturesByHeight(ref serialized_item) => {
                 reactor::handle_fetch_response::<Self, BlockHeaderWithMetadata>(
                     self,
                     effect_builder,
@@ -1133,13 +996,6 @@
                     serialized_item,
                 )
             }
-            Tag::Trie => reactor::handle_fetch_response::<Self, Trie<Key, StoredValue>>(
-                self,
-                effect_builder,
-                rng,
-                sender,
-                serialized_item,
-            ),
         }
     }
 
