use std::time::Duration;
use tracing::{debug, error, info, trace};

use casper_hashing::Digest;
use casper_types::{EraId, PublicKey, TimeDiff, Timestamp};

use crate::{
    components::{
        block_accumulator::{StartingWith, SyncInstruction},
        block_synchronizer,
        block_synchronizer::BlockSynchronizerProgress,
        consensus::EraReport,
        contract_runtime::ExecutionPreState,
        deploy_buffer::{self, DeployBuffer},
        diagnostics_port, event_stream_server, network, rest_server, rpc_server, sync_leaper,
        sync_leaper::LeapStatus,
        upgrade_watcher, InitializedComponent, ValidatorBoundComponent,
    },
    effect::{
        announcements::ControlAnnouncement, requests::BlockSynchronizerRequest, EffectBuilder,
        EffectExt, Effects,
    },
    fatal,
    reactor::{
        self,
        main_reactor::{
            catch_up_instruction::CatchUpInstruction, keep_up_instruction::KeepUpInstruction,
            upgrade_shutdown_instruction::UpgradeShutdownInstruction,
            upgrading_instruction::UpgradingInstruction, utils,
            validate_instruction::ValidateInstruction, MainEvent, MainReactor, ReactorState,
        },
    },
    types::{ActivationPoint, BlockHash, BlockPayload, FinalizedBlock, Item, SyncLeapIdentifier},
    utils::DisplayIter,
    NodeRng,
};

/// Cranking delay when encountered a non-switch block when checking the validator status.
const VALIDATION_STATUS_DELAY_FOR_NON_SWITCH_BLOCK: Duration = Duration::from_secs(2);

/// Allow the runner to shut down cleanly before shutting down the reactor.
const DELAY_BEFORE_SHUTDOWN: Duration = Duration::from_secs(2);

impl MainReactor {
    pub(super) fn crank(
        &mut self,
        effect_builder: EffectBuilder<MainEvent>,
        rng: &mut NodeRng,
    ) -> Effects<MainEvent> {
        if self.attempts > self.max_attempts {
            return fatal!(effect_builder, "exceeded reattempt tolerance").ignore();
        }
        let (delay, mut effects) = self.do_crank(effect_builder, rng);
        effects.extend(
            async move {
                if !delay.is_zero() {
                    tokio::time::sleep(delay).await
                }
            }
            .event(|_| MainEvent::ReactorCrank),
        );
        effects
    }

    fn do_crank(
        &mut self,
        effect_builder: EffectBuilder<MainEvent>,
        rng: &mut NodeRng,
    ) -> (Duration, Effects<MainEvent>) {
        match self.state {
            ReactorState::Initialize => match self.initialize_next_component(effect_builder) {
                Some(effects) => (Duration::ZERO, effects),
                None => {
                    if false == self.net.has_sufficient_fully_connected_peers() {
                        info!("Initialize: awaiting sufficient fully-connected peers");
                        return (Duration::from_secs(2), Effects::new());
                    }
                    info!("Initialize: switch to CatchUp");
                    self.state = ReactorState::CatchUp;
                    (Duration::ZERO, Effects::new())
                }
            },
            ReactorState::CatchUp => match self.catch_up_instruction(effect_builder, rng) {
                CatchUpInstruction::Fatal(msg) => {
                    (Duration::ZERO, fatal!(effect_builder, "{}", msg).ignore())
                }
                CatchUpInstruction::ShutdownForUpgrade => {
                    info!("CatchUp: shutting down for upgrade");
                    self.state = ReactorState::ShutdownForUpgrade;
                    (Duration::ZERO, Effects::new())
                }
                CatchUpInstruction::CommitGenesis => match self.commit_genesis(effect_builder) {
                    Ok(effects) => {
                        info!("CatchUp: switch to Validate at genesis");
                        self.state = ReactorState::Validate;
                        (Duration::ZERO, effects)
                    }
                    Err(msg) => (
                        Duration::ZERO,
                        fatal!(effect_builder, "failed to commit genesis: {}", msg).ignore(),
                    ),
                },
                CatchUpInstruction::CommitUpgrade => match self.commit_upgrade(effect_builder) {
                    Ok(effects) => {
                        info!("CatchUp: switch to Upgrading");
                        self.state = ReactorState::Upgrading;
                        (Duration::ZERO, effects)
                    }
                    Err(msg) => (
                        Duration::ZERO,
                        fatal!(effect_builder, "failed to commit upgrade: {}", msg).ignore(),
                    ),
                },
                CatchUpInstruction::CheckLater(msg, wait) => {
                    debug!("CatchUp: {}", msg);
                    (wait, Effects::new())
                }
                CatchUpInstruction::Do(wait, effects) => {
                    debug!("CatchUp: node is processing effects");
                    (wait, effects)
                }
                CatchUpInstruction::CaughtUp => {
                    info!("CatchUp: switch to KeepUp");
                    self.state = ReactorState::KeepUp;
                    (Duration::ZERO, Effects::new())
                }
            },
            ReactorState::Upgrading => match self.upgrading_instruction() {
                UpgradingInstruction::Fatal(msg) => {
                    (Duration::ZERO, fatal!(effect_builder, "{}", msg).ignore())
                }
                UpgradingInstruction::CheckLater(msg, wait) => {
                    debug!("Upgrading: {}", msg);
                    (wait, Effects::new())
                }
                UpgradingInstruction::CatchUp => {
                    info!("Upgrading: switch to CatchUp");
                    self.state = ReactorState::CatchUp;
                    (Duration::ZERO, Effects::new())
                }
            },
            ReactorState::KeepUp => {
                match self.keep_up_instruction(effect_builder, rng) {
                    KeepUpInstruction::Fatal(msg) => {
                        (Duration::ZERO, fatal!(effect_builder, "{}", msg).ignore())
                    }
                    KeepUpInstruction::ShutdownForUpgrade => {
                        info!("KeepUp: switch to ShutdownForUpgrade");
                        self.state = ReactorState::ShutdownForUpgrade;
                        (Duration::ZERO, Effects::new())
                    }
                    KeepUpInstruction::CheckLater(msg, wait) => {
                        debug!("KeepUp: {}", msg);
                        (wait, Effects::new())
                    }
                    KeepUpInstruction::Do(wait, effects) => {
                        debug!("KeepUp: node is processing effects");
                        (wait, effects)
                    }
                    KeepUpInstruction::CatchUp => {
                        info!("KeepUp: switch to CatchUp");
                        self.state = ReactorState::CatchUp;
                        (Duration::ZERO, Effects::new())
                    }
                    KeepUpInstruction::Validate(effects) => {
                        // node is in validator set and consensus has what it needs to validate
                        info!("KeepUp: switch to Validate");
                        self.state = ReactorState::Validate;
                        self.block_synchronizer.pause();
                        (Duration::ZERO, effects)
                    }
                }
            }
            ReactorState::Validate => match self.validate_instruction(effect_builder, rng) {
                ValidateInstruction::Fatal(msg) => {
                    (Duration::ZERO, fatal!(effect_builder, "{}", msg).ignore())
                }
                ValidateInstruction::ShutdownForUpgrade => {
                    info!("Validate: switch to ShutdownForUpgrade");
                    self.state = ReactorState::ShutdownForUpgrade;
                    (Duration::ZERO, Effects::new())
                }
                ValidateInstruction::NonSwitchBlock => {
                    (VALIDATION_STATUS_DELAY_FOR_NON_SWITCH_BLOCK, Effects::new())
                }
                ValidateInstruction::CheckLater(msg, wait) => {
                    debug!("Validate: {}", msg);
                    (wait, Effects::new())
                }
                ValidateInstruction::Do(wait, effects) => {
                    trace!("Validate: node is processing effects");
                    (wait, effects)
                }
                ValidateInstruction::KeepUp => {
                    info!("Validate: switch to KeepUp");
                    self.state = ReactorState::KeepUp;
                    self.block_synchronizer.resume();
                    (Duration::ZERO, Effects::new())
                }
            },
            ReactorState::ShutdownForUpgrade => {
                match self.upgrade_shutdown_instruction(effect_builder) {
                    UpgradeShutdownInstruction::Fatal(msg) => (
                        Duration::ZERO,
                        fatal!(effect_builder, "ShutdownForUpgrade: {}", msg).ignore(),
                    ),
                    UpgradeShutdownInstruction::CheckLater(msg, wait) => {
                        debug!("ShutdownForUpgrade: {}", msg);
                        (wait, Effects::new())
                    }
                    UpgradeShutdownInstruction::Do(wait, effects) => {
                        trace!("ShutdownForUpgrade: node is processing effects");
                        (wait, effects)
                    }
                }
            }
        }
    }

<<<<<<< HEAD
    fn initialize_next_component(
        &mut self,
        effect_builder: EffectBuilder<MainEvent>,
    ) -> Option<Effects<MainEvent>> {
        if let Some(effects) = utils::initialize_component(
            effect_builder,
            &mut self.diagnostics_port,
            MainEvent::DiagnosticsPort(diagnostics_port::Event::Initialize),
        ) {
            return Some(effects);
        }
        if let Some(effects) = utils::initialize_component(
            effect_builder,
            &mut self.upgrade_watcher,
            MainEvent::UpgradeWatcher(upgrade_watcher::Event::Initialize),
        ) {
            return Some(effects);
        }
        if let Some(effects) = utils::initialize_component(
            effect_builder,
            &mut self.net,
            MainEvent::Network(network::Event::Initialize),
        ) {
            return Some(effects);
        }
        if let Some(effects) = utils::initialize_component(
            effect_builder,
            &mut self.event_stream_server,
            MainEvent::EventStreamServer(event_stream_server::Event::Initialize),
        ) {
            return Some(effects);
        }
        if let Some(effects) = utils::initialize_component(
            effect_builder,
            &mut self.rest_server,
            MainEvent::RestServer(rest_server::Event::Initialize),
        ) {
            return Some(effects);
        }
        if let Some(effects) = utils::initialize_component(
            effect_builder,
            &mut self.rpc_server,
            MainEvent::RpcServer(rpc_server::Event::Initialize),
        ) {
            return Some(effects);
        }
        if let Some(effects) = utils::initialize_component(
            effect_builder,
            &mut self.block_synchronizer,
            MainEvent::BlockSynchronizer(block_synchronizer::Event::Initialize),
        ) {
            return Some(effects);
        }
        if <DeployBuffer as InitializedComponent<MainEvent>>::is_uninitialized(&self.deploy_buffer)
        {
            let timestamp = self.recent_switch_block_headers.last().map_or_else(
                Timestamp::now,
                |switch_block| {
                    switch_block
                        .timestamp()
                        .saturating_sub(self.chainspec.deploy_config.max_ttl)
                },
            );
            let blocks = match self.storage.read_blocks_since(timestamp) {
                Ok(blocks) => blocks,
                Err(err) => {
                    return Some(
                        fatal!(
                            effect_builder,
                            "fatal block store error when attempting to read highest blocks: {}",
                            err
                        )
                        .ignore(),
                    )
                }
            };
            let event = deploy_buffer::Event::Initialize(blocks);
            if let Some(effects) = utils::initialize_component(
                effect_builder,
                &mut self.deploy_buffer,
                MainEvent::DeployBuffer(event),
            ) {
                return Some(effects);
            }
        }
        None
    }

=======
>>>>>>> 0b4567da
    fn catch_up_instruction(
        &mut self,
        effect_builder: EffectBuilder<MainEvent>,
        rng: &mut NodeRng,
    ) -> CatchUpInstruction {
        let catch_up_progress = self.block_synchronizer.historical_progress();
        self.update_last_progress(&catch_up_progress, "CatchUp");
        let starting_with = match catch_up_progress {
            BlockSynchronizerProgress::Idle => {
                match self.trusted_hash {
                    None => {
                        // no trusted hash provided use local tip if available
                        match self.storage.read_highest_complete_block() {
                            Ok(Some(block)) => {
                                // -+ : leap w/ local tip
                                info!("CatchUp: local tip detected, no trusted hash");
                                if block.header().is_switch_block() {
                                    self.switch_block = Some(block.header().clone());
                                }
                                StartingWith::LocalTip(
                                    *block.hash(),
                                    block.height(),
                                    block.header().era_id(),
                                )
                            }
                            Ok(None) if self.switch_block.is_none() => {
                                if let Some(timestamp) = self.is_genesis() {
                                    let is_validator = self.should_commit_genesis();
                                    if false == is_validator {
                                        return CatchUpInstruction::Fatal(
                                            "CatchUp: only validating nodes may participate in genesis; cannot proceed without trusted hash".to_string(),
                                        );
                                    }
                                    let now = Timestamp::now();
                                    let grace_period =
                                        timestamp.saturating_add(TimeDiff::from_seconds(180));
                                    if now > grace_period {
                                        return CatchUpInstruction::Fatal(
                                            "CatchUp: late for genesis; cannot proceed without trusted hash".to_string(),
                                        );
                                    }
                                    let time_remaining = timestamp.saturating_diff(now);
                                    if time_remaining > TimeDiff::default() {
                                        return CatchUpInstruction::CheckLater(
                                            format!(
                                                "CatchUp: waiting for genesis activation at {}",
                                                timestamp
                                            ),
                                            Duration::from(time_remaining),
                                        );
                                    }
                                    return CatchUpInstruction::CommitGenesis;
                                }
                                // -- : no trusted hash, no local block, not genesis
                                return CatchUpInstruction::Fatal(
                                    "CatchUp: cannot proceed without trusted hash".to_string(),
                                );
                            }
                            Ok(None) => {
                                debug!("CatchUp: waiting to store genesis immediate switch block");
                                return CatchUpInstruction::CheckLater(
                                    "CatchUp: waiting for genesis immediate switch block to be stored"
                                        .to_string(),
                                    self.control_logic_default_delay.into()
                                );
                            }
                            Err(err) => {
                                return CatchUpInstruction::Fatal(format!(
                                    "CatchUp: fatal block store error when attempting to read \
                                    highest complete block: {}",
                                    err
                                ));
                            }
                        }
                    }
                    Some(trusted_hash) => {
                        // if we have a trusted hash and we have a local tip, use the higher
                        match self.storage.read_block_header(&trusted_hash) {
                            Ok(Some(trusted_header)) => {
                                match self.storage.read_highest_complete_block() {
                                    Ok(Some(block)) => {
                                        // ++ : leap w/ the higher of local tip or trusted hash
                                        let trusted_height = trusted_header.height();
                                        if trusted_height > block.height() {
                                            StartingWith::BlockIdentifier(
                                                trusted_hash,
                                                trusted_height,
                                            )
                                        } else {
                                            StartingWith::LocalTip(
                                                *block.hash(),
                                                block.height(),
                                                block.header().era_id(),
                                            )
                                        }
                                    }
                                    Ok(None) => {
                                        // should be unreachable if we've gotten this far
                                        StartingWith::Hash(trusted_hash)
                                    }
                                    Err(_) => {
                                        return CatchUpInstruction::Fatal(
                                            "CatchUp: fatal block store error when attempting to \
                                            read highest complete block"
                                                .to_string(),
                                        );
                                    }
                                }
                            }
                            Ok(None) => {
                                // +- : leap w/ config hash
                                StartingWith::Hash(trusted_hash)
                            }
                            Err(err) => {
                                return CatchUpInstruction::Fatal(format!(
                                    "CatchUp: fatal block store error when attempting to read \
                                    highest complete block: {}",
                                    err
                                ));
                            }
                        }
                    }
                }
            }
            BlockSynchronizerProgress::Syncing(block_hash, maybe_block_height, last_progress) => {
                // do idleness / reattempt checking
                if Timestamp::now().saturating_diff(last_progress) > self.idle_tolerance {
                    self.attempts += 1;
                    if self.attempts > self.max_attempts {
                        return CatchUpInstruction::Fatal(
                            "CatchUp: block sync idleness exceeded reattempt tolerance".to_string(),
                        );
                    }
                }
                // if any progress has been made, reset attempts
                if last_progress > self.last_progress {
                    debug!("CatchUp: syncing last_progress: {}", last_progress);
                    self.last_progress = last_progress;
                    self.attempts = 0;
                }
                match maybe_block_height {
                    None => StartingWith::Hash(block_hash),
                    Some(block_height) => StartingWith::BlockIdentifier(block_hash, block_height),
                }
            }
            BlockSynchronizerProgress::Synced(block_hash, block_height, era_id) => {
                StartingWith::SyncedBlockIdentifier(block_hash, block_height, era_id)
            }
        };
        debug!("CatchUp: starting with {:?}", starting_with);

        // the block accumulator should be receiving blocks via gossiping
        // and usually has some awareness of the chain ahead of our tip
        let sync_instruction = self.block_accumulator.sync_instruction(starting_with);
        debug!("CatchUp: sync_instruction: {:?}", sync_instruction);
        match sync_instruction {
            SyncInstruction::Leap { block_hash } => {
                let leap_status = self.sync_leaper.leap_status();
                trace!("CatchUp: leap_status: {:?}", leap_status);
                return match leap_status {
                    ls @ LeapStatus::Inactive | ls @ LeapStatus::Failed { .. } => {
                        let sync_leap_identifier = SyncLeapIdentifier::sync_to_tip(block_hash);
                        if let LeapStatus::Failed {
                            error,
                            sync_leap_identifier: _,
                            from_peers: _,
                            in_flight: _,
                        } = ls
                        {
                            self.attempts += 1;
                            if self.attempts > self.max_attempts {
                                return CatchUpInstruction::Fatal(format!(
                                    "CatchUp: failed leap exceeded reattempt tolerance: {}",
                                    error,
                                ));
                            }
                        }
                        let peers_to_ask = self.net.fully_connected_peers_random(
                            rng,
                            self.chainspec.core_config.simultaneous_peer_requests as usize,
                        );
                        info!(
                            "CatchUp: initiating sync leap for {} using peers {}",
                            block_hash,
                            DisplayIter::new(&peers_to_ask)
                        );

                        let effects = effect_builder.immediately().event(move |_| {
                            MainEvent::SyncLeaper(sync_leaper::Event::AttemptLeap {
                                sync_leap_identifier,
                                peers_to_ask,
                            })
                        });
                        CatchUpInstruction::Do(self.control_logic_default_delay.into(), effects)
                    }
                    LeapStatus::Awaiting { .. } => CatchUpInstruction::CheckLater(
                        "sync leaper is awaiting response".to_string(),
                        self.control_logic_default_delay.into(),
                    ),
                    LeapStatus::Received {
                        best_available,
                        from_peers,
                        ..
                    } => {
                        debug!(
                            "CatchUp: {} received from {}",
                            best_available,
                            DisplayIter::new(&from_peers)
                        );
                        info!("CatchUp: {}", best_available);
                        for validator_weights in best_available.era_validator_weights(
                            self.validator_matrix.fault_tolerance_threshold(),
                        ) {
                            self.validator_matrix
                                .register_era_validator_weights(validator_weights);
                        }

                        self.block_synchronizer.register_sync_leap(
                            &*best_available,
                            from_peers,
                            true,
                            self.chainspec.core_config.simultaneous_peer_requests,
                        );
                        self.block_accumulator.handle_validators(effect_builder);
                        let effects = effect_builder.immediately().event(|_| {
                            MainEvent::BlockSynchronizerRequest(BlockSynchronizerRequest::NeedNext)
                        });
                        CatchUpInstruction::Do(self.control_logic_default_delay.into(), effects)
                    }
                };
            }
            SyncInstruction::BlockSync { block_hash } => {
                if self.block_synchronizer.register_block_by_hash(
                    block_hash,
                    true,
                    true,
                    self.chainspec.core_config.simultaneous_peer_requests,
                ) {
                    // once started NeedNext should perpetuate until nothing is needed
                    let mut effects = Effects::new();
                    effects.extend(effect_builder.immediately().event(|_| {
                        MainEvent::BlockSynchronizerRequest(BlockSynchronizerRequest::NeedNext)
                    }));
                    return CatchUpInstruction::Do(Duration::ZERO, effects);
                }
                return CatchUpInstruction::CheckLater(
                    "CatchUp is syncing".to_string(),
                    Duration::from_millis(500),
                );
            }
            SyncInstruction::BlockExec { .. } => {
                return CatchUpInstruction::Fatal(
                    "BlockExec is not valid while in CatchUp mode".to_string(),
                );
            }
            SyncInstruction::CaughtUp => {
                match self.should_commit_upgrade() {
                    Ok(true) => return CatchUpInstruction::CommitUpgrade,
                    Ok(false) => (),
                    Err(msg) => return CatchUpInstruction::Fatal(msg),
                }
                if self.should_shutdown_for_upgrade() {
                    return CatchUpInstruction::ShutdownForUpgrade;
                }
                self.block_synchronizer.historical_purge();
            }
        }
        // there are no catch up or shutdown instructions, so we must be caught up
        CatchUpInstruction::CaughtUp
    }

    fn upgrading_instruction(&self) -> UpgradingInstruction {
        match self.should_commit_upgrade() {
            Ok(true) => UpgradingInstruction::CheckLater(
                "awaiting upgrade".to_string(),
                self.control_logic_default_delay.into(),
            ),
            Ok(false) => UpgradingInstruction::CatchUp,
            Err(msg) => UpgradingInstruction::Fatal(msg),
        }
    }

    fn upgrade_shutdown_instruction(
        &self,
        effect_builder: EffectBuilder<MainEvent>,
    ) -> UpgradeShutdownInstruction {
        let highest_switch_block_era = match self.recent_switch_block_headers.last() {
            None => {
                return UpgradeShutdownInstruction::Fatal(
                    "recent_switch_block_headers cannot be empty".to_string(),
                );
            }
            Some(block_header) => block_header.era_id(),
        };
        match self
            .validator_matrix
            .validator_weights(highest_switch_block_era)
        {
            Some(validator_weights) => {
                let era_has_sufficient_finality = match self
                    .storage
                    .era_has_sufficient_finality_signatures(&validator_weights)
                {
                    Ok(is_sufficient) => is_sufficient,
                    Err(error) => {
                        return UpgradeShutdownInstruction::Fatal(format!(
                            "failed check for sufficient finality signatures: {}",
                            error
                        ));
                    }
                };
                if era_has_sufficient_finality {
                    // Allow a delay to acquire more finality signatures
                    let effects = effect_builder
                        .set_timeout(DELAY_BEFORE_SHUTDOWN)
                        .event(|_| {
                            MainEvent::ControlAnnouncement(ControlAnnouncement::ShutdownForUpgrade)
                        });
                    // should not need to crank the control logic again as the reactor will shutdown
                    UpgradeShutdownInstruction::Do(DELAY_BEFORE_SHUTDOWN, effects)
                } else {
                    UpgradeShutdownInstruction::CheckLater(
                        "waiting for sufficient finality".to_string(),
                        DELAY_BEFORE_SHUTDOWN,
                    )
                }
            }
            None => {
                UpgradeShutdownInstruction::Fatal("validator_weights cannot be missing".to_string())
            }
        }
    }

    fn keep_up_instruction(
        &mut self,
        effect_builder: EffectBuilder<MainEvent>,
        rng: &mut NodeRng,
    ) -> KeepUpInstruction {
        if self.should_shutdown_for_upgrade() {
            return KeepUpInstruction::ShutdownForUpgrade;
        }

        match self.should_validate(effect_builder, rng) {
            (true, Some(effects)) => {
                info!("KeepUp: go to Validate");
                return KeepUpInstruction::Validate(effects);
            }
            (_, Some(effects)) => {
                // shutting down per consensus
                return KeepUpInstruction::Do(Duration::ZERO, effects);
            }
            (_, None) => {
                // remain in KeepUp
            }
        }
        let forward_progress = self.block_synchronizer.forward_progress();
        self.update_last_progress(&forward_progress, "KeepUp");
        let starting_with = match forward_progress {
            BlockSynchronizerProgress::Idle => match self.storage.read_highest_complete_block() {
                Ok(Some(block)) => {
                    StartingWith::LocalTip(block.id(), block.height(), block.header().era_id())
                }
                Ok(None) => {
                    error!("KeepUp: block synchronizer idle, local storage has no complete blocks");
                    self.block_synchronizer.forward_purge();
                    return KeepUpInstruction::CatchUp;
                }
                Err(error) => {
                    return KeepUpInstruction::Fatal(format!(
                        "failed to read highest complete block: {}",
                        error
                    ))
                }
            },
            BlockSynchronizerProgress::Syncing(block_hash, block_height, _) => match block_height {
                None => StartingWith::Hash(block_hash),
                Some(height) => StartingWith::BlockIdentifier(block_hash, height),
            },
            BlockSynchronizerProgress::Synced(block_hash, block_height, era_id) => {
                debug!("KeepUp: executable block: {}", block_hash);
                StartingWith::ExecutableBlock(block_hash, block_height, era_id)
            }
        };
        debug!("KeepUp: starting with {:?}", starting_with);
        let sync_instruction = self.block_accumulator.sync_instruction(starting_with);
        debug!("KeepUp: sync_instruction {:?}", sync_instruction);
        match sync_instruction {
            SyncInstruction::Leap { .. } => {
                self.block_synchronizer.forward_purge();
                return KeepUpInstruction::CatchUp;
            }
            SyncInstruction::BlockSync { block_hash } => {
                debug!("KeepUp: BlockSync: {:?}", block_hash);
                if self.block_synchronizer.register_block_by_hash(
                    block_hash,
                    false,
                    true,
                    self.chainspec.core_config.simultaneous_peer_requests,
                ) {
                    return KeepUpInstruction::Do(
                        Duration::ZERO,
                        effect_builder.immediately().event(|_| {
                            MainEvent::BlockSynchronizerRequest(BlockSynchronizerRequest::NeedNext)
                        }),
                    );
                }
            }
            SyncInstruction::BlockExec {
                block_hash,
                next_block_hash,
            } => {
                debug!("KeepUp: BlockExec: {:?}", block_hash);
                match self.enqueue_executable_block(effect_builder, block_hash) {
                    Ok(effects) => {
                        if let Some(sync_block_hash) = next_block_hash {
                            debug!("KeepUp: BlockSync: {:?}", sync_block_hash);
                            self.block_synchronizer.register_block_by_hash(
                                sync_block_hash,
                                false,
                                true,
                                self.chainspec.core_config.simultaneous_peer_requests,
                            );
                        }
                        if false == effects.is_empty() {
                            return KeepUpInstruction::Do(Duration::ZERO, effects);
                        }
                    }
                    Err(msg) => {
                        return KeepUpInstruction::Fatal(msg);
                    }
                }
            }
            SyncInstruction::CaughtUp => {
                // noop
            }
        }
        if false == self.sync_to_historical {
            // if nothing else needs to be done, check later
            return KeepUpInstruction::CheckLater(
                "at perceived tip of chain".to_string(),
                self.control_logic_default_delay.into(),
            );
        }
        let historical_progress = self.block_synchronizer.historical_progress();
        self.update_last_progress(&historical_progress, "Historical");
        match self.maybe_parent_block_identifier(&historical_progress) {
            Err(msg) => KeepUpInstruction::Fatal(msg),
            Ok(None) => KeepUpInstruction::CheckLater(
                format!("Historical: syncing {:?}", historical_progress),
                self.control_logic_default_delay.into(),
            ),
            Ok(Some((parent_hash, era_id))) => {
                if false == self.validator_matrix.has_era(&era_id) {
                    debug!("Historical: sync leaping for: {}", parent_hash);
                    let leap_status = self.sync_leaper.leap_status();
                    debug!("Historical: {:?}", leap_status);
                    match leap_status {
                        ls @ LeapStatus::Inactive | ls @ LeapStatus::Failed { .. } => {
                            if let LeapStatus::Failed {
                                error,
                                sync_leap_identifier: _,
                                from_peers: _,
                                in_flight: _,
                            } = ls
                            {
                                self.attempts += 1;
                                if self.attempts > self.max_attempts {
                                    // self.crank will ensure shut down if no other progress
                                    // is made before this event is processed
                                    return KeepUpInstruction::CheckLater(
                                        format!(
                                            "Historical: failed leap back exceeded reattempt tolerance: {}",
                                            error,
                                        ),
                                        Duration::ZERO,
                                    );
                                }
                                error!("Historical: sync leap failed: {:?}", error);
                            }
                            let peers_to_ask = self.net.fully_connected_peers_random(
                                rng,
                                self.chainspec.core_config.simultaneous_peer_requests as usize,
                            );
                            let sync_leap_identifier =
                                SyncLeapIdentifier::sync_to_historical(parent_hash);
                            let effects = effect_builder.immediately().event(move |_| {
                                MainEvent::SyncLeaper(sync_leaper::Event::AttemptLeap {
                                    sync_leap_identifier,
                                    peers_to_ask,
                                })
                            });
                            info!("Historical: initiating sync leap for: {}", parent_hash);
                            KeepUpInstruction::Do(Duration::ZERO, effects)
                        }
                        LeapStatus::Received {
                            best_available,
                            from_peers: _,
                            ..
                        } => {
                            info!(
                                "Historical: sync leap received for: {:?}",
                                best_available.trusted_block_header.block_hash()
                            );
                            let era_validator_weights = best_available.era_validator_weights(
                                self.validator_matrix.fault_tolerance_threshold(),
                            );
                            for evw in era_validator_weights {
                                let era_id = evw.era_id();
                                if self.validator_matrix.register_era_validator_weights(evw) {
                                    debug!("Historical: got era: {}", era_id);
                                } else {
                                    debug!("Historical: already had era: {}", era_id);
                                }
                            }
                            KeepUpInstruction::CheckLater(
                                "Historical: sync leap received".to_string(),
                                Duration::ZERO,
                            )
                        }
                        LeapStatus::Awaiting { .. } => KeepUpInstruction::CheckLater(
                            "Historical: sync leap awaiting".to_string(),
                            self.control_logic_default_delay.into(),
                        ),
                    }
                } else if self.block_synchronizer.register_block_by_hash(
                    parent_hash,
                    true,
                    true,
                    self.chainspec.core_config.simultaneous_peer_requests,
                ) {
                    debug!("Historical: register_block_by_hash: {:?}", parent_hash);
                    let peers_to_ask = self.net.fully_connected_peers_random(
                        rng,
                        self.chainspec.core_config.simultaneous_peer_requests as usize,
                    );
                    debug!("Historical: peers count: {:?}", peers_to_ask.len());
                    self.block_synchronizer
                        .register_peers(parent_hash, peers_to_ask);

                    return KeepUpInstruction::Do(
                        Duration::ZERO,
                        effect_builder.immediately().event(|_| {
                            MainEvent::BlockSynchronizerRequest(BlockSynchronizerRequest::NeedNext)
                        }),
                    );
                } else {
                    self.block_synchronizer.historical_purge();
                    KeepUpInstruction::CheckLater(
                        "Historical: purged".to_string(),
                        self.control_logic_default_delay.into(),
                    )
                }
            }
        }
    }

    fn validate_instruction(
        &mut self,
        effect_builder: EffectBuilder<MainEvent>,
        rng: &mut NodeRng,
    ) -> ValidateInstruction {
        if self.switch_block.is_none() {
            // validate status is only checked at switch blocks
            return ValidateInstruction::NonSwitchBlock;
        }

        if self.should_shutdown_for_upgrade() {
            return ValidateInstruction::ShutdownForUpgrade;
        }

        match self.create_required_eras(effect_builder, rng) {
            Ok(Some(effects)) => {
                let last_progress = self.consensus.last_progress();
                if last_progress > self.last_progress {
                    self.last_progress = last_progress;
                }
                if effects.is_empty() {
                    ValidateInstruction::CheckLater(
                        "consensus state is up to date".to_string(),
                        self.control_logic_default_delay.into(),
                    )
                } else {
                    ValidateInstruction::Do(Duration::ZERO, effects)
                }
            }
            Ok(None) => ValidateInstruction::KeepUp,
            Err(msg) => ValidateInstruction::Fatal(msg),
        }
    }

    fn initialize_next_component(
        &mut self,
        effect_builder: EffectBuilder<MainEvent>,
    ) -> Option<Effects<MainEvent>> {
        if let Some(effects) = utils::initialize_component(
            effect_builder,
            &mut self.diagnostics_port,
            MainEvent::DiagnosticsPort(diagnostics_port::Event::Initialize),
        ) {
            return Some(effects);
        }
        if let Some(effects) = utils::initialize_component(
            effect_builder,
            &mut self.upgrade_watcher,
            MainEvent::UpgradeWatcher(upgrade_watcher::Event::Initialize),
        ) {
            return Some(effects);
        }
        if let Some(effects) = utils::initialize_component(
            effect_builder,
            &mut self.small_network,
            MainEvent::Network(small_network::Event::Initialize),
        ) {
            return Some(effects);
        }
        if let Some(effects) = utils::initialize_component(
            effect_builder,
            &mut self.event_stream_server,
            MainEvent::EventStreamServer(event_stream_server::Event::Initialize),
        ) {
            return Some(effects);
        }
        if let Some(effects) = utils::initialize_component(
            effect_builder,
            &mut self.rest_server,
            MainEvent::RestServer(rest_server::Event::Initialize),
        ) {
            return Some(effects);
        }
        if let Some(effects) = utils::initialize_component(
            effect_builder,
            &mut self.rpc_server,
            MainEvent::RpcServer(rpc_server::Event::Initialize),
        ) {
            return Some(effects);
        }
        if let Some(effects) = utils::initialize_component(
            effect_builder,
            &mut self.block_synchronizer,
            MainEvent::BlockSynchronizer(block_synchronizer::Event::Initialize),
        ) {
            return Some(effects);
        }
        if <DeployBuffer as InitializedComponent<MainEvent>>::is_uninitialized(&self.deploy_buffer)
        {
            let timestamp = self.recent_switch_block_headers.last().map_or_else(
                Timestamp::now,
                |switch_block| {
                    switch_block
                        .timestamp()
                        .saturating_sub(self.chainspec.deploy_config.max_ttl)
                },
            );
            let blocks = match self.storage.read_blocks_since(timestamp) {
                Ok(blocks) => blocks,
                Err(err) => {
                    return Some(
                        fatal!(
                            effect_builder,
                            "fatal block store error when attempting to read highest blocks: {}",
                            err
                        )
                        .ignore(),
                    )
                }
            };
            let event = deploy_buffer::Event::Initialize(blocks);
            if let Some(effects) = utils::initialize_component(
                effect_builder,
                &mut self.deploy_buffer,
                MainEvent::DeployBuffer(event),
            ) {
                return Some(effects);
            }
        }
        None
    }

    fn update_last_progress(
        &mut self,
        block_synchronizer_progress: &BlockSynchronizerProgress,
        phase_prefix: &str,
    ) {
        if let BlockSynchronizerProgress::Syncing(_, _, last_progress) = block_synchronizer_progress
        {
            // do idleness / reattempt checking
            let sync_progress = *last_progress;
            if sync_progress > self.last_progress {
                self.last_progress = sync_progress;
                // if any progress has been made, reset attempts
                self.attempts = 0;
            }
            if self.last_progress.elapsed() > self.idle_tolerance {
                self.attempts += 1;
            }
        }
        debug!(
            "{}: last_progress: {} {}",
            phase_prefix, self.last_progress, block_synchronizer_progress
        );
    }

    fn maybe_parent_block_identifier(
        &mut self,
        block_synchronizer_progress: &BlockSynchronizerProgress,
    ) -> Result<Option<(BlockHash, EraId)>, String> {
        if matches!(
            block_synchronizer_progress,
            BlockSynchronizerProgress::Syncing(_, _, _)
        ) {
            return Ok(None);
        }
        if let Some(block_header) = self.storage.get_highest_orphaned_block_header() {
            if block_header.is_genesis() {
                return Ok(None);
            }
            debug!(
                "Historical: attempting({}) for: {}",
                block_header.height().saturating_sub(1),
                block_header.parent_hash()
            );
            match self.storage.read_block_header(block_header.parent_hash()) {
                Ok(Some(parent)) => Ok(Some((parent.block_hash(), parent.era_id()))),
                Ok(None) => match block_header.era_id().predecessor() {
                    Some(previous_era_id) => {
                        Ok(Some((*block_header.parent_hash(), previous_era_id)))
                    }
                    None => Ok(None),
                },
                Err(err) => Err(err.to_string()),
            }
        } else {
            Ok(None)
        }
    }

    fn should_validate(
        &mut self,
        effect_builder: EffectBuilder<MainEvent>,
        rng: &mut NodeRng,
    ) -> (bool, Option<Effects<MainEvent>>) {
        // if on a switch block, check if we should go to Validate
        if self.switch_block.is_some() {
            match self.create_required_eras(effect_builder, rng) {
                Err(msg) => {
                    return (false, Some(fatal!(effect_builder, "{}", msg).ignore()));
                }
                Ok(Some(effects)) => {
                    return (true, Some(effects));
                }
                Ok(None) => (),
            }
        }
        (false, None)
    }

    fn create_required_eras(
        &mut self,
        effect_builder: EffectBuilder<MainEvent>,
        rng: &mut NodeRng,
    ) -> Result<Option<Effects<MainEvent>>, String> {
        let highest_switch_block_header = match self.recent_switch_block_headers.last() {
            None => {
                debug!("create_required_eras: recent_switch_block_headers is empty");
                return Ok(None);
            }
            Some(header) => header,
        };
        debug!(
            "highest_switch_block_header: {} - {}",
            highest_switch_block_header.era_id(),
            highest_switch_block_header.block_hash(),
        );

        if let Some(current_era) = self.consensus.current_era() {
            debug!("consensus current_era: {}", current_era.value());
            if highest_switch_block_header.next_block_era_id() <= current_era {
                return Ok(Some(Effects::new()));
            }
        }

        let highest_era_weights = match highest_switch_block_header.next_era_validator_weights() {
            None => {
                return Err(format!(
                    "highest switch block has no era end: {}",
                    highest_switch_block_header
                ));
            }
            Some(weights) => weights,
        };
        if !highest_era_weights.contains_key(self.consensus.public_key()) {
            debug!("highest_era_weights does not contain signing_public_key");
            return Ok(None);
        }

        if !self
            .deploy_buffer
            .have_full_ttl_of_deploys(highest_switch_block_header.height())
        {
            info!("currently have insufficient deploy TTL awareness to safely participate in consensus");
            return Ok(None);
        }

        let era_id = highest_switch_block_header.era_id();
        if self.upgrade_watcher.should_upgrade_after(era_id) {
            debug!(%era_id, "upgrade required after given era");
            return Ok(None);
        }

        let create_required_eras = self.consensus.create_required_eras(
            effect_builder,
            rng,
            &self.recent_switch_block_headers,
        );
        if create_required_eras.is_some() {
            info!("will attempt to create required eras for consensus");
        }

        Ok(
            create_required_eras
                .map(|effects| reactor::wrap_effects(MainEvent::Consensus, effects)),
        )
    }

    fn is_genesis(&self) -> Option<Timestamp> {
        match self.chainspec.protocol_config.activation_point {
            ActivationPoint::Genesis(timestamp) => Some(timestamp),
            ActivationPoint::EraId(_) => None,
        }
    }

    fn should_commit_genesis(&self) -> bool {
        self.chainspec
            .network_config
            .is_genesis_validator(self.validator_matrix.public_signing_key())
            .unwrap_or(false)
    }

    fn commit_genesis(
        &mut self,
        effect_builder: EffectBuilder<MainEvent>,
    ) -> Result<Effects<MainEvent>, String> {
        let post_state_hash = match self.contract_runtime.commit_genesis(
            self.chainspec.clone().as_ref(),
            self.chainspec_raw_bytes.clone().as_ref(),
        ) {
            Ok(success) => success.post_state_hash,
            Err(error) => {
                return Err(error.to_string());
            }
        };

        let genesis_timestamp = match self
            .chainspec
            .protocol_config
            .activation_point
            .genesis_timestamp()
        {
            None => {
                return Err("must have genesis timestamp".to_string());
            }
            Some(timestamp) => timestamp,
        };

        info!(
            %post_state_hash,
            %genesis_timestamp,
            network_name = %self.chainspec.network_config.name,
            "successfully ran genesis"
        );

        let next_block_height = 0;
        let initial_pre_state = ExecutionPreState::new(
            next_block_height,
            post_state_hash,
            BlockHash::default(),
            Digest::default(),
        );
        self.contract_runtime
            .set_initial_state(initial_pre_state)
            .map_err(|err| err.to_string())?;

        let finalized_block = FinalizedBlock::new(
            BlockPayload::default(),
            Some(EraReport::default()),
            genesis_timestamp,
            EraId::default(),
            next_block_height,
            PublicKey::System,
        );
        Ok(effect_builder
            .enqueue_block_for_execution(finalized_block, vec![])
            .ignore())
    }

    fn should_commit_upgrade(&self) -> Result<bool, String> {
        let highest_switch_block_header = match &self.switch_block {
            None => {
                return Ok(false);
            }
            Some(header) => header,
        };

        if !self
            .chainspec
            .protocol_config
            .is_last_block_before_activation(highest_switch_block_header)
        {
            return Ok(false);
        }

        match self
            .chainspec
            .is_in_modified_validator_set(self.consensus.public_key())
        {
            None => match highest_switch_block_header.next_era_validator_weights() {
                None => Err("switch_block should have next era validator weights".to_string()),
                Some(next_era_validator_weights) => {
                    Ok(next_era_validator_weights.contains_key(self.consensus.public_key()))
                }
            },
            Some(is_validator) => Ok(is_validator),
        }
    }

    fn commit_upgrade(
        &mut self,
        effect_builder: EffectBuilder<MainEvent>,
    ) -> Result<Effects<MainEvent>, String> {
        info!("{:?}: committing upgrade", self.state);
        let previous_block_header = match &self.switch_block {
            None => {
                return Err("switch_block should be Some".to_string());
            }
            Some(header) => header,
        };

        match self.chainspec.ee_upgrade_config(
            *previous_block_header.state_root_hash(),
            previous_block_header.protocol_version(),
            previous_block_header.era_id(),
            self.chainspec_raw_bytes.clone(),
        ) {
            Ok(cfg) => match self.contract_runtime.commit_upgrade(cfg) {
                Ok(success) => {
                    let post_state_hash = success.post_state_hash;
                    info!(
                        network_name = %self.chainspec.network_config.name,
                        %post_state_hash,
                        "upgrade committed"
                    );

                    let next_block_height = previous_block_header.height() + 1;
                    let initial_pre_state = ExecutionPreState::new(
                        next_block_height,
                        post_state_hash,
                        previous_block_header.block_hash(),
                        previous_block_header.accumulated_seed(),
                    );
                    self.contract_runtime
                        .set_initial_state(initial_pre_state)
                        .map_err(|err| err.to_string())?;

                    let finalized_block = FinalizedBlock::new(
                        BlockPayload::default(),
                        Some(EraReport::default()),
                        previous_block_header.timestamp(),
                        previous_block_header.next_block_era_id(),
                        next_block_height,
                        PublicKey::System,
                    );
                    Ok(effect_builder
                        .enqueue_block_for_execution(finalized_block, vec![])
                        .ignore())
                }
                Err(err) => Err(err.to_string()),
            },
            Err(msg) => Err(msg),
        }
    }

    fn should_shutdown_for_upgrade(&self) -> bool {
        if let Some(block_header) = self.recent_switch_block_headers.last() {
            return self
                .upgrade_watcher
                .should_upgrade_after(block_header.era_id());
        }
        false
    }

    fn enqueue_executable_block(
        &mut self,
        effect_builder: EffectBuilder<MainEvent>,
        block_hash: BlockHash,
    ) -> Result<Effects<MainEvent>, String> {
        let mut effects = Effects::new();
        match self.storage.make_executable_block(&block_hash) {
            Ok(Some((finalized_block, deploys))) => {
                info!("KeepUp: enqueue_executable_block: {:?}", block_hash);
                effects.extend(
                    effect_builder
                        .enqueue_block_for_execution(finalized_block, deploys)
                        .ignore(),
                );
            }
            Ok(None) => {
                // noop
                debug!(
                    "KeepUp: idempotent enqueue_executable_block: {:?}",
                    block_hash
                );
            }
            Err(err) => {
                return Err(format!(
                    "failure to make block {} and approvals hashes into executable block: {}",
                    block_hash, err
                ));
            }
        }
        Ok(effects)
    }
}<|MERGE_RESOLUTION|>--- conflicted
+++ resolved
@@ -217,97 +217,6 @@
         }
     }
 
-<<<<<<< HEAD
-    fn initialize_next_component(
-        &mut self,
-        effect_builder: EffectBuilder<MainEvent>,
-    ) -> Option<Effects<MainEvent>> {
-        if let Some(effects) = utils::initialize_component(
-            effect_builder,
-            &mut self.diagnostics_port,
-            MainEvent::DiagnosticsPort(diagnostics_port::Event::Initialize),
-        ) {
-            return Some(effects);
-        }
-        if let Some(effects) = utils::initialize_component(
-            effect_builder,
-            &mut self.upgrade_watcher,
-            MainEvent::UpgradeWatcher(upgrade_watcher::Event::Initialize),
-        ) {
-            return Some(effects);
-        }
-        if let Some(effects) = utils::initialize_component(
-            effect_builder,
-            &mut self.net,
-            MainEvent::Network(network::Event::Initialize),
-        ) {
-            return Some(effects);
-        }
-        if let Some(effects) = utils::initialize_component(
-            effect_builder,
-            &mut self.event_stream_server,
-            MainEvent::EventStreamServer(event_stream_server::Event::Initialize),
-        ) {
-            return Some(effects);
-        }
-        if let Some(effects) = utils::initialize_component(
-            effect_builder,
-            &mut self.rest_server,
-            MainEvent::RestServer(rest_server::Event::Initialize),
-        ) {
-            return Some(effects);
-        }
-        if let Some(effects) = utils::initialize_component(
-            effect_builder,
-            &mut self.rpc_server,
-            MainEvent::RpcServer(rpc_server::Event::Initialize),
-        ) {
-            return Some(effects);
-        }
-        if let Some(effects) = utils::initialize_component(
-            effect_builder,
-            &mut self.block_synchronizer,
-            MainEvent::BlockSynchronizer(block_synchronizer::Event::Initialize),
-        ) {
-            return Some(effects);
-        }
-        if <DeployBuffer as InitializedComponent<MainEvent>>::is_uninitialized(&self.deploy_buffer)
-        {
-            let timestamp = self.recent_switch_block_headers.last().map_or_else(
-                Timestamp::now,
-                |switch_block| {
-                    switch_block
-                        .timestamp()
-                        .saturating_sub(self.chainspec.deploy_config.max_ttl)
-                },
-            );
-            let blocks = match self.storage.read_blocks_since(timestamp) {
-                Ok(blocks) => blocks,
-                Err(err) => {
-                    return Some(
-                        fatal!(
-                            effect_builder,
-                            "fatal block store error when attempting to read highest blocks: {}",
-                            err
-                        )
-                        .ignore(),
-                    )
-                }
-            };
-            let event = deploy_buffer::Event::Initialize(blocks);
-            if let Some(effects) = utils::initialize_component(
-                effect_builder,
-                &mut self.deploy_buffer,
-                MainEvent::DeployBuffer(event),
-            ) {
-                return Some(effects);
-            }
-        }
-        None
-    }
-
-=======
->>>>>>> 0b4567da
     fn catch_up_instruction(
         &mut self,
         effect_builder: EffectBuilder<MainEvent>,
@@ -918,8 +827,8 @@
         }
         if let Some(effects) = utils::initialize_component(
             effect_builder,
-            &mut self.small_network,
-            MainEvent::Network(small_network::Event::Initialize),
+            &mut self.net,
+            MainEvent::Network(network::Event::Initialize),
         ) {
             return Some(effects);
         }
