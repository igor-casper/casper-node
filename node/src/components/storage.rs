--- conflicted
+++ resolved
@@ -205,12 +205,10 @@
     metrics: Option<Metrics>,
     /// The maximum TTL of a deploy.
     max_ttl: MaxTtl,
-<<<<<<< HEAD
-    utilization_tracker: BTreeMap<EraId, BTreeMap<u64, u64>>,
-=======
     /// The hash of the chain name.
     chain_name_hash: ChainNameDigest,
->>>>>>> f5e1836f
+    /// The utilization of blocks.
+    utilization_tracker: BTreeMap<EraId, BTreeMap<u64, u64>>,
 }
 
 pub(crate) enum HighestOrphanedBlockResult {
