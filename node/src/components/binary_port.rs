--- conflicted
+++ resolved
@@ -1124,19 +1124,12 @@
             request_id,
         );
     };
-<<<<<<< HEAD
     debug!(?tag, "received request tag");
-=======
->>>>>>> ee469155
 
     let request = match BinaryRequest::try_from((tag, remainder)) {
         Ok(request) => request,
         Err(error) => {
-<<<<<<< HEAD
-            warn!(?tag, ?error, "failed to parse request");
-=======
             debug!(%error, "failed to parse binary request body");
->>>>>>> ee469155
             return (
                 BinaryResponse::new_error(ErrorCode::BadRequest, protocol_version),
                 request_id,
