//! Tasks run by the component.

use std::{
    error::Error as StdError,
    fmt::Display,
    io,
    net::SocketAddr,
    pin::Pin,
    sync::{
        atomic::{AtomicBool, Ordering},
        Arc, Weak,
    },
    time::Duration,
};

use bincode::Options;
use futures::{
    future::{self, Either},
    stream::{SplitSink, SplitStream},
    Future, SinkExt, StreamExt,
};
use openssl::{
    pkey::{PKey, Private},
    ssl::Ssl,
};
use prometheus::IntGauge;
use rand::Rng;
use serde::{de::DeserializeOwned, Deserialize, Serialize};
use tokio::{
    net::TcpStream,
    sync::{mpsc::UnboundedReceiver, watch, Semaphore},
};
use tokio_openssl::SslStream;
use tokio_serde::{Deserializer, Serializer};
use tracing::{
    debug, error, error_span,
    field::{self, Empty},
    info, trace, warn, Instrument, Span,
};

use casper_types::{ProtocolVersion, PublicKey, TimeDiff};

use super::{
    chain_info::ChainInfo,
    counting_format::{ConnectionId, Role},
    error::{ConnectionError, IoError},
    event::{IncomingConnection, OutgoingConnection},
    full_transport,
    limiter::LimiterHandle,
    message::ConsensusKeyPair,
    message_pack_format::MessagePackFormat,
    EstimatorWeights, Event, FramedTransport, FullTransport, Message, Metrics, Payload, Transport,
};
use crate::{
    components::small_network::{framed_transport, BincodeFormat, FromIncoming},
    effect::{requests::NetworkRequest, AutoClosingResponder, EffectBuilder},
    reactor::{EventQueueHandle, QueueKind},
    tls::{self, TlsCert},
    types::NodeId,
    utils::display_error,
};

/// An item on the internal outgoing message queue.
///
/// Contains a reference counted message and an optional responder to call once the message has been
/// successfully handed over to the kernel for sending.
pub(super) type MessageQueueItem<P> = (Arc<Message<P>>, Option<AutoClosingResponder<()>>);

/// The outcome of the handshake process.
struct HandshakeOutcome {
    /// A framed transport for peer.
    framed_transport: FramedTransport,
    /// Public address advertised by the peer.
    public_addr: SocketAddr,
    /// The public key the peer is validating with, if any.
    peer_consensus_public_key: Option<PublicKey>,
    /// Holds the information whether the remote node is syncing.
    is_peer_syncing: bool,
}

/// Low-level TLS connection function.
///
/// Performs the actual TCP+TLS connection setup.
async fn tls_connect<REv>(
    context: &NetworkContext<REv>,
    peer_addr: SocketAddr,
) -> Result<(NodeId, Transport), ConnectionError>
where
    REv: 'static,
{
    let stream = TcpStream::connect(peer_addr)
        .await
        .map_err(ConnectionError::TcpConnection)?;

    stream
        .set_nodelay(true)
        .map_err(ConnectionError::TcpNoDelay)?;

    let mut transport = tls::create_tls_connector(context.our_cert.as_x509(), &context.secret_key)
        .and_then(|connector| connector.configure())
        .and_then(|mut config| {
            config.set_verify_hostname(false);
            config.into_ssl("this-will-not-be-checked.example.com")
        })
        .and_then(|ssl| SslStream::new(ssl, stream))
        .map_err(ConnectionError::TlsInitialization)?;

    SslStream::connect(Pin::new(&mut transport))
        .await
        .map_err(ConnectionError::TlsHandshake)?;

    let peer_cert = transport
        .ssl()
        .peer_certificate()
        .ok_or(ConnectionError::NoPeerCertificate)?;

    let peer_id = NodeId::from(
        tls::validate_cert(peer_cert)
            .map_err(ConnectionError::PeerCertificateInvalid)?
            .public_key_fingerprint(),
    );

    Ok((peer_id, transport))
}

/// Initiates a TLS connection to a remote address.
pub(super) async fn connect_outgoing<P, REv>(
    context: Arc<NetworkContext<REv>>,
    peer_addr: SocketAddr,
) -> OutgoingConnection<P>
where
    REv: 'static,
    P: Payload,
{
    let (peer_id, transport) = match tls_connect(&context, peer_addr).await {
        Ok(value) => value,
        Err(error) => return OutgoingConnection::FailedEarly { peer_addr, error },
    };

    // Register the `peer_id` on the [`Span`].
    Span::current().record("peer_id", &field::display(peer_id));

    if peer_id == context.our_id {
        info!("incoming loopback connection");
        return OutgoingConnection::Loopback { peer_addr };
    }

    debug!("Outgoing TLS connection established");

    // Setup connection id and framed transport.
    let connection_id = ConnectionId::from_connection(transport.ssl(), context.our_id, peer_id);
    let framed_transport = framed_transport(transport, context.chain_info.maximum_net_message_size);

    // Negotiate the handshake, concluding the incoming connection process.
    match negotiate_handshake::<P, _>(&context, framed_transport, connection_id).await {
        Ok(HandshakeOutcome {
            framed_transport,
            public_addr,
            peer_consensus_public_key,
            is_peer_syncing: is_syncing,
        }) => {
            if let Some(ref public_key) = peer_consensus_public_key {
                Span::current().record("validator_id", &field::display(public_key));
            }

            if public_addr != peer_addr {
                // We don't need the `public_addr`, as we already connected, but warn anyway.
                warn!(%public_addr, %peer_addr, "peer advertises a different public address than what we connected to");
            }

            // Setup full framed transport, then close down receiving end of the transport.
            let full_transport = full_transport::<P>(
                context.net_metrics.clone(),
                connection_id,
                framed_transport,
                Role::Dialer,
            );
            let (sink, _stream) = full_transport.split();

            OutgoingConnection::Established {
                peer_addr,
                peer_id,
                peer_consensus_public_key,
                sink,
                is_syncing,
            }
        }
        Err(error) => OutgoingConnection::Failed {
            peer_addr,
            peer_id,
            error,
        },
    }
}

/// A context holding all relevant information for networking communication shared across tasks.
pub(crate) struct NetworkContext<REv>
where
    REv: 'static,
{
    /// Event queue handle.
    pub(super) event_queue: EventQueueHandle<REv>,
    /// Our own [`NodeId`].
    pub(super) our_id: NodeId,
    /// TLS certificate associated with this node's identity.
    pub(super) our_cert: Arc<TlsCert>,
    /// Secret key associated with `our_cert`.
    pub(super) secret_key: Arc<PKey<Private>>,
    /// Weak reference to the networking metrics shared by all sender/receiver tasks.
    pub(super) net_metrics: Weak<Metrics>,
    /// Chain info extract from chainspec.
    pub(super) chain_info: ChainInfo,
    /// Our own public listening address.
    pub(super) public_addr: SocketAddr,
    /// Optional set of consensus keys, to identify as a validator during handshake.
    pub(super) consensus_keys: Option<ConsensusKeyPair>,
    /// Timeout for handshake completion.
    pub(super) handshake_timeout: TimeDiff,
    /// Weights to estimate payloads with.
    pub(super) payload_weights: EstimatorWeights,
    /// The protocol version at which (or under) tarpitting is enabled.
    pub(super) tarpit_version_threshold: Option<ProtocolVersion>,
    /// If tarpitting is enabled, duration for which connections should be kept open.
    pub(super) tarpit_duration: TimeDiff,
    /// The chance, expressed as a number between 0.0 and 1.0, of triggering the tarpit.
    pub(super) tarpit_chance: f32,
    /// Maximum number of demands allowed to be running at once. If 0, no limit is enforced.
    pub(super) max_in_flight_demands: usize,
    /// Flag indicating whether this node is syncing.
    pub(super) is_syncing: AtomicBool,
}

/// Handles an incoming connection.
///
/// Sets up a TLS stream and performs the protocol handshake.
async fn handle_incoming<P, REv>(
    context: Arc<NetworkContext<REv>>,
    stream: TcpStream,
    peer_addr: SocketAddr,
) -> IncomingConnection<P>
where
    REv: From<Event<P>> + 'static,
    P: Payload,
    for<'de> P: Serialize + Deserialize<'de>,
    for<'de> Message<P>: Serialize + Deserialize<'de>,
{
    let (peer_id, transport) =
        match server_setup_tls(stream, &context.our_cert, &context.secret_key).await {
            Ok(value) => value,
            Err(error) => {
                return IncomingConnection::FailedEarly { peer_addr, error };
            }
        };

    // Register the `peer_id` on the [`Span`] for logging the ID from here on out.
    Span::current().record("peer_id", &field::display(peer_id));

    if peer_id == context.our_id {
        info!("incoming loopback connection");
        return IncomingConnection::Loopback;
    }

    debug!("Incoming TLS connection established");

    // Setup connection id and framed transport.
    let connection_id = ConnectionId::from_connection(transport.ssl(), context.our_id, peer_id);
    let framed_transport = framed_transport(transport, context.chain_info.maximum_net_message_size);

    // Negotiate the handshake, concluding the incoming connection process.
    match negotiate_handshake::<P, _>(&context, framed_transport, connection_id).await {
        Ok(HandshakeOutcome {
            framed_transport,
            public_addr,
            peer_consensus_public_key,
            is_peer_syncing: _,
        }) => {
            if let Some(ref public_key) = peer_consensus_public_key {
                Span::current().record("validator_id", &field::display(public_key));
            }

            // Establish full transport and close the receiving end.
            let full_transport = full_transport::<P>(
                context.net_metrics.clone(),
                connection_id,
                framed_transport,
                Role::Listener,
            );

            let (_sink, stream) = full_transport.split();

            IncomingConnection::Established {
                peer_addr,
                public_addr,
                peer_id,
                peer_consensus_public_key,
                stream,
            }
        }
        Err(error) => IncomingConnection::Failed {
            peer_addr,
            peer_id,
            error,
        },
    }
}

/// Server-side TLS setup.
///
/// This function groups the TLS setup into a convenient function, enabling the `?` operator.
pub(super) async fn server_setup_tls(
    stream: TcpStream,
    cert: &TlsCert,
    secret_key: &PKey<Private>,
) -> Result<(NodeId, Transport), ConnectionError> {
    let mut tls_stream = tls::create_tls_acceptor(cert.as_x509().as_ref(), secret_key.as_ref())
        .and_then(|ssl_acceptor| Ssl::new(ssl_acceptor.context()))
        .and_then(|ssl| SslStream::new(ssl, stream))
        .map_err(ConnectionError::TlsInitialization)?;

    SslStream::accept(Pin::new(&mut tls_stream))
        .await
        .map_err(ConnectionError::TlsHandshake)?;

    // We can now verify the certificate.
    let peer_cert = tls_stream
        .ssl()
        .peer_certificate()
        .ok_or(ConnectionError::NoPeerCertificate)?;

    Ok((
        NodeId::from(
            tls::validate_cert(peer_cert)
                .map_err(ConnectionError::PeerCertificateInvalid)?
                .public_key_fingerprint(),
        ),
        tls_stream,
    ))
}

/// Performs an IO-operation that can time out.
async fn io_timeout<F, T, E>(duration: Duration, future: F) -> Result<T, IoError<E>>
where
    F: Future<Output = Result<T, E>>,
    E: StdError + 'static,
{
    tokio::time::timeout(duration, future)
        .await
        .map_err(|_elapsed| IoError::Timeout)?
        .map_err(IoError::Error)
}

/// Performs an IO-operation that can time out or result in a closed connection.
async fn io_opt_timeout<F, T, E>(duration: Duration, future: F) -> Result<T, IoError<E>>
where
    F: Future<Output = Option<Result<T, E>>>,
    E: StdError + 'static,
{
    let item = tokio::time::timeout(duration, future)
        .await
        .map_err(|_elapsed| IoError::Timeout)?;

    match item {
        Some(Ok(value)) => Ok(value),
        Some(Err(err)) => Err(IoError::Error(err)),
        None => Err(IoError::UnexpectedEof),
    }
}

/// Negotiates a handshake between two peers.
async fn negotiate_handshake<P, REv>(
    context: &NetworkContext<REv>,
    framed: FramedTransport,
    connection_id: ConnectionId,
) -> Result<HandshakeOutcome, ConnectionError>
where
    P: Payload,
{
    let mut encoder = MessagePackFormat;

    // Manually encode a handshake.
    let handshake_message = context.chain_info.create_handshake::<P>(
        context.public_addr,
        context.consensus_keys.as_ref(),
        connection_id,
        context.is_syncing.load(Ordering::SeqCst),
    );

    let serialized_handshake_message = Pin::new(&mut encoder)
        .serialize(&Arc::new(handshake_message))
        .map_err(ConnectionError::CouldNotEncodeOurHandshake)?;

    // To ensure we are not dead-locking, we split the framed transport here and send the handshake
    // in a background task before awaiting one ourselves. This ensures we can make progress
    // regardless of the size of the outgoing handshake.
    let (mut sink, mut stream) = framed.split();

    let handshake_send = tokio::spawn(io_timeout(context.handshake_timeout.into(), async move {
        sink.send(serialized_handshake_message).await?;
        Ok(sink)
    }));

    // The remote's message should be a handshake, but can technically be any message. We receive,
    // deserialize and check it.
    let remote_message_raw = io_opt_timeout(context.handshake_timeout.into(), stream.next())
        .await
        .map_err(ConnectionError::HandshakeRecv)?;

    // Ensure the handshake was sent correctly.
    let sink = handshake_send
        .await
        .map_err(ConnectionError::HandshakeSenderCrashed)?
        .map_err(ConnectionError::HandshakeSend)?;

    let remote_message: Message<P> = Pin::new(&mut encoder)
        .deserialize(&remote_message_raw)
        .map_err(ConnectionError::InvalidRemoteHandshakeMessage)?;

    if let Message::Handshake {
        network_name,
        public_addr,
        protocol_version,
        consensus_certificate,
<<<<<<< HEAD
        is_syncing,
=======
        is_joiner,
        chainspec_hash,
>>>>>>> 4c56838a
    } = remote_message
    {
        debug!(%protocol_version, "handshake received");

        // The handshake was valid, we can check the network name.
        if network_name != context.chain_info.network_name {
            return Err(ConnectionError::WrongNetwork(network_name));
        }

        // If there is a version mismatch, we treat it as a connection error. We do not ban peers
        // for this error, but instead rely on exponential backoff, as bans would result in issues
        // during upgrades where nodes may have a legitimate reason for differing versions.
        //
        // Since we are not using SemVer for versioning, we cannot make any assumptions about
        // compatibility, so we allow only exact version matches.
        if protocol_version != context.chain_info.protocol_version {
            if let Some(threshold) = context.tarpit_version_threshold {
                if protocol_version <= threshold {
                    let mut rng = crate::new_rng();

                    if rng.gen_bool(context.tarpit_chance as f64) {
                        // If tarpitting is enabled, we hold open the connection for a specific
                        // amount of time, to reduce load on other nodes and keep them from
                        // reconnecting.
                        info!(duration=?context.tarpit_duration, "randomly tarpitting node");
                        tokio::time::sleep(Duration::from(context.tarpit_duration)).await;
                    } else {
                        debug!(p = context.tarpit_chance, "randomly not tarpitting node");
                    }
                }
            }
            return Err(ConnectionError::IncompatibleVersion(protocol_version));
        }

        // We check the chainspec hash to ensure peer is using the same chainspec as us.
        // The remote message should always have a chainspec hash at this point since
        // we checked the protocol version previously.
        let peer_chainspec_hash = chainspec_hash.ok_or(ConnectionError::MissingChainspecHash)?;
        if peer_chainspec_hash != context.chain_info.chainspec_hash {
            return Err(ConnectionError::WrongChainspecHash(peer_chainspec_hash));
        }

        let peer_consensus_public_key = consensus_certificate
            .map(|cert| {
                cert.validate(connection_id)
                    .map_err(ConnectionError::InvalidConsensusCertificate)
            })
            .transpose()?;

        let framed_transport = sink
            .reunite(stream)
            .map_err(|_| ConnectionError::FailedToReuniteHandshakeSinkAndStream)?;

        Ok(HandshakeOutcome {
            framed_transport,
            public_addr,
            peer_consensus_public_key,
            is_peer_syncing: is_syncing,
        })
    } else {
        // Received a non-handshake, this is an error.
        Err(ConnectionError::DidNotSendHandshake)
    }
}

/// Runs the server core acceptor loop.
pub(super) async fn server<P, REv>(
    context: Arc<NetworkContext<REv>>,
    listener: tokio::net::TcpListener,
    mut shutdown_receiver: watch::Receiver<()>,
) where
    REv: From<Event<P>> + Send,
    P: Payload,
{
    // The server task is a bit tricky, since it has to wait on incoming connections while at the
    // same time shut down if the networking component is dropped, otherwise the TCP socket will
    // stay open, preventing reuse.

    // We first create a future that never terminates, handling incoming connections:
    let accept_connections = async {
        loop {
            // We handle accept errors here, since they can be caused by a temporary resource
            // shortage or the remote side closing the connection while it is waiting in
            // the queue.
            match listener.accept().await {
                Ok((stream, peer_addr)) => {
                    // The span setup here is used throughout the entire lifetime of the connection.
                    let span =
                        error_span!("incoming", %peer_addr, peer_id=Empty, validator_id=Empty);

                    let context = context.clone();
                    let handler_span = span.clone();
                    tokio::spawn(
                        async move {
                            let incoming =
                                handle_incoming(context.clone(), stream, peer_addr).await;
                            context
                                .event_queue
                                .schedule(
                                    Event::IncomingConnection {
                                        incoming: Box::new(incoming),
                                        span,
                                    },
                                    QueueKind::NetworkIncoming,
                                )
                                .await;
                        }
                        .instrument(handler_span),
                    );
                }

                // TODO: Handle resource errors gracefully.
                //       In general, two kinds of errors occur here: Local resource exhaustion,
                //       which should be handled by waiting a few milliseconds, or remote connection
                //       errors, which can be dropped immediately.
                //
                //       The code in its current state will consume 100% CPU if local resource
                //       exhaustion happens, as no distinction is made and no delay introduced.
                Err(ref err) => {
                    warn!(%context.our_id, err=display_error(err), "dropping incoming connection during accept")
                }
            }
        }
    };

    let shutdown_messages = async move { while shutdown_receiver.changed().await.is_ok() {} };

    // Now we can wait for either the `shutdown` channel's remote end to do be dropped or the
    // infinite loop to terminate, which never happens.
    match future::select(Box::pin(shutdown_messages), Box::pin(accept_connections)).await {
        Either::Left(_) => info!(
            %context.our_id,
            "shutting down socket, no longer accepting incoming connections"
        ),
        Either::Right(_) => unreachable!(),
    }
}

/// Network message reader.
///
/// Schedules all received messages until the stream is closed or an error occurs.
pub(super) async fn message_reader<REv, P>(
    context: Arc<NetworkContext<REv>>,
    mut stream: SplitStream<FullTransport<P>>,
    limiter: Box<dyn LimiterHandle>,
    mut close_incoming_receiver: watch::Receiver<()>,
    peer_id: NodeId,
    span: Span,
) -> io::Result<()>
where
    P: DeserializeOwned + Send + Display + Payload,
    REv: From<Event<P>> + FromIncoming<P> + From<NetworkRequest<P>> + Send,
{
    let demands_in_flight = Arc::new(Semaphore::new(context.max_in_flight_demands));

    let read_messages = async move {
        while let Some(msg_result) = stream.next().await {
            match msg_result {
                Ok(msg) => {
                    trace!(%msg, "message received");

                    let effect_builder = EffectBuilder::new(context.event_queue);

                    match msg.try_into_demand(effect_builder, peer_id) {
                        Ok((event, wait_for_response)) => {
                            // Note: For now, demands bypass the limiter, as we expect the
                            //       backpressure to handle this instead.

                            // Acquire a permit. If we are handling too many demands at this
                            // time, this will block, halting the processing of new message,
                            // thus letting the peer they have reached their maximum allowance.
                            let in_flight = demands_in_flight
                                .clone()
                                .acquire_owned()
                                .await
                                // Note: Since the semaphore is reference counted, it must
                                //       explicitly be closed for acquisition to fail, which we
                                //       never do. If this happens, there is a bug in the code;
                                //       we exit with an error and close the connection.
                                .map_err(|_| {
                                    io::Error::new(
                                        io::ErrorKind::Other,
                                        "demand limiter semaphore closed unexpectedly",
                                    )
                                })?;

                            Metrics::record_trie_request_start(&context.net_metrics);

                            let net_metrics = context.net_metrics.clone();
                            // Spawn a future that will eventually send the returned message. It
                            // will essentially buffer the response.
                            tokio::spawn(async move {
                                if let Some(payload) = wait_for_response.await {
                                    // Send message and await its return. `send_message` should
                                    // only return when the message has been buffered, if the
                                    // peer is not accepting data, we will block here until the
                                    // send buffer has sufficient room.
                                    effect_builder.send_message(peer_id, payload).await;

                                    // Note: We could short-circuit the event queue here and
                                    //       directly insert into the outgoing message queue,
                                    //       which may be potential performance improvement.
                                }

                                // Missing else: The handler of the demand did not deem it
                                // worthy a response. Just drop it.

                                // After we have either successfully buffered the message for
                                // sending, failed to do so or did not have a message to send
                                // out, we consider the request handled and free up the permit.
                                Metrics::record_trie_request_end(&net_metrics);
                                drop(in_flight);
                            });

                            // Schedule the created event.
                            context
                                .event_queue
                                .schedule::<REv>(event, QueueKind::NetworkDemand)
                                .await;
                        }
                        Err(msg) => {
                            // We've received a non-demand message. Ensure we have the proper amount
                            // of resources, then push it to the reactor.
                            limiter
                                .request_allowance(
                                    msg.payload_incoming_resource_estimate(
                                        &context.payload_weights,
                                    ),
                                )
                                .await;

                            let queue_kind = if msg.is_low_priority() {
                                QueueKind::NetworkLowPriority
                            } else {
                                QueueKind::NetworkIncoming
                            };

                            context
                                .event_queue
                                .schedule(
                                    Event::IncomingMessage {
                                        peer_id: Box::new(peer_id),
                                        msg: Box::new(msg),
                                        span: span.clone(),
                                    },
                                    queue_kind,
                                )
                                .await;
                        }
                    }
                }
                Err(err) => {
                    warn!(
                        err = display_error(&err),
                        "receiving message failed, closing connection"
                    );
                    return Err(err);
                }
            }
        }
        Ok(())
    };

    let shutdown_messages = async move { while close_incoming_receiver.changed().await.is_ok() {} };

    // Now we can wait for either the `shutdown` channel's remote end to do be dropped or the
    // while loop to terminate.
    match future::select(Box::pin(shutdown_messages), Box::pin(read_messages)).await {
        Either::Left(_) => info!("shutting down incoming connection message reader"),
        Either::Right(_) => (),
    }

    Ok(())
}

/// Network message sender.
///
/// Reads from a channel and sends all messages, until the stream is closed or an error occurs.
pub(super) async fn message_sender<P>(
    mut queue: UnboundedReceiver<MessageQueueItem<P>>,
    mut sink: SplitSink<FullTransport<P>, Arc<Message<P>>>,
    limiter: Box<dyn LimiterHandle>,
    counter: IntGauge,
) where
    P: Payload,
{
    while let Some((message, opt_responder)) = queue.recv().await {
        counter.dec();

<<<<<<< HEAD
=======
        if let Some((ref addr, ref node_id)) = remote_joiner_id {
            if message.payload_is_unsafe_for_joiners() {
                // We should never attempt to send an unsafe message to a peer that we know is a
                // joiner. Since "unsafe" does usually not mean immediately catastrophic, we attempt
                // to carry on, but warn loudly.
                warn!(kind=%message.classify(), %addr, %node_id, "sending unsafe message to joiner");
            }
        }

>>>>>>> 4c56838a
        let estimated_wire_size = match BincodeFormat::default().0.serialized_size(&*message) {
            Ok(size) => size as u32,
            Err(error) => {
                error!(
                    error = display_error(&error),
                    "failed to get serialized size of outgoing message, closing outgoing connection"
                );
                break;
            }
        };
        limiter.request_allowance(estimated_wire_size).await;

        let mut outcome = sink.send(message).await;

        // Notify via responder that the message has been buffered by the kernel.
        if let Some(auto_closing_responder) = opt_responder {
            // Since someone is interested in the message, flush the socket to ensure it was sent.
            outcome = outcome.and(sink.flush().await);
            auto_closing_responder.respond(()).await;
        }

        // We simply error-out if the sink fails, it means that our connection broke.
        if let Err(ref err) = outcome {
            info!(
                err = display_error(err),
                "message send failed, closing outgoing connection"
            );

            // To ensure, metrics are up to date, we close the queue and drain it.
            queue.close();
            while queue.recv().await.is_some() {
                counter.dec();
            }

            break;
        };
    }
}<|MERGE_RESOLUTION|>--- conflicted
+++ resolved
@@ -420,12 +420,8 @@
         public_addr,
         protocol_version,
         consensus_certificate,
-<<<<<<< HEAD
         is_syncing,
-=======
-        is_joiner,
         chainspec_hash,
->>>>>>> 4c56838a
     } = remote_message
     {
         debug!(%protocol_version, "handshake received");
@@ -715,18 +711,6 @@
     while let Some((message, opt_responder)) = queue.recv().await {
         counter.dec();
 
-<<<<<<< HEAD
-=======
-        if let Some((ref addr, ref node_id)) = remote_joiner_id {
-            if message.payload_is_unsafe_for_joiners() {
-                // We should never attempt to send an unsafe message to a peer that we know is a
-                // joiner. Since "unsafe" does usually not mean immediately catastrophic, we attempt
-                // to carry on, but warn loudly.
-                warn!(kind=%message.classify(), %addr, %node_id, "sending unsafe message to joiner");
-            }
-        }
-
->>>>>>> 4c56838a
         let estimated_wire_size = match BincodeFormat::default().0.serialized_size(&*message) {
             Ok(size) => size as u32,
             Err(error) => {
