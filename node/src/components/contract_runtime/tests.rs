--- conflicted
+++ resolved
@@ -398,7 +398,6 @@
     use prometheus::Registry;
     use tempfile::tempdir;
 
-    use casper_execution_engine::engine_state::engine_config::DEFAULT_FEE_HANDLING;
     use casper_storage::global_state::{
         state::{CommitProvider, StateProvider},
         trie::Trie,
@@ -410,12 +409,8 @@
         global_state::Pointer,
         testing::TestRng,
         ActivationPoint, CLValue, Chainspec, ChunkWithProof, CoreConfig, Digest, EraId, Key,
-<<<<<<< HEAD
-        ProtocolConfig, StoredValue, TimeDiff, DEFAULT_REFUND_HANDLING,
-=======
         ProtocolConfig, StoredValue, TimeDiff, DEFAULT_BALANCE_HOLD_INTERVAL, DEFAULT_FEE_HANDLING,
         DEFAULT_REFUND_HANDLING,
->>>>>>> 67ad52e5
     };
 
     use super::{Config as ContractRuntimeConfig, ContractRuntime};
