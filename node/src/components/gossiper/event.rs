--- conflicted
+++ resolved
@@ -14,16 +14,11 @@
 };
 
 /// `Gossiper` events.
-<<<<<<< HEAD
-#[derive(Debug, Serialize)]
+#[derive(Debug, From, Serialize)]
 pub(crate) enum Event<T: Item> {
-=======
-#[derive(Debug, From, Serialize)]
-pub enum Event<T: Item> {
     /// A request to gossip an item has been made.
     #[from]
     BeginGossipRequest(BeginGossipRequest<T>),
->>>>>>> e2187f4a
     /// A new item has been received to be gossiped.
     ItemReceived {
         item_id: T::Id,
