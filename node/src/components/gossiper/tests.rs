#![cfg(test)]
use std::{
    collections::{BTreeSet, HashMap},
    fmt::{self, Debug, Display, Formatter},
    iter,
};

use derive_more::From;
use prometheus::Registry;
use rand::Rng;
<<<<<<< HEAD
use semver::Version;
=======
use reactor::ReactorEvent;
>>>>>>> 81de25e5
use serde::Serialize;
use tempfile::TempDir;
use thiserror::Error;
use tokio::time;
use tracing::debug;

use super::*;
use crate::{
    components::{
        contract_runtime::{self, ContractRuntime},
        deploy_acceptor::{self, DeployAcceptor},
        in_memory_network::{self, InMemoryNetwork, NetworkController},
        storage::{self, Storage},
    },
    crypto::hash::Digest,
    effect::{
        announcements::{
<<<<<<< HEAD
            ContractRuntimeAnnouncement, DeployAcceptorAnnouncement, GossiperAnnouncement,
=======
            ControlAnnouncement, DeployAcceptorAnnouncement, GossiperAnnouncement,
>>>>>>> 81de25e5
            NetworkAnnouncement, RpcServerAnnouncement,
        },
        requests::{ConsensusRequest, ContractRuntimeRequest, LinearChainRequest},
        Responder,
    },
    protocol::Message as NodeMessage,
    reactor::{self, EventQueueHandle, Runner},
    testing::{
        network::{Network, NetworkedReactor},
        ConditionCheckReactor, TestRng,
    },
    types::{Chainspec, Deploy, NodeId, Tag},
    utils::{Loadable, WithDir},
    NodeRng,
};

/// Top-level event for the reactor.
#[derive(Debug, From, Serialize)]
#[must_use]
enum Event {
    #[from]
    Network(in_memory_network::Event<NodeMessage>),
    #[from]
    Storage(#[serde(skip_serializing)] storage::Event),
    #[from]
    DeployAcceptor(#[serde(skip_serializing)] deploy_acceptor::Event),
    #[from]
    DeployGossiper(super::Event<Deploy>),
    #[from]
    NetworkRequest(NetworkRequest<NodeId, NodeMessage>),
    #[from]
    ControlAnnouncement(ControlAnnouncement),
    #[from]
    NetworkAnnouncement(#[serde(skip_serializing)] NetworkAnnouncement<NodeId, NodeMessage>),
    #[from]
    RpcServerAnnouncement(#[serde(skip_serializing)] RpcServerAnnouncement),
    #[from]
    DeployAcceptorAnnouncement(#[serde(skip_serializing)] DeployAcceptorAnnouncement<NodeId>),
    #[from]
    DeployGossiperAnnouncement(#[serde(skip_serializing)] GossiperAnnouncement<Deploy>),
    #[from]
    ContractRuntime(#[serde(skip_serializing)] contract_runtime::Event),
}

impl ReactorEvent for Event {
    fn as_control(&self) -> Option<&ControlAnnouncement> {
        if let Self::ControlAnnouncement(ref ctrl_ann) = self {
            Some(ctrl_ann)
        } else {
            None
        }
    }
}

impl From<StorageRequest> for Event {
    fn from(request: StorageRequest) -> Self {
        Event::Storage(storage::Event::from(request))
    }
}

impl From<ContractRuntimeRequest> for Event {
    fn from(request: ContractRuntimeRequest) -> Self {
        Event::ContractRuntime(contract_runtime::Event::Request(Box::new(request)))
    }
}

impl From<NetworkRequest<NodeId, Message<Deploy>>> for Event {
    fn from(request: NetworkRequest<NodeId, Message<Deploy>>) -> Self {
        Event::NetworkRequest(request.map_payload(NodeMessage::from))
    }
}

impl From<ConsensusRequest> for Event {
    fn from(_request: ConsensusRequest) -> Self {
        unimplemented!("not implemented for gossiper tests")
    }
}

impl From<LinearChainRequest<NodeId>> for Event {
    fn from(_request: LinearChainRequest<NodeId>) -> Self {
        unimplemented!("not implemented for gossiper tests")
    }
}

impl From<ContractRuntimeAnnouncement> for Event {
    fn from(_request: ContractRuntimeAnnouncement) -> Self {
        unimplemented!("not implemented for gossiper tests")
    }
}

impl Display for Event {
    fn fmt(&self, formatter: &mut Formatter<'_>) -> fmt::Result {
        match self {
            Event::Network(event) => write!(formatter, "event: {}", event),
            Event::Storage(event) => write!(formatter, "storage: {}", event),
            Event::DeployAcceptor(event) => write!(formatter, "deploy acceptor: {}", event),
            Event::DeployGossiper(event) => write!(formatter, "deploy gossiper: {}", event),
            Event::NetworkRequest(req) => write!(formatter, "network request: {}", req),
            Event::ControlAnnouncement(ctrl_ann) => write!(formatter, "control: {}", ctrl_ann),
            Event::NetworkAnnouncement(ann) => write!(formatter, "network announcement: {}", ann),
            Event::RpcServerAnnouncement(ann) => {
                write!(formatter, "api server announcement: {}", ann)
            }
            Event::DeployAcceptorAnnouncement(ann) => {
                write!(formatter, "deploy-acceptor announcement: {}", ann)
            }
            Event::DeployGossiperAnnouncement(ann) => {
                write!(formatter, "deploy-gossiper announcement: {}", ann)
            }
            Event::ContractRuntime(event) => {
                write!(formatter, "contract-runtime event: {:?}", event)
            }
        }
    }
}

/// Error type returned by the test reactor.
#[derive(Debug, Error)]
enum Error {
    #[error("prometheus (metrics) error: {0}")]
    Metrics(#[from] prometheus::Error),
}

struct Reactor {
    network: InMemoryNetwork<NodeMessage>,
    storage: Storage,
    deploy_acceptor: DeployAcceptor,
    deploy_gossiper: Gossiper<Deploy, Event>,
    contract_runtime: ContractRuntime,
    _storage_tempdir: TempDir,
}

impl Drop for Reactor {
    fn drop(&mut self) {
        NetworkController::<NodeMessage>::remove_node(&self.network.node_id())
    }
}

impl reactor::Reactor for Reactor {
    type Event = Event;
    type Config = Config;
    type Error = Error;

    fn new(
        config: Self::Config,
        registry: &Registry,
        event_queue: EventQueueHandle<Self::Event>,
        rng: &mut NodeRng,
    ) -> Result<(Self, Effects<Self::Event>), Self::Error> {
        let network = NetworkController::create_node(event_queue, rng);

        let (storage_config, storage_tempdir) = storage::Config::default_for_tests();
        let storage_withdir = WithDir::new(storage_tempdir.path(), storage_config);
        let storage = Storage::new(&storage_withdir, None).unwrap();

        let contract_runtime_config = contract_runtime::Config::default();
        let contract_runtime = ContractRuntime::new(
            Digest::random(rng),
            None,
            Version::new(1, 0, 0),
            storage_withdir,
            &contract_runtime_config,
            &registry,
        )
        .unwrap();

        let deploy_acceptor = DeployAcceptor::new(
            deploy_acceptor::Config::new(false),
            &Chainspec::from_resources("local"),
        );
        let deploy_gossiper = Gossiper::new_for_partial_items(
            "deploy_gossiper",
            config,
            get_deploy_from_storage,
            registry,
        )?;

        let reactor = Reactor {
            network,
            storage,
            deploy_acceptor,
            deploy_gossiper,
            contract_runtime,
            _storage_tempdir: storage_tempdir,
        };

        let effects = Effects::new();

        Ok((reactor, effects))
    }

    fn dispatch_event(
        &mut self,
        effect_builder: EffectBuilder<Self::Event>,
        rng: &mut NodeRng,
        event: Event,
    ) -> Effects<Self::Event> {
        match event {
            Event::Storage(event) => reactor::wrap_effects(
                Event::Storage,
                self.storage.handle_event(effect_builder, rng, event),
            ),
            Event::DeployAcceptor(event) => reactor::wrap_effects(
                Event::DeployAcceptor,
                self.deploy_acceptor
                    .handle_event(effect_builder, rng, event),
            ),
            Event::DeployGossiper(event) => reactor::wrap_effects(
                Event::DeployGossiper,
                self.deploy_gossiper
                    .handle_event(effect_builder, rng, event),
            ),
            Event::NetworkRequest(request) => reactor::wrap_effects(
                Event::Network,
                self.network
                    .handle_event(effect_builder, rng, request.into()),
            ),
            Event::ControlAnnouncement(ctrl_ann) => {
                unreachable!("unhandled control announcement: {}", ctrl_ann)
            }
            Event::NetworkAnnouncement(NetworkAnnouncement::MessageReceived {
                sender,
                payload,
            }) => {
                let reactor_event = match payload {
                    NodeMessage::GetRequest {
                        tag: Tag::Deploy,
                        serialized_id,
                    } => {
                        // Note: This is copied almost verbatim from the validator reactor and
                        // needs to be refactored.

                        let deploy_hash = match bincode::deserialize(&serialized_id) {
                            Ok(hash) => hash,
                            Err(error) => {
                                error!(
                                    "failed to decode {:?} from {}: {}",
                                    serialized_id, sender, error
                                );
                                return Effects::new();
                            }
                        };
                        match self
                            .storage
                            .handle_legacy_direct_deploy_request(deploy_hash)
                        {
                            // This functionality was moved out of the storage component and
                            // should be refactored ASAP.
                            Some(deploy) => {
                                match NodeMessage::new_get_response(&deploy) {
                                    Ok(message) => {
                                        return effect_builder
                                            .send_message(sender, message)
                                            .ignore();
                                    }
                                    Err(error) => {
                                        error!("failed to create get-response: {}", error);
                                        return Effects::new();
                                    }
                                };
                            }
                            None => {
                                debug!("failed to get {} for {}", deploy_hash, sender);
                                return Effects::new();
                            }
                        }
                    }
                    NodeMessage::GetResponse {
                        tag: Tag::Deploy,
                        serialized_item,
                    } => {
                        let deploy = match bincode::deserialize(&serialized_item) {
                            Ok(deploy) => Box::new(deploy),
                            Err(error) => {
                                error!("failed to decode deploy from {}: {}", sender, error);
                                return Effects::new();
                            }
                        };
                        Event::DeployAcceptor(deploy_acceptor::Event::Accept {
                            deploy,
                            source: Source::Peer(sender),
                            responder: None,
                        })
                    }
                    NodeMessage::DeployGossiper(message) => {
                        Event::DeployGossiper(super::Event::MessageReceived { sender, message })
                    }
                    msg => panic!("should not get {}", msg),
                };
                self.dispatch_event(effect_builder, rng, reactor_event)
            }
            Event::NetworkAnnouncement(NetworkAnnouncement::GossipOurAddress(_)) => {
                unreachable!("should not receive announcements of type GossipOurAddress");
            }
            Event::NetworkAnnouncement(NetworkAnnouncement::NewPeer(_)) => {
                // We do not care about new peers in the gossiper test.
                Effects::new()
            }
            Event::RpcServerAnnouncement(RpcServerAnnouncement::DeployReceived {
                deploy,
                responder,
            }) => {
                let event = deploy_acceptor::Event::Accept {
                    deploy,
                    source: Source::<NodeId>::Client,
                    responder,
                };
                self.dispatch_event(effect_builder, rng, Event::DeployAcceptor(event))
            }
            Event::DeployAcceptorAnnouncement(DeployAcceptorAnnouncement::AcceptedNewDeploy {
                deploy,
                source,
            }) => {
                let event = super::Event::ItemReceived {
                    item_id: *deploy.id(),
                    source,
                };
                self.dispatch_event(effect_builder, rng, Event::DeployGossiper(event))
            }
            Event::DeployAcceptorAnnouncement(DeployAcceptorAnnouncement::InvalidDeploy {
                deploy: _,
                source: _,
            }) => Effects::new(),
            Event::DeployGossiperAnnouncement(_ann) => {
                unreachable!("the deploy gossiper should never make an announcement")
            }
            Event::Network(event) => reactor::wrap_effects(
                Event::Network,
                self.network.handle_event(effect_builder, rng, event),
            ),
            Event::ContractRuntime(event) => reactor::wrap_effects(
                Event::ContractRuntime,
                self.contract_runtime
                    .handle_event(effect_builder, rng, event),
            ),
        }
    }

    fn maybe_exit(&self) -> Option<crate::reactor::ReactorExit> {
        unimplemented!()
    }
}

impl NetworkedReactor for Reactor {
    type NodeId = NodeId;

    fn node_id(&self) -> NodeId {
        self.network.node_id()
    }
}

fn announce_deploy_received(
    deploy: Box<Deploy>,
    responder: Option<Responder<Result<(), deploy_acceptor::Error>>>,
) -> impl FnOnce(EffectBuilder<Event>) -> Effects<Event> {
    |effect_builder: EffectBuilder<Event>| {
        effect_builder
            .announce_deploy_received(deploy, responder)
            .ignore()
    }
}

async fn run_gossip(rng: &mut TestRng, network_size: usize, deploy_count: usize) {
    const TIMEOUT: Duration = Duration::from_secs(20);
    const QUIET_FOR: Duration = Duration::from_millis(50);

    NetworkController::<NodeMessage>::create_active();
    let mut network = Network::<Reactor>::new();

    // Add `network_size` nodes.
    let node_ids = network.add_nodes(rng, network_size).await;

    // Create `deploy_count` random deploys.
    let (all_deploy_hashes, mut deploys): (BTreeSet<_>, Vec<_>) = iter::repeat_with(|| {
        let deploy = Box::new(Deploy::random(rng));
        (*deploy.id(), deploy)
    })
    .take(deploy_count)
    .unzip();

    // Give each deploy to a randomly-chosen node to be gossiped.
    for deploy in deploys.drain(..) {
        let index: usize = rng.gen_range(0, network_size);
        network
            .process_injected_effect_on(&node_ids[index], announce_deploy_received(deploy, None))
            .await;
    }

    // Check every node has every deploy stored locally.
    let all_deploys_held = |nodes: &HashMap<NodeId, Runner<ConditionCheckReactor<Reactor>>>| {
        nodes.values().all(|runner| {
            let hashes = runner.reactor().inner().storage.get_all_deploy_hashes();
            all_deploy_hashes == hashes
        })
    };
    network.settle_on(rng, all_deploys_held, TIMEOUT).await;

    // Ensure all responders are called before dropping the network.
    network.settle(rng, QUIET_FOR, TIMEOUT).await;

    NetworkController::<NodeMessage>::remove_active();
}

#[tokio::test]
async fn should_gossip() {
    const NETWORK_SIZES: [usize; 3] = [2, 5, 20];
    const DEPLOY_COUNTS: [usize; 3] = [1, 10, 30];

    let mut rng = crate::new_rng();

    for network_size in &NETWORK_SIZES {
        for deploy_count in &DEPLOY_COUNTS {
            run_gossip(&mut rng, *network_size, *deploy_count).await
        }
    }
}

#[tokio::test]
async fn should_get_from_alternate_source() {
    const NETWORK_SIZE: usize = 3;
    const POLL_DURATION: Duration = Duration::from_millis(10);
    const TIMEOUT: Duration = Duration::from_secs(2);

    NetworkController::<NodeMessage>::create_active();
    let mut network = Network::<Reactor>::new();
    let mut rng = crate::new_rng();

    // Add `NETWORK_SIZE` nodes.
    let node_ids = network.add_nodes(&mut rng, NETWORK_SIZE).await;

    // Create random deploy.
    let deploy = Box::new(Deploy::random(&mut rng));
    let deploy_id = *deploy.id();

    // Give the deploy to nodes 0 and 1 to be gossiped.
    for node_id in node_ids.iter().take(2) {
        network
            .process_injected_effect_on(&node_id, announce_deploy_received(deploy.clone(), None))
            .await;
    }

    // Run node 0 until it has sent the gossip request then remove it from the network.
    let made_gossip_request = |event: &Event| -> bool {
        matches!(event, Event::NetworkRequest(NetworkRequest::Gossip { .. }))
    };
    network
        .crank_until(&node_ids[0], &mut rng, made_gossip_request, TIMEOUT)
        .await;
    assert!(network.remove_node(&node_ids[0]).is_some());
    debug!("removed node {}", &node_ids[0]);

    // Run node 2 until it receives and responds to the gossip request from node 0.
    let node_id_0 = node_ids[0].clone();
    let sent_gossip_response = move |event: &Event| -> bool {
        match event {
            Event::NetworkRequest(NetworkRequest::SendMessage { dest, payload, .. }) => {
                if let NodeMessage::DeployGossiper(Message::GossipResponse { .. }) = **payload {
                    **dest == node_id_0
                } else {
                    false
                }
            }
            _ => false,
        }
    };
    network
        .crank_until(&node_ids[2], &mut rng, sent_gossip_response, TIMEOUT)
        .await;

    // Run nodes 1 and 2 until settled.  Node 2 will be waiting for the deploy from node 0.
    network.settle(&mut rng, POLL_DURATION, TIMEOUT).await;

    // Advance time to trigger node 2's timeout causing it to request the deploy from node 1.
    let secs_to_advance = Config::default().get_remainder_timeout_secs();
    time::pause();
    time::advance(Duration::from_secs(secs_to_advance)).await;
    time::resume();
    debug!("advanced time by {} secs", secs_to_advance);

    // Check node 0 has the deploy stored locally.
    let deploy_held = |nodes: &HashMap<NodeId, Runner<ConditionCheckReactor<Reactor>>>| {
        let runner = nodes.get(&node_ids[2]).unwrap();
        runner
            .reactor()
            .inner()
            .storage
            .get_deploy_by_hash(deploy_id)
            .map(|retrieved_deploy| retrieved_deploy == *deploy)
            .unwrap_or_default()
    };
    network.settle_on(&mut rng, deploy_held, TIMEOUT).await;

    NetworkController::<NodeMessage>::remove_active();
}

#[tokio::test]
async fn should_timeout_gossip_response() {
    const PAUSE_DURATION: Duration = Duration::from_millis(50);
    const TIMEOUT: Duration = Duration::from_secs(2);

    NetworkController::<NodeMessage>::create_active();
    let mut network = Network::<Reactor>::new();
    let mut rng = crate::new_rng();

    // The target number of peers to infect with a given piece of data.
    let infection_target = Config::default().infection_target();

    // Add `infection_target + 1` nodes.
    let mut node_ids = network
        .add_nodes(&mut rng, infection_target as usize + 1)
        .await;

    // Create random deploy.
    let deploy = Box::new(Deploy::random(&mut rng));
    let deploy_id = *deploy.id();

    // Give the deploy to node 0 to be gossiped.
    network
        .process_injected_effect_on(&node_ids[0], announce_deploy_received(deploy.clone(), None))
        .await;

    // Run node 0 until it has sent the gossip requests.
    let made_gossip_request = |event: &Event| -> bool {
        matches!(
            event,
            Event::DeployGossiper(super::Event::GossipedTo { .. })
        )
    };
    network
        .crank_until(&node_ids[0], &mut rng, made_gossip_request, TIMEOUT)
        .await;
    // Give node 0 time to set the timeouts before advancing the clock.
    time::delay_for(PAUSE_DURATION).await;

    // Replace all nodes except node 0 with new nodes.
    for node_id in node_ids.drain(1..) {
        assert!(network.remove_node(&node_id).is_some());
        debug!("removed node {}", node_id);
    }
    for _ in 0..infection_target {
        let (node_id, _runner) = network.add_node(&mut rng).await.unwrap();
        node_ids.push(node_id);
    }

    // Advance time to trigger node 0's timeout causing it to gossip to the new nodes.
    let secs_to_advance = Config::default().gossip_request_timeout_secs();
    time::pause();
    time::advance(Duration::from_secs(secs_to_advance)).await;
    time::resume();
    debug!("advanced time by {} secs", secs_to_advance);

    // Check every node has every deploy stored locally.
    let deploy_held = |nodes: &HashMap<NodeId, Runner<ConditionCheckReactor<Reactor>>>| {
        nodes.values().all(|runner| {
            runner
                .reactor()
                .inner()
                .storage
                .get_deploy_by_hash(deploy_id)
                .map(|retrieved_deploy| retrieved_deploy == *deploy)
                .unwrap_or_default()
        })
    };
    network.settle_on(&mut rng, deploy_held, TIMEOUT).await;

    NetworkController::<NodeMessage>::remove_active();
}<|MERGE_RESOLUTION|>--- conflicted
+++ resolved
@@ -8,11 +8,8 @@
 use derive_more::From;
 use prometheus::Registry;
 use rand::Rng;
-<<<<<<< HEAD
+use reactor::ReactorEvent;
 use semver::Version;
-=======
-use reactor::ReactorEvent;
->>>>>>> 81de25e5
 use serde::Serialize;
 use tempfile::TempDir;
 use thiserror::Error;
@@ -30,12 +27,8 @@
     crypto::hash::Digest,
     effect::{
         announcements::{
-<<<<<<< HEAD
-            ContractRuntimeAnnouncement, DeployAcceptorAnnouncement, GossiperAnnouncement,
-=======
-            ControlAnnouncement, DeployAcceptorAnnouncement, GossiperAnnouncement,
->>>>>>> 81de25e5
-            NetworkAnnouncement, RpcServerAnnouncement,
+            ContractRuntimeAnnouncement, ControlAnnouncement, DeployAcceptorAnnouncement,
+            GossiperAnnouncement, NetworkAnnouncement, RpcServerAnnouncement,
         },
         requests::{ConsensusRequest, ContractRuntimeRequest, LinearChainRequest},
         Responder,
