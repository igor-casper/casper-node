--- conflicted
+++ resolved
@@ -26,32 +26,18 @@
     },
     generate_ed25519_keypair,
     testing::TestRng,
-<<<<<<< HEAD
-    Block, BlockHash, BlockHeader, BlockSignatures, BlockV2, Chainspec, ChainspecRawBytes, Deploy,
-    DeployApprovalsHash, DeployHash, Digest, EraId, FinalitySignature, Key, ProtocolVersion,
-    PublicKey, SecretKey, SignedBlockHeader, TestBlockBuilder, TestBlockV1Builder, TimeDiff,
-    Transaction, TransactionApprovalsHash, TransactionHash, TransactionV1Hash,
+    Block, BlockHash, BlockHeader, BlockSignatures, BlockSignaturesV2, BlockV2, ChainNameDigest,
+    Chainspec, ChainspecRawBytes, Deploy, DeployApprovalsHash, DeployHash, Digest, EraId,
+    FinalitySignature, FinalitySignatureV2, Key, ProtocolVersion, PublicKey, SecretKey,
+    SignedBlockHeader, TestBlockBuilder, TestBlockV1Builder, TimeDiff, Transaction,
+    TransactionApprovalsHash, TransactionHash, TransactionV1Hash,
     TransactionWithFinalizedApprovals, Transfer, U512,
-=======
-    AccessRights, Block, BlockHash, BlockHeader, BlockSignatures, BlockSignaturesV2, BlockV2,
-    ChainNameDigest, Chainspec, ChainspecRawBytes, Deploy, DeployApprovalsHash, DeployHash, Digest,
-    EraId, FinalitySignature, FinalitySignatureV2, Key, ProtocolVersion, PublicKey, SecretKey,
-    SignedBlockHeader, TestBlockBuilder, TestBlockV1Builder, TimeDiff, Transaction,
-    TransactionApprovalsHash, TransactionHash, TransactionV1Hash, Transfer, URef, U512,
->>>>>>> f5e1836f
 };
 use tempfile::tempdir;
 
 use super::{
-<<<<<<< HEAD
     move_storage_files_to_network_subdir, should_move_storage_files_to_network_subdir, Config,
     Storage, FORCE_RESYNC_FILE_NAME,
-=======
-    initialize_block_metadata_dbs,
-    lmdb_ext::{deserialize_internal, serialize_internal, TransactionExt, WriteTransactionExt},
-    move_storage_files_to_network_subdir, should_move_storage_files_to_network_subdir,
-    BlockHashHeightAndEra, Config, Storage, FORCE_RESYNC_FILE_NAME,
->>>>>>> f5e1836f
 };
 use crate::{
     components::fetcher::{FetchItem, FetchResponse},
@@ -181,17 +167,11 @@
         block_signatures.insert_signature(fs.public_key().clone(), *fs.signature());
 
         if !non_signed_blocks.contains(&block.height()) {
-<<<<<<< HEAD
             assert!(put_block_signatures(
                 &mut harness,
                 &mut storage,
-                block_signatures
+                block_signatures.into()
             ));
-=======
-            storage
-                .write_finality_signatures(&BlockSignatures::from(block_signatures))
-                .unwrap();
->>>>>>> f5e1836f
             storage.completed_blocks.insert(block.height());
         }
     });
@@ -2446,27 +2426,17 @@
 
     let block_4 = TestBlockBuilder::new().build(&mut harness.rng);
 
-<<<<<<< HEAD
-    let _ = put_finality_signature(&mut harness, &mut storage, Box::new(fs_1_1.clone()));
-    let _ = put_finality_signature(&mut harness, &mut storage, Box::new(fs_1_2.clone()));
-    let _ = put_finality_signature(&mut harness, &mut storage, Box::new(fs_2_1.clone()));
-    let _ = put_finality_signature(&mut harness, &mut storage, Box::new(fs_2_2.clone()));
-    let _ = put_finality_signature(&mut harness, &mut storage, Box::new(fs_3_1.clone()));
-    let _ = put_finality_signature(&mut harness, &mut storage, Box::new(fs_3_2.clone()));
-
-    assert_signatures(&storage, *block_1.hash(), vec![fs_1_1, fs_1_2]);
-=======
-    let _ = storage.put_finality_signature(Box::new(fs_1_1.clone().into()));
-    let _ = storage.put_finality_signature(Box::new(fs_1_2.clone().into()));
-    let _ = storage.put_finality_signature(Box::new(fs_2_1.clone().into()));
-    let _ = storage.put_finality_signature(Box::new(fs_2_2.clone().into()));
-    let _ = storage.put_finality_signature(Box::new(fs_3_1.clone().into()));
-    let _ = storage.put_finality_signature(Box::new(fs_3_2.clone().into()));
+    let _ = put_finality_signature(&mut harness, &mut storage, Box::new(fs_1_1.clone().into()));
+    let _ = put_finality_signature(&mut harness, &mut storage, Box::new(fs_1_2.clone().into()));
+    let _ = put_finality_signature(&mut harness, &mut storage, Box::new(fs_2_1.clone().into()));
+    let _ = put_finality_signature(&mut harness, &mut storage, Box::new(fs_2_2.clone().into()));
+    let _ = put_finality_signature(&mut harness, &mut storage, Box::new(fs_3_1.clone().into()));
+    let _ = put_finality_signature(&mut harness, &mut storage, Box::new(fs_3_2.clone().into()));
 
     assert_signatures(
         &storage,
         *block_1.hash(),
-        vec![fs_1_1.clone().into(), fs_1_2.clone().into()],
+        vec![fs_1_1.into(), fs_1_2.into()],
     );
     assert_signatures(
         &storage,
@@ -2480,36 +2450,10 @@
     );
     assert_signatures(&storage, *block_4.hash(), vec![]);
 
-    // Purging empty set of blocks should not change state.
-    let to_be_purged = HashSet::new();
-    let _ = initialize_block_metadata_dbs(&storage.env, storage.block_metadata_dbs, to_be_purged);
-    assert_signatures(
-        &storage,
-        *block_1.hash(),
-        vec![fs_1_1.into(), fs_1_2.into()],
-    );
->>>>>>> f5e1836f
-    assert_signatures(
-        &storage,
-        *block_2.hash(),
-        vec![fs_2_1.clone().into(), fs_2_2.clone().into()],
-    );
-    assert_signatures(
-        &storage,
-        *block_3.hash(),
-        vec![fs_3_1.clone().into(), fs_3_2.clone().into()],
-    );
-    assert_signatures(&storage, *block_4.hash(), vec![]);
-
     // Purging for block_1 should leave sigs for block_2 and block_3 intact.
-<<<<<<< HEAD
     let mut writer = storage.block_store.checkout_rw().unwrap();
     let _ = DataWriter::<BlockHash, BlockSignatures>::delete(&mut writer, *block_1.hash());
     writer.commit().unwrap();
-=======
-    let to_be_purged = HashSet::from_iter([*block_1.hash()]);
-    let _ = initialize_block_metadata_dbs(&storage.env, storage.block_metadata_dbs, to_be_purged);
->>>>>>> f5e1836f
     assert_signatures(&storage, *block_1.hash(), vec![]);
     assert_signatures(
         &storage,
@@ -2524,14 +2468,9 @@
     assert_signatures(&storage, *block_4.hash(), vec![]);
 
     // Purging for block_4 (which has no signatures) should not modify state.
-<<<<<<< HEAD
     let mut writer = storage.block_store.checkout_rw().unwrap();
     let _ = DataWriter::<BlockHash, BlockSignatures>::delete(&mut writer, *block_4.hash());
     writer.commit().unwrap();
-=======
-    let to_be_purged = HashSet::from_iter([*block_4.hash()]);
-    let _ = initialize_block_metadata_dbs(&storage.env, storage.block_metadata_dbs, to_be_purged);
->>>>>>> f5e1836f
     assert_signatures(&storage, *block_1.hash(), vec![]);
     assert_signatures(
         &storage,
@@ -2553,10 +2492,6 @@
     let _ = DataWriter::<BlockHash, BlockSignatures>::delete(&mut writer, *block_4.hash());
     writer.commit().unwrap();
 
-<<<<<<< HEAD
-=======
-    let _ = initialize_block_metadata_dbs(&storage.env, storage.block_metadata_dbs, to_be_purged);
->>>>>>> f5e1836f
     assert_signatures(&storage, *block_1.hash(), vec![]);
     assert_signatures(&storage, *block_2.hash(), vec![]);
     assert_signatures(&storage, *block_3.hash(), vec![]);
