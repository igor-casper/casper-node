//! RPC related to speculative execution.

use std::{str, sync::Arc};

use async_trait::async_trait;
use once_cell::sync::Lazy;
use schemars::JsonSchema;
use serde::{Deserialize, Serialize};

use casper_execution_engine::engine_state::Error as EngineStateError;
use casper_json_rpc::ReservedErrorCode;
<<<<<<< HEAD
use casper_types::{BlockHash, Deploy, ExecutionResult, ProtocolVersion};
=======
use casper_types::{execution::ExecutionResultV2, BlockHash, Deploy, JsonBlock, ProtocolVersion};
>>>>>>> cb547b0e

use super::{
    chain::BlockIdentifier,
    common,
    docs::{DocExample, DOCS_EXAMPLE_PROTOCOL_VERSION},
    Error, ErrorCode, ReactorEventT, RpcWithParams,
};
use crate::{components::contract_runtime::SpeculativeExecutionState, effect::EffectBuilder};

static SPECULATIVE_EXEC_PARAMS: Lazy<SpeculativeExecParams> = Lazy::new(|| SpeculativeExecParams {
    block_identifier: Some(BlockIdentifier::Hash(*BlockHash::example())),
    deploy: Deploy::doc_example().clone(),
});
static SPECULATIVE_EXEC_RESULT: Lazy<SpeculativeExecResult> = Lazy::new(|| SpeculativeExecResult {
    api_version: DOCS_EXAMPLE_PROTOCOL_VERSION,
<<<<<<< HEAD
    block_hash: *BlockHash::example(),
    execution_result: ExecutionResult::example().clone(),
=======
    block_hash: JsonBlock::doc_example().hash,
    execution_result: ExecutionResultV2::example().clone(),
>>>>>>> cb547b0e
});

/// Params for "speculative_exec" RPC request.
#[derive(Serialize, Deserialize, Debug, JsonSchema)]
#[serde(deny_unknown_fields)]
pub struct SpeculativeExecParams {
    /// Block hash on top of which to execute the deploy.
    pub block_identifier: Option<BlockIdentifier>,
    /// Deploy to execute.
    pub deploy: Deploy,
}

impl DocExample for SpeculativeExecParams {
    fn doc_example() -> &'static Self {
        &SPECULATIVE_EXEC_PARAMS
    }
}

/// Result for "speculative_exec" RPC response.
#[derive(PartialEq, Eq, Serialize, Deserialize, Debug, JsonSchema)]
#[serde(deny_unknown_fields)]
pub struct SpeculativeExecResult {
    /// The RPC API version.
    #[schemars(with = "String")]
    pub api_version: ProtocolVersion,
    /// Hash of the block on top of which the deploy was executed.
    pub block_hash: BlockHash,
    /// Result of the execution.
    pub execution_result: ExecutionResultV2,
}

impl DocExample for SpeculativeExecResult {
    fn doc_example() -> &'static Self {
        &SPECULATIVE_EXEC_RESULT
    }
}

/// "speculative_exec" RPC
pub struct SpeculativeExec {}

#[async_trait]
impl RpcWithParams for SpeculativeExec {
    const METHOD: &'static str = "speculative_exec";
    type RequestParams = SpeculativeExecParams;
    type ResponseResult = SpeculativeExecResult;

    async fn do_handle_request<REv: ReactorEventT>(
        effect_builder: EffectBuilder<REv>,
        api_version: ProtocolVersion,
        params: Self::RequestParams,
    ) -> Result<Self::ResponseResult, Error> {
        let SpeculativeExecParams {
            block_identifier: maybe_block_id,
            deploy,
        } = params;
        let deploy = Arc::new(deploy);
        let only_from_available_block_range = true;

        let block = common::get_block(
            maybe_block_id,
            only_from_available_block_range,
            effect_builder,
        )
        .await?;
        let block_hash = *block.hash();
        let execution_prestate = SpeculativeExecutionState {
            state_root_hash: *block.state_root_hash(),
            block_time: block.timestamp(),
            protocol_version: block.protocol_version(),
        };

        let accept_deploy_result = effect_builder
            .try_accept_deploy(Arc::clone(&deploy), Some(Box::new(block.take_header())))
            .await;

        if let Err(error) = accept_deploy_result {
            return Err(Error::new(ErrorCode::InvalidDeploy, error.to_string()));
        }

        let result = effect_builder
            .speculative_execute_deploy(execution_prestate, Arc::clone(&deploy))
            .await;

        match result {
            Ok(Some(execution_result)) => {
                let result = Self::ResponseResult {
                    api_version,
                    block_hash,
                    execution_result,
                };
                Ok(result)
            }
            Ok(None) => Err(Error::new(
                ErrorCode::NoSuchBlock,
                "block hash not found".to_string(),
            )),
            Err(error) => {
                let rpc_error = match error {
                    EngineStateError::RootNotFound(_) => Error::new(ErrorCode::NoSuchStateRoot, ""),
                    EngineStateError::WasmPreprocessing(error) => {
                        Error::new(ErrorCode::InvalidDeploy, error.to_string())
                    }
                    EngineStateError::InvalidDeployItemVariant(error) => {
                        Error::new(ErrorCode::InvalidDeploy, error)
                    }
                    EngineStateError::InvalidProtocolVersion(_) => Error::new(
                        ErrorCode::InvalidDeploy,
                        format!("deploy used invalid protocol version {}", error),
                    ),
                    EngineStateError::Deploy => Error::new(ErrorCode::InvalidDeploy, ""),
                    EngineStateError::Genesis(_)
                    | EngineStateError::WasmSerialization(_)
                    | EngineStateError::Exec(_)
                    | EngineStateError::Storage(_)
                    | EngineStateError::Authorization
                    | EngineStateError::InsufficientPayment
                    | EngineStateError::GasConversionOverflow
                    | EngineStateError::Finalization
                    | EngineStateError::Bytesrepr(_)
                    | EngineStateError::Mint(_)
                    | EngineStateError::InvalidKeyVariant
                    | EngineStateError::ProtocolUpgrade(_)
                    | EngineStateError::CommitError(_)
                    | EngineStateError::MissingSystemContractRegistry
                    | EngineStateError::MissingSystemContractHash(_)
                    | EngineStateError::RuntimeStackOverflow
                    | EngineStateError::FailedToGetKeys(_)
                    | EngineStateError::FailedToGetStoredWithdraws
                    | EngineStateError::FailedToGetWithdrawPurses
                    | EngineStateError::FailedToRetrieveUnbondingDelay
                    | EngineStateError::FailedToRetrieveEraId => {
                        Error::new(ReservedErrorCode::InternalError, error.to_string())
                    }
                    _ => Error::new(
                        ReservedErrorCode::InternalError,
                        format!("Unhandled engine state error: {}", error),
                    ),
                };
                Err(rpc_error)
            }
        }
    }
}<|MERGE_RESOLUTION|>--- conflicted
+++ resolved
@@ -9,11 +9,7 @@
 
 use casper_execution_engine::engine_state::Error as EngineStateError;
 use casper_json_rpc::ReservedErrorCode;
-<<<<<<< HEAD
-use casper_types::{BlockHash, Deploy, ExecutionResult, ProtocolVersion};
-=======
 use casper_types::{execution::ExecutionResultV2, BlockHash, Deploy, JsonBlock, ProtocolVersion};
->>>>>>> cb547b0e
 
 use super::{
     chain::BlockIdentifier,
@@ -29,13 +25,8 @@
 });
 static SPECULATIVE_EXEC_RESULT: Lazy<SpeculativeExecResult> = Lazy::new(|| SpeculativeExecResult {
     api_version: DOCS_EXAMPLE_PROTOCOL_VERSION,
-<<<<<<< HEAD
-    block_hash: *BlockHash::example(),
-    execution_result: ExecutionResult::example().clone(),
-=======
     block_hash: JsonBlock::doc_example().hash,
     execution_result: ExecutionResultV2::example().clone(),
->>>>>>> cb547b0e
 });
 
 /// Params for "speculative_exec" RPC request.
