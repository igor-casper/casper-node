--- conflicted
+++ resolved
@@ -305,12 +305,8 @@
 
         // Remove the era that has become obsolete now. We keep 2 * BONDED_ERAS past eras because
         // the oldest bonded era could still receive blocks that refer to BONDED_ERAS before that.
-<<<<<<< HEAD
         if let Some(obsolete_era_id) = era_id.checked_sub(2 * self.bonded_eras + 1) {
-=======
-        if let Some(obsolete_era_id) = era_id.checked_sub(2 * BONDED_ERAS + 1) {
             trace!(era = obsolete_era_id.0, "removing obsolete era");
->>>>>>> 34217156
             self.active_eras.remove(&obsolete_era_id);
         }
 
@@ -326,7 +322,7 @@
 
     /// Returns `true` if the specified era is active and bonded.
     fn is_bonded(&self, era_id: EraId) -> bool {
-        era_id.0 + BONDED_ERAS >= self.current_era.0 && era_id <= self.current_era
+        era_id.0 + self.bonded_eras >= self.current_era.0 && era_id <= self.current_era
     }
 
     /// Inspect the active eras.
@@ -391,22 +387,13 @@
             ConsensusMessage::Protocol { era_id, payload } => {
                 // If the era is already unbonded, only accept new evidence, because still-bonded
                 // eras could depend on that.
-<<<<<<< HEAD
-                let evidence_only =
-                    era_id.0 + self.era_supervisor.bonded_eras < self.era_supervisor.current_era.0;
-=======
                 let evidence_only = !self.era_supervisor.is_bonded(era_id);
->>>>>>> 34217156
                 self.delegate_to_era(era_id, move |consensus, rng| {
                     consensus.handle_message(sender, payload, evidence_only, rng)
                 })
             }
             ConsensusMessage::EvidenceRequest { era_id, pub_key } => {
-<<<<<<< HEAD
-                if era_id.0 + self.era_supervisor.bonded_eras < self.era_supervisor.current_era.0 {
-=======
                 if !self.era_supervisor.is_bonded(era_id) {
->>>>>>> 34217156
                     trace!(era = era_id.0, "not handling message; era too old");
                     return Effects::new();
                 }
@@ -428,11 +415,7 @@
         proto_block: ProtoBlock,
         block_context: BlockContext,
     ) -> Effects<Event<I>> {
-<<<<<<< HEAD
-        if era_id.0 + self.era_supervisor.bonded_eras < self.era_supervisor.current_era.0 {
-=======
         if !self.era_supervisor.is_bonded(era_id) {
->>>>>>> 34217156
             warn!(era = era_id.0, "new proto block in outdated era");
             return Effects::new();
         }
