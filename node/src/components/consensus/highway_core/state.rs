--- conflicted
+++ resolved
@@ -774,7 +774,6 @@
         self.units.is_empty()
     }
 
-<<<<<<< HEAD
     /// Validates whether `wunit` violates the Limited Naïveté Criterion (LNC).
     /// Returns index of the first equivocator that was cited naively in violation of the LNC, or
     /// `None` if the LNC is satisfied.
@@ -916,7 +915,8 @@
         hash0 == hash1
             || self.unit(hash0).panorama.sees(self, hash1)
             || self.unit(hash1).panorama.sees(self, hash0)
-=======
+    }
+
     /// Returns the panorama of the confirmation for the leader unit `vhash`.
     pub(crate) fn confirmation_panorama(
         &self,
@@ -938,7 +938,6 @@
             panorama[faulty_v] = Observation::Faulty;
         }
         panorama
->>>>>>> 83c209b7
     }
 }
 
