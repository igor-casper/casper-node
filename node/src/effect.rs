--- conflicted
+++ resolved
@@ -59,11 +59,8 @@
 //! some point. Failing to do so will result in a resource leak.
 
 pub(crate) mod announcements;
-<<<<<<< HEAD
+pub(crate) mod console;
 pub(crate) mod incoming;
-=======
-pub(crate) mod console;
->>>>>>> 41a1be45
 pub(crate) mod requests;
 
 use std::{
@@ -104,15 +101,10 @@
     components::{
         block_validator::ValidatingBlock,
         chainspec_loader::{CurrentRunInfo, NextUpgrade},
-<<<<<<< HEAD
-        consensus::{BlockContext, ClContext, ValidatorChange},
+        consensus::{BlockContext, ClContext, EraDump},
         contract_runtime::{
             BlockAndExecutionEffects, BlockExecutionError, EraValidatorsRequest, ExecutionPreState,
         },
-=======
-        consensus::{BlockContext, ClContext, EraDump, ValidatorChange},
-        contract_runtime::EraValidatorsRequest,
->>>>>>> 41a1be45
         deploy_acceptor,
         fetcher::{FetchResult, TrieFetcherResult},
         small_network::FromIncoming,
@@ -137,17 +129,10 @@
     NetworkRequest, StorageRequest, TrieFetcherRequest,
 };
 
-<<<<<<< HEAD
-use self::requests::{BeginGossipRequest, StateStoreRequest};
-=======
 use self::{
-    announcements::{BlockProposerAnnouncement, BlocklistAnnouncement},
     console::DumpConsensusStateRequest,
+    requests::{BeginGossipRequest, StateStoreRequest},
 };
-use crate::components::contract_runtime::{
-    BlockAndExecutionEffects, BlockExecutionError, ExecutionPreState,
-};
->>>>>>> 41a1be45
 
 /// A resource that will never be available, thus trying to acquire it will wait forever.
 static UNOBTAINABLE: Lazy<Semaphore> = Lazy::new(|| Semaphore::new(0));
@@ -1811,8 +1796,6 @@
         self.make_request(ConsensusRequest::ValidatorChanges, QueueKind::Regular)
             .await
     }
-<<<<<<< HEAD
-=======
 
     /// Collects the key blocks for the eras identified by provided era IDs. Returns
     /// `Some(HashMap(era_id → block_header))` if all the blocks have been read correctly, and
@@ -1864,7 +1847,6 @@
         )
         .await
     }
->>>>>>> 41a1be45
 }
 
 /// Construct a fatal error effect.
