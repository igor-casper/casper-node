--- conflicted
+++ resolved
@@ -129,14 +129,9 @@
     execution::{Effects as ExecutionEffects, ExecutionResult, ExecutionResultV2},
     package::Package,
     Block, BlockHash, BlockHeader, BlockSignatures, BlockV2, ChainspecRawBytes, DeployHash, Digest,
-<<<<<<< HEAD
-    EraId, FinalitySignature, FinalitySignatureId, FinalizedApprovals, Key, PublicKey, TimeDiff,
-    Timestamp, Transaction, TransactionHash, TransactionHeader, TransactionId,
+    EraId, FinalitySignature, FinalitySignatureId, FinalitySignatureV2, FinalizedApprovals, Key,
+    PublicKey, TimeDiff, Timestamp, Transaction, TransactionHash, TransactionHeader, TransactionId,
     TransactionWithFinalizedApprovals, Transfer, U512,
-=======
-    EraId, FinalitySignature, FinalitySignatureId, FinalitySignatureV2, Key, PublicKey, TimeDiff,
-    Timestamp, Transaction, TransactionHash, TransactionHeader, TransactionId, Transfer, U512,
->>>>>>> f5e1836f
 };
 
 use crate::{
