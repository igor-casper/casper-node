--- conflicted
+++ resolved
@@ -15,13 +15,8 @@
 use serde::Serialize;
 
 use casper_types::{
-<<<<<<< HEAD
-    execution::Effects, Block, DeployHash, EraId, FinalitySignature, NextUpgrade, PublicKey,
-    Timestamp, Transaction, U512,
-=======
     execution::Effects, Block, DeployHash, EraId, FinalitySignature, FinalitySignatureV2,
-    PublicKey, Timestamp, Transaction, U512,
->>>>>>> f5e1836f
+    NextUpgrade, PublicKey, Timestamp, Transaction, U512,
 };
 
 use crate::{
