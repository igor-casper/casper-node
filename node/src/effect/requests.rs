--- conflicted
+++ resolved
@@ -30,13 +30,7 @@
         storage::{self, DeployHashes, DeployHeaderResults, DeployResults, StorageType, Value},
     },
     crypto::hash::Digest,
-<<<<<<< HEAD
-    types::{
-        BlockHash, Deploy, DeployHash, DeployHeader, ExecutedBlock, FinalizedBlock, ProtoBlock,
-    },
-=======
-    types::{BlockHash, Deploy, DeployHash, ExecutedBlock, FinalizedBlock},
->>>>>>> 0f2915ab
+    types::{BlockHash, Deploy, DeployHash, ExecutedBlock, FinalizedBlock, ProtoBlock},
     utils::DisplayIter,
     Chainspec,
 };
