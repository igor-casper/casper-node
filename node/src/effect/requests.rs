//! Request effects.
//!
//! Requests typically ask other components to perform a service and report back the result. See the
//! top-level module documentation for details.

use std::{
    borrow::Cow,
    collections::{BTreeMap, HashMap, HashSet},
    fmt::{self, Debug, Display, Formatter},
    mem,
    sync::Arc,
};

use datasize::DataSize;
use serde::Serialize;
use smallvec::SmallVec;
use static_assertions::const_assert;

use casper_execution_engine::{
    core::engine_state::{
        self,
        balance::{BalanceRequest, BalanceResult},
        era_validators::GetEraValidatorsError,
        genesis::GenesisSuccess,
        get_bids::{GetBidsRequest, GetBidsResult},
        query::{QueryRequest, QueryResult},
        UpgradeConfig, UpgradeSuccess,
    },
    storage::trie::{TrieOrChunk, TrieOrChunkId},
};
use casper_hashing::Digest;
use casper_types::{
    bytesrepr::Bytes, system::auction::EraValidators, EraId, ExecutionResult, Key, ProtocolVersion,
    PublicKey, TimeDiff, Transfer, URef,
};

use crate::{
    components::{
        block_validator::ValidatingBlock,
        consensus::{BlockContext, ClContext, ValidatorChange},
        contract_runtime::{
            BlockAndExecutionEffects, BlockExecutionError, EraValidatorsRequest, ExecutionPreState,
        },
        deploy_acceptor::Error,
        fetcher::FetchResult,
        small_network::NetworkInsights,
    },
    contract_runtime::SpeculativeExecutionState,
    effect::{AutoClosingResponder, Responder},
    rpcs::{chain::BlockIdentifier, docs::OpenRpcSchema},
    types::{
        AvailableBlockRange, Block, BlockAndDeploys, BlockHash, BlockHeader,
        BlockHeaderWithMetadata, BlockHeadersBatch, BlockHeadersBatchId, BlockPayload,
        BlockSignatures, BlockWithMetadata, Chainspec, ChainspecInfo, ChainspecRawBytes, Deploy,
        DeployHash, DeployMetadataExt, DeployWithFinalizedApprovals, FinalizedApprovals,
        FinalizedBlock, Item, NodeId, NodeState, StatusFeed,
    },
    utils::{DisplayIter, Source},
};

// Redirection for reactor macro.
#[allow(unused_imports)]
pub(crate) use super::diagnostics_port::DumpConsensusStateRequest;

const _STORAGE_REQUEST_SIZE: usize = mem::size_of::<StorageRequest>();
const_assert!(_STORAGE_REQUEST_SIZE < 89);

/// A metrics request.
#[derive(Debug)]
pub(crate) enum MetricsRequest {
    /// Render current node metrics as prometheus-formatted string.
    RenderNodeMetricsText {
        /// Responder returning the rendered metrics or `None`, if an internal error occurred.
        responder: Responder<Option<String>>,
    },
}

impl Display for MetricsRequest {
    fn fmt(&self, formatter: &mut Formatter<'_>) -> fmt::Result {
        match self {
            MetricsRequest::RenderNodeMetricsText { .. } => write!(formatter, "get metrics text"),
        }
    }
}

const _NETWORK_EVENT_SIZE: usize = mem::size_of::<NetworkRequest<String>>();
const_assert!(_NETWORK_EVENT_SIZE < 89);

/// A networking request.
#[derive(Debug, Serialize)]
#[must_use]
pub(crate) enum NetworkRequest<P> {
    /// Send a message on the network to a specific peer.
    SendMessage {
        /// Message destination.
        dest: Box<NodeId>,
        /// Message payload.
        payload: Box<P>,
        /// If `true`, the responder will be called early after the message has been queued, not
        /// waiting until it has passed to the kernel.
        respond_after_queueing: bool,
        /// Responder to be called when the message has been *buffered for sending*.
        #[serde(skip_serializing)]
        auto_closing_responder: AutoClosingResponder<()>,
    },
    /// Send a message on the network to all peers.
    /// Note: This request is deprecated and should be phased out, as not every network
    ///       implementation is likely to implement broadcast support.
    Broadcast {
        /// Message payload.
        payload: Box<P>,
        /// Responder to be called when all messages are queued.
        #[serde(skip_serializing)]
        auto_closing_responder: AutoClosingResponder<()>,
    },
    /// Gossip a message to a random subset of peers.
    Gossip {
        /// Payload to gossip.
        payload: Box<P>,
        /// Number of peers to gossip to. This is an upper bound, otherwise best-effort.
        count: usize,
        /// Node IDs of nodes to exclude from gossiping to.
        #[serde(skip_serializing)]
        exclude: HashSet<NodeId>,
        /// Responder to be called when all messages are queued.
        #[serde(skip_serializing)]
        auto_closing_responder: AutoClosingResponder<HashSet<NodeId>>,
    },
}

impl<P> NetworkRequest<P> {
    /// Transform a network request by mapping the contained payload.
    ///
    /// This is a replacement for a `From` conversion that is not possible without specialization.
    pub(crate) fn map_payload<F, P2>(self, wrap_payload: F) -> NetworkRequest<P2>
    where
        F: FnOnce(P) -> P2,
    {
        match self {
            NetworkRequest::SendMessage {
                dest,
                payload,
                respond_after_queueing,
                auto_closing_responder,
            } => NetworkRequest::SendMessage {
                dest,
                payload: Box::new(wrap_payload(*payload)),
                respond_after_queueing,
                auto_closing_responder,
            },
            NetworkRequest::Broadcast {
                payload,
                auto_closing_responder,
            } => NetworkRequest::Broadcast {
                payload: Box::new(wrap_payload(*payload)),
                auto_closing_responder,
            },
            NetworkRequest::Gossip {
                payload,
                count,
                exclude,
                auto_closing_responder,
            } => NetworkRequest::Gossip {
                payload: Box::new(wrap_payload(*payload)),
                count,
                exclude,
                auto_closing_responder,
            },
        }
    }
}

impl<P> Display for NetworkRequest<P>
where
    P: Display,
{
    fn fmt(&self, formatter: &mut Formatter<'_>) -> fmt::Result {
        match self {
            NetworkRequest::SendMessage { dest, payload, .. } => {
                write!(formatter, "send to {}: {}", dest, payload)
            }
            NetworkRequest::Broadcast { payload, .. } => {
                write!(formatter, "broadcast: {}", payload)
            }
            NetworkRequest::Gossip { payload, .. } => write!(formatter, "gossip: {}", payload),
        }
    }
}

/// A networking info request.
#[derive(Debug, Serialize)]
pub(crate) enum NetworkInfoRequest {
    /// Get incoming and outgoing peers.
    Peers {
        /// Responder to be called with all connected peers.
        /// Responds with a map from [NodeId]s to a socket address, represented as a string.
        responder: Responder<BTreeMap<NodeId, String>>,
    },
    /// Get the peers in random order.
    FullyConnectedPeers {
        /// Responder to be called with all connected in random order peers.
        responder: Responder<Vec<NodeId>>,
    },
<<<<<<< HEAD
=======
    /// Get only non-syncing peers in random order.
    FullyConnectedNonSyncingPeers {
        /// Responder to be called with all connected non-syncing peers in random order.
        responder: Responder<Vec<NodeId>>,
    },
    /// Get detailed insights into the nodes networking.
    Insight {
        responder: Responder<NetworkInsights>,
    },
>>>>>>> 8fdde202
}

impl Display for NetworkInfoRequest {
    fn fmt(&self, formatter: &mut Formatter<'_>) -> fmt::Result {
        match self {
            NetworkInfoRequest::Peers { responder: _ } => {
                formatter.write_str("get peers-to-socket-address map")
            }
            NetworkInfoRequest::FullyConnectedPeers { responder: _ } => {
                formatter.write_str("get fully connected peers")
            }
<<<<<<< HEAD
=======
            NetworkInfoRequest::FullyConnectedNonSyncingPeers { responder: _ } => {
                formatter.write_str("get fully connected non-syncing peers")
            }
            NetworkInfoRequest::Insight { responder: _ } => {
                formatter.write_str("get networking insights")
            }
>>>>>>> 8fdde202
        }
    }
}

/// A gossip request.
///
/// This request usually initiates gossiping process of the specifed item. Note that the gossiper
/// will fetch the item itself, so only the ID is needed.
///
/// The responder will be called as soon as the gossiper has initiated the process.
// Note: This request should eventually entirely replace `ItemReceived`.
#[derive(Debug, Serialize)]
#[must_use]
pub(crate) struct BeginGossipRequest<T>
where
    T: Item,
{
    /// The ID of the item received.
    pub(crate) item_id: T::Id,
    /// The origin of this request.
    pub(crate) source: Source,
    /// Responder to notify that gossiping is complete.
    pub(crate) responder: Responder<()>,
}

impl<T> Display for BeginGossipRequest<T>
where
    T: Item,
{
    fn fmt(&self, f: &mut Formatter<'_>) -> fmt::Result {
        write!(f, "begin gossip of {} from {}", self.item_id, self.source)
    }
}

#[derive(Debug, Serialize)]
/// A storage request.
pub(crate) enum StorageRequest {
    /// Store given block.
    PutBlock {
        /// Block to be stored.
        block: Box<Block>,
        /// Responder to call with the result.  Returns true if the block was stored on this
        /// attempt or false if it was previously stored.
        responder: Responder<bool>,
    },
    /// Store given block and its deploys.
    PutBlockAndDeploys {
        /// Block to be stored.
        block: Box<BlockAndDeploys>,
        /// Responder to call on success.  Failure is a fatal error.
        responder: Responder<()>,
    },
    /// Retrieve block with given hash.
    GetBlock {
        /// Hash of block to be retrieved.
        block_hash: BlockHash,
        /// Responder to call with the result.  Returns `None` is the block doesn't exist in local
        /// storage.
        responder: Responder<Option<Block>>,
    },
    /// Retrieve block and deploys with given hash.
    GetBlockAndDeploys {
        /// Hash of block to be retrieved.
        block_hash: BlockHash,
        /// Responder to call with the result.  Returns `None` is the block doesn't exist in local
        /// storage.
        responder: Responder<Option<BlockAndDeploys>>,
    },
    /// Retrieve highest block.
    GetHighestBlock {
        /// Responder.
        responder: Responder<Option<Block>>,
    },
    /// Retrieve highest block header.
    GetHighestBlockHeader {
        /// Responder.
        responder: Responder<Option<BlockHeader>>,
    },
    /// Retrieve switch block header with given era ID.
    GetSwitchBlockHeaderAtEraId {
        /// Era ID of the switch block.
        era_id: EraId,
        /// Responder.
        responder: Responder<Option<BlockHeader>>,
    },
    /// Retrieve the header of the block containing the deploy.
    GetBlockHeaderForDeploy {
        /// Hash of the deploy.
        deploy_hash: DeployHash,
        /// Responder.
        responder: Responder<Option<BlockHeader>>,
    },
    /// Retrieve block header with given hash.
    GetBlockHeader {
        /// Hash of block to get header of.
        block_hash: BlockHash,
        /// Flag indicating whether storage should check the block availability before trying to
        /// retrieve it.
        only_from_available_block_range: bool,
        /// Responder to call with the result.  Returns `None` is the block header doesn't exist in
        /// local storage.
        responder: Responder<Option<BlockHeader>>,
    },
    GetBlockHeaderByHeight {
        /// Height of block to get header of.
        block_height: u64,
        /// Flag indicating whether storage should check the block availability before trying to
        /// retrieve it.
        only_from_available_block_range: bool,
        /// Responder to call with the result.  Returns `None` is the block header doesn't exist in
        /// local storage.
        responder: Responder<Option<BlockHeader>>,
    },
    /// Checks if a block header at the given height exists in storage.
    CheckBlockHeaderExistence {
        /// Height of the block to check.
        block_height: u64,
        /// Responder to call with the result.
        responder: Responder<bool>,
    },
    /// Retrieve all transfers in a block with given hash.
    GetBlockTransfers {
        /// Hash of block to get transfers of.
        block_hash: BlockHash,
        /// Responder to call with the result.  Returns `None` is the transfers do not exist in
        /// local storage under the block_hash provided.
        responder: Responder<Option<Vec<Transfer>>>,
    },
    /// Store given deploy.
    PutDeploy {
        /// Deploy to store.
        deploy: Box<Deploy>,
        /// Responder to call with the result.  Returns true if the deploy was stored on this
        /// attempt or false if it was previously stored.
        responder: Responder<bool>,
    },
    /// Retrieve deploys with given hashes.
    GetDeploys {
        /// Hashes of deploys to be retrieved.
        deploy_hashes: Vec<DeployHash>,
        /// Responder to call with the results.
        responder: Responder<SmallVec<[Option<DeployWithFinalizedApprovals>; 1]>>,
    },
    /// Retrieve finalized blocks that whose deploy TTL hasn't expired yet.
    GetFinalizedBlocks {
        /// Maximum TTL of block we're interested in.
        /// I.e. we don't want deploys from blocks that are older than this.
        ttl: TimeDiff,
        /// Responder to call with the results.
        responder: Responder<Vec<Block>>,
    },
    /// Store execution results for a set of deploys of a single block.
    ///
    /// Will return a fatal error if there are already execution results known for a specific
    /// deploy/block combination and a different result is inserted.
    ///
    /// Inserting the same block/deploy combination multiple times with the same execution results
    /// is not an error and will silently be ignored.
    PutExecutionResults {
        /// Hash of block.
        block_hash: Box<BlockHash>,
        /// Mapping of deploys to execution results of the block.
        execution_results: HashMap<DeployHash, ExecutionResult>,
        /// Responder to call when done storing.
        responder: Responder<()>,
    },
    /// Retrieve deploy and its metadata.
    GetDeployAndMetadata {
        /// Hash of deploy to be retrieved.
        deploy_hash: DeployHash,
        /// Responder to call with the results.
        responder: Responder<Option<(DeployWithFinalizedApprovals, DeployMetadataExt)>>,
    },
    /// Retrieve block and its metadata by its hash.
    GetBlockAndMetadataByHash {
        /// The hash of the block.
        block_hash: BlockHash,
        /// Flag indicating whether storage should check the block availability before trying to
        /// retrieve it.
        only_from_available_block_range: bool,
        /// The responder to call with the results.
        responder: Responder<Option<BlockWithMetadata>>,
    },
    /// Retrieve block header and its metadata by its hash.
    GetBlockHeaderAndMetadataByHash {
        /// The hash of the block.
        block_hash: BlockHash,
        /// Flag indicating whether storage should check the block availability before trying to
        /// retrieve it.
        only_from_available_block_range: bool,
        /// The responder to call with the results.
        responder: Responder<Option<BlockHeaderWithMetadata>>,
    },
    /// Retrieve block and its metadata at a given height.
    GetBlockAndMetadataByHeight {
        /// The height of the block.
        block_height: BlockHeight,
        /// Flag indicating whether storage should check the block availability before trying to
        /// retrieve it.
        only_from_available_block_range: bool,
        /// The responder to call with the results.
        responder: Responder<Option<BlockWithMetadata>>,
    },
    /// Retrieve block header and its metadata at a given height.
    GetBlockHeaderAndMetadataByHeight {
        /// The height of the block.
        block_height: BlockHeight,
        /// Flag indicating whether storage should check the block availability before trying to
        /// retrieve it.
        only_from_available_block_range: bool,
        /// The responder to call with the results.
        responder: Responder<Option<BlockHeaderWithMetadata>>,
    },
    /// Get the highest block and its metadata.
    GetHighestBlockWithMetadata {
        /// The responder to call the results with.
        responder: Responder<Option<BlockWithMetadata>>,
    },
    /// Get finality signatures for a Block hash.
    GetBlockSignatures {
        /// The hash for the request.
        block_hash: BlockHash,
        /// Responder to call with the result.
        responder: Responder<Option<BlockSignatures>>,
    },
    /// Store finality signatures.
    PutBlockSignatures {
        /// Signatures that are to be stored.
        signatures: BlockSignatures,
        /// Responder to call with the result, if true then the signatures were successfully
        /// stored.
        responder: Responder<bool>,
    },
    /// Store a block header.
    PutBlockHeader {
        /// Block header that is to be stored.
        block_header: Box<BlockHeader>,
        /// Responder to call with the result, if true then the block header was successfully
        /// stored.
        responder: Responder<bool>,
    },
    /// Store a batch of block headers.
    PutHeadersBatch {
        /// Batch of block headers to be stored.
        block_headers: Vec<BlockHeader>,
        /// Responder to call with the result, if true then the block headers were successfully
        /// stored.
        responder: Responder<bool>,
    },
    /// Read batch of block headers by their heights.
    GetHeadersBatch {
        block_headers_id: BlockHeadersBatchId,
        responder: Responder<Option<BlockHeadersBatch>>,
    },
    /// Retrieve the height range of fully available blocks (not just block headers). Returns
    /// `[u64::MAX, u64::MAX]` when there are no sequences.
    GetAvailableBlockRange {
        /// Responder to call with the result.
        responder: Responder<AvailableBlockRange>,
    },
    /// Store a set of finalized approvals for a specific deploy.
    StoreFinalizedApprovals {
        /// The deploy hash to store the finalized approvals for.
        deploy_hash: DeployHash,
        /// The set of finalized approvals.
        finalized_approvals: FinalizedApprovals,
        /// Responder, responded to once the approvals are written.
        responder: Responder<()>,
    },
}

impl Display for StorageRequest {
    fn fmt(&self, formatter: &mut Formatter<'_>) -> fmt::Result {
        match self {
            StorageRequest::PutBlock { block, .. } => write!(formatter, "put {}", block),
            StorageRequest::PutBlockAndDeploys {
                block: block_deploys,
                ..
            } => {
                write!(
                    formatter,
                    "put block and deploys {}",
                    block_deploys.block.hash()
                )
            }
            StorageRequest::GetBlock { block_hash, .. } => write!(formatter, "get {}", block_hash),
            StorageRequest::GetBlockAndDeploys { block_hash, .. } => {
                write!(formatter, "get block and deploys {}", block_hash)
            }
            StorageRequest::GetHighestBlock { .. } => write!(formatter, "get highest block"),
            StorageRequest::GetHighestBlockHeader { .. } => {
                write!(formatter, "get highest block header")
            }
            StorageRequest::GetSwitchBlockHeaderAtEraId { era_id, .. } => {
                write!(formatter, "get switch block header at era id {}", era_id)
            }
            StorageRequest::GetBlockHeaderForDeploy { deploy_hash, .. } => {
                write!(formatter, "get block header for deploy {}", deploy_hash)
            }
            StorageRequest::GetBlockHeader { block_hash, .. } => {
                write!(formatter, "get {}", block_hash)
            }
            StorageRequest::GetBlockHeaderByHeight { block_height, .. } => {
                write!(formatter, "get header for height {}", block_height)
            }
            StorageRequest::CheckBlockHeaderExistence { block_height, .. } => {
                write!(formatter, "check existence {}", block_height)
            }
            StorageRequest::GetBlockTransfers { block_hash, .. } => {
                write!(formatter, "get transfers for {}", block_hash)
            }
            StorageRequest::PutDeploy { deploy, .. } => write!(formatter, "put {}", deploy),
            StorageRequest::GetDeploys { deploy_hashes, .. } => {
                write!(formatter, "get {}", DisplayIter::new(deploy_hashes.iter()))
            }
            StorageRequest::PutExecutionResults { block_hash, .. } => {
                write!(formatter, "put execution results for {}", block_hash)
            }
            StorageRequest::GetDeployAndMetadata { deploy_hash, .. } => {
                write!(formatter, "get deploy and metadata for {}", deploy_hash)
            }
            StorageRequest::GetBlockAndMetadataByHash { block_hash, .. } => {
                write!(
                    formatter,
                    "get block and metadata for block with hash: {}",
                    block_hash
                )
            }
            StorageRequest::GetBlockHeaderAndMetadataByHash { block_hash, .. } => {
                write!(
                    formatter,
                    "get block header and metadata for block with hash: {}",
                    block_hash
                )
            }
            StorageRequest::GetBlockAndMetadataByHeight { block_height, .. } => {
                write!(
                    formatter,
                    "get block and metadata for block at height: {}",
                    block_height
                )
            }
            StorageRequest::GetBlockHeaderAndMetadataByHeight { block_height, .. } => {
                write!(
                    formatter,
                    "get block header and metadata for block at height: {}",
                    block_height
                )
            }
            StorageRequest::GetHighestBlockWithMetadata { .. } => {
                write!(formatter, "get highest block with metadata")
            }
            StorageRequest::GetBlockSignatures { block_hash, .. } => {
                write!(
                    formatter,
                    "get finality signatures for block hash {}",
                    block_hash
                )
            }
            StorageRequest::PutBlockSignatures { .. } => {
                write!(formatter, "put finality signatures")
            }
            StorageRequest::GetFinalizedBlocks { ttl, .. } => {
                write!(formatter, "get finalized blocks, ttl: {:?}", ttl)
            }
            StorageRequest::PutBlockHeader { block_header, .. } => {
                write!(formatter, "put block header: {}", block_header)
            }
            StorageRequest::GetAvailableBlockRange { .. } => {
                write!(formatter, "get available block range",)
            }
            StorageRequest::StoreFinalizedApprovals { deploy_hash, .. } => {
                write!(formatter, "finalized approvals for deploy {}", deploy_hash)
            }
            StorageRequest::PutHeadersBatch { .. } => {
                write!(formatter, "put block headers batch to storage")
            }
            StorageRequest::GetHeadersBatch {
                block_headers_id, ..
            } => {
                write!(formatter, "get block headers batch: {}", block_headers_id)
            }
        }
    }
}

/// A request to mark a block at a specific height completed.
///
/// A block is considered complete if
///
/// * the block header and the actual block are persisted in storage,
/// * all of its deploys are persisted in storage, and
/// * the global state root the block refers to has no missing dependencies locally.

// Note - this is a request rather than an announcement as the chain synchronizer needs to ensure
// the request has been completed before it can exit, i.e. it awaits the response. Otherwise, the
// joiner reactor might exit before handling the announcement and it would go un-actioned.
#[derive(Debug, Serialize)]
pub(crate) struct MarkBlockCompletedRequest {
    /// Height of the block that was completed.
    pub block_height: u64,
    /// Responder indicating that the change has been recorded.
    pub responder: Responder<()>,
}

impl Display for MarkBlockCompletedRequest {
    fn fmt(&self, f: &mut Formatter<'_>) -> fmt::Result {
        write!(f, "block completed: height {}", self.block_height)
    }
}

/// State store request.
#[derive(DataSize, Debug, Serialize)]
#[repr(u8)]
pub(crate) enum StateStoreRequest {
    /// Stores a piece of state to storage.
    Save {
        /// Key to store under.
        key: Cow<'static, [u8]>,
        /// Value to store, already serialized.
        #[serde(skip_serializing)]
        data: Vec<u8>,
        /// Notification when storing is complete.
        responder: Responder<()>,
    },
    /// Loads a piece of state from storage.
    Load {
        /// Key to load from.
        key: Cow<'static, [u8]>,
        /// Responder for value, if found, returning the previously passed in serialization form.
        responder: Responder<Option<Vec<u8>>>,
    },
}

impl Display for StateStoreRequest {
    fn fmt(&self, f: &mut Formatter<'_>) -> fmt::Result {
        match self {
            StateStoreRequest::Save { key, data, .. } => {
                write!(
                    f,
                    "save data under {} ({} bytes)",
                    base16::encode_lower(key),
                    data.len()
                )
            }
            StateStoreRequest::Load { key, .. } => {
                write!(f, "load data from key {}", base16::encode_lower(key))
            }
        }
    }
}

/// Details of a request for a list of deploys to propose in a new block.
#[derive(DataSize, Debug)]
pub(crate) struct BlockPayloadRequest {
    /// The context in which the new block will be proposed.
    pub(crate) context: BlockContext<ClContext>,
    /// The height of the next block to be finalized at the point the request was made.
    /// This is _only_ a way of expressing how many blocks have been finalized at the moment the
    /// request was made. Block Proposer uses this in order to determine if there might be any
    /// deploys that are neither in `past_deploys`, nor among the finalized deploys it knows of.
    pub(crate) next_finalized: u64,
    /// A list of validators reported as malicious in this block.
    pub(crate) accusations: Vec<PublicKey>,
    /// Random bit with which to construct the `BlockPayload` requested.
    pub(crate) random_bit: bool,
    /// Responder to call with the result.
    pub(crate) responder: Responder<Arc<BlockPayload>>,
}

/// A `BlockProposer` request.
#[derive(DataSize, Debug)]
#[must_use]
pub(crate) enum BlockProposerRequest {
    /// Request a list of deploys to propose in a new block.
    RequestBlockPayload(BlockPayloadRequest),
}

impl Display for BlockProposerRequest {
    fn fmt(&self, formatter: &mut Formatter<'_>) -> fmt::Result {
        match self {
            BlockProposerRequest::RequestBlockPayload(BlockPayloadRequest {
                context,
                next_finalized,
                responder: _,
                accusations: _,
                random_bit: _,
            }) => write!(
                formatter,
                "list for inclusion: instant {} height {} next_finalized {}",
                context.timestamp(),
                context.height(),
                next_finalized
            ),
        }
    }
}

/// Abstract RPC request.
///
/// An RPC request is an abstract request that does not concern itself with serialization or
/// transport.
#[derive(Debug)]
#[must_use]
pub(crate) enum RpcRequest {
    /// Submit a deploy to be announced.
    SubmitDeploy {
        /// The deploy to be announced.
        deploy: Box<Deploy>,
        /// Responder to call.
        responder: Responder<Result<(), Error>>,
    },
    /// If `maybe_identifier` is `Some`, return the specified block if it exists, else `None`.  If
    /// `maybe_identifier` is `None`, return the latest block.
    GetBlock {
        /// The identifier (can either be a hash or the height) of the block to be retrieved.
        maybe_id: Option<BlockIdentifier>,
        /// Flag indicating whether storage should check the block availability before trying to
        /// retrieve it.
        only_from_available_block_range: bool,
        /// Responder to call with the result.
        responder: Responder<Option<BlockWithMetadata>>,
    },
    /// Return transfers for block by hash (if any).
    GetBlockTransfers {
        /// The hash of the block to retrieve transfers for.
        block_hash: BlockHash,
        /// Responder to call with the result.
        responder: Responder<Option<Vec<Transfer>>>,
    },
    /// Query the global state at the given root hash.
    QueryGlobalState {
        /// The state root hash.
        state_root_hash: Digest,
        /// Hex-encoded `casper_types::Key`.
        base_key: Key,
        /// The path components starting from the key as base.
        path: Vec<String>,
        /// Responder to call with the result.
        responder: Responder<Result<QueryResult, engine_state::Error>>,
    },
    /// Query the global state at the given root hash.
    QueryEraValidators {
        /// The global state hash.
        state_root_hash: Digest,
        /// The protocol version.
        protocol_version: ProtocolVersion,
        /// Responder to call with the result.
        responder: Responder<Result<EraValidators, GetEraValidatorsError>>,
    },
    /// Get the bids at the given root hash.
    GetBids {
        /// The global state hash.
        state_root_hash: Digest,
        /// Responder to call with the result.
        responder: Responder<Result<GetBidsResult, engine_state::Error>>,
    },

    /// Query the global state at the given root hash.
    GetBalance {
        /// The state root hash.
        state_root_hash: Digest,
        /// The purse URef.
        purse_uref: URef,
        /// Responder to call with the result.
        responder: Responder<Result<BalanceResult, engine_state::Error>>,
    },
    /// Return the specified deploy and metadata if it exists, else `None`.
    GetDeploy {
        /// The hash of the deploy to be retrieved.
        hash: DeployHash,
        /// Whether to return finalized approvals.
        finalized_approvals: bool,
        /// Responder to call with the result.
        responder: Responder<Option<(Deploy, DeployMetadataExt)>>,
    },
    /// Return the connected peers.
    GetPeers {
        /// Responder to call with the result.
        responder: Responder<BTreeMap<NodeId, String>>,
    },
    /// Return string formatted status or `None` if an error occurred.
    GetStatus {
        /// Responder to call with the result.
        responder: Responder<StatusFeed>,
    },
    /// Return the height range of fully available blocks.
    GetAvailableBlockRange {
        /// Responder to call with the result.
        responder: Responder<AvailableBlockRange>,
    },
    /// Executs a deploy against a specified block, returning the effects.
    /// Does not commit the effects. This is a "read-only" action.
    SpeculativeDeployExecute {
        /// Block header representing the state on top of which we will run the deploy.
        block_header: BlockHeader,
        /// Deploy to execute.
        deploy: Box<Deploy>,
        /// Responder.
        responder: Responder<Result<Option<ExecutionResult>, engine_state::Error>>,
    },
}

impl Display for RpcRequest {
    fn fmt(&self, formatter: &mut Formatter<'_>) -> fmt::Result {
        match self {
            RpcRequest::SubmitDeploy { deploy, .. } => write!(formatter, "submit {}", *deploy),
            RpcRequest::GetBlock {
                maybe_id: Some(BlockIdentifier::Hash(hash)),
                ..
            } => write!(formatter, "get {}", hash),
            RpcRequest::GetBlock {
                maybe_id: Some(BlockIdentifier::Height(height)),
                ..
            } => write!(formatter, "get {}", height),
            RpcRequest::GetBlock { maybe_id: None, .. } => write!(formatter, "get latest block"),
            RpcRequest::GetBlockTransfers { block_hash, .. } => {
                write!(formatter, "get transfers {}", block_hash)
            }

            RpcRequest::QueryGlobalState {
                state_root_hash,
                base_key,
                path,
                ..
            } => write!(
                formatter,
                "query {}, base_key: {}, path: {:?}",
                state_root_hash, base_key, path
            ),
            RpcRequest::QueryEraValidators {
                state_root_hash, ..
            } => write!(formatter, "auction {}", state_root_hash),
            RpcRequest::GetBids {
                state_root_hash, ..
            } => {
                write!(formatter, "bids {}", state_root_hash)
            }
            RpcRequest::GetBalance {
                state_root_hash,
                purse_uref,
                ..
            } => write!(
                formatter,
                "balance {}, purse_uref: {}",
                state_root_hash, purse_uref
            ),
            RpcRequest::GetDeploy {
                hash,
                finalized_approvals,
                ..
            } => write!(
                formatter,
                "get {} (finalized approvals: {})",
                hash, finalized_approvals
            ),
            RpcRequest::GetPeers { .. } => write!(formatter, "get peers"),
            RpcRequest::GetStatus { .. } => write!(formatter, "get status"),
            RpcRequest::GetAvailableBlockRange { .. } => {
                write!(formatter, "get available block range")
            }
            RpcRequest::SpeculativeDeployExecute { .. } => write!(formatter, "execute deploy"),
        }
    }
}

/// Abstract REST request.
///
/// An REST request is an abstract request that does not concern itself with serialization or
/// transport.
#[derive(Debug)]
#[must_use]
pub(crate) enum RestRequest {
    /// Return string formatted status or `None` if an error occurred.
    Status {
        /// Responder to call with the result.
        responder: Responder<StatusFeed>,
    },
    /// Return string formatted, prometheus compatible metrics or `None` if an error occurred.
    Metrics {
        /// Responder to call with the result.
        responder: Responder<Option<String>>,
    },
    /// Returns schema of client-facing JSON-RPCs in OpenRPC format.
    RpcSchema {
        /// Responder to call with the result
        responder: Responder<OpenRpcSchema>,
    },
}

impl Display for RestRequest {
    fn fmt(&self, formatter: &mut Formatter<'_>) -> fmt::Result {
        match self {
            RestRequest::Status { .. } => write!(formatter, "get status"),
            RestRequest::Metrics { .. } => write!(formatter, "get metrics"),
            RestRequest::RpcSchema { .. } => write!(formatter, "get openrpc"),
        }
    }
}

/// A contract runtime request.
#[derive(Debug, Serialize)]
#[must_use]
pub(crate) enum ContractRuntimeRequest {
    /// A request to enqueue a `FinalizedBlock` for execution.
    EnqueueBlockForExecution {
        /// A `FinalizedBlock` to enqueue.
        finalized_block: FinalizedBlock,
        /// The deploys for that `FinalizedBlock`
        deploys: Vec<Deploy>,
        /// The transfers for that `FinalizedBlock`
        transfers: Vec<Deploy>,
    },
    /// Commit genesis chainspec.
    CommitGenesis {
        /// The chainspec.
        chainspec: Arc<Chainspec>,
        /// The chainspec files' raw bytes.
        chainspec_raw_bytes: Arc<ChainspecRawBytes>,
        /// Responder to call with the result.
        responder: Responder<Result<GenesisSuccess, engine_state::Error>>,
    },
    /// A request to run upgrade.
    Upgrade {
        /// Upgrade config.
        #[serde(skip_serializing)]
        upgrade_config: Box<UpgradeConfig>,
        /// Responder to call with the upgrade result.
        responder: Responder<Result<UpgradeSuccess, engine_state::Error>>,
    },
    /// A query request.
    Query {
        /// Query request.
        #[serde(skip_serializing)]
        query_request: QueryRequest,
        /// Responder to call with the query result.
        responder: Responder<Result<QueryResult, engine_state::Error>>,
    },
    /// A balance request.
    GetBalance {
        /// Balance request.
        #[serde(skip_serializing)]
        balance_request: BalanceRequest,
        /// Responder to call with the balance result.
        responder: Responder<Result<BalanceResult, engine_state::Error>>,
    },
    /// Returns validator weights.
    GetEraValidators {
        /// Get validators weights request.
        #[serde(skip_serializing)]
        request: EraValidatorsRequest,
        /// Responder to call with the result.
        responder: Responder<Result<EraValidators, GetEraValidatorsError>>,
    },
    /// Return bids at a given state root hash
    GetBids {
        /// Get bids request.
        #[serde(skip_serializing)]
        get_bids_request: GetBidsRequest,
        /// Responder to call with the result.
        responder: Responder<Result<GetBidsResult, engine_state::Error>>,
    },
    /// Check if validator is bonded in the future era (identified by `era_id`).
    IsBonded {
        /// State root hash of the LFB.
        state_root_hash: Digest,
        /// Validator public key.
        public_key: PublicKey,
        /// Era ID in which validator should be bonded in.
        era_id: EraId,
        /// Protocol version at the `state_root_hash`.
        protocol_version: ProtocolVersion,
        /// Responder,
        responder: Responder<Result<bool, GetEraValidatorsError>>,
    },
    /// Get a trie or chunk by its ID.
    GetTrie {
        /// The ID of the trie (or chunk of a trie) to be read.
        trie_or_chunk_id: TrieOrChunkId,
        /// Responder to call with the result.
        responder: Responder<Result<Option<TrieOrChunk>, engine_state::Error>>,
    },
    /// Get a trie by its ID.
    GetTrieFull {
        /// The ID of the trie to be read.
        trie_key: Digest,
        /// Responder to call with the result.
        responder: Responder<Result<Option<Bytes>, engine_state::Error>>,
    },
    /// Insert a trie into global storage
    PutTrie {
        /// The hash of the value to get from the `TrieStore`
        trie_bytes: Bytes,
        /// Responder to call with the result. Contains the missing descendants of the inserted
        /// trie.
        responder: Responder<Result<Vec<Digest>, engine_state::Error>>,
    },
    /// Find the missing descendants for a trie key
    FindMissingDescendantTrieKeys {
        /// The trie key to find the missing descendants for.
        trie_key: Digest,
        /// The responder to call with the result.
        responder: Responder<Result<Vec<Digest>, engine_state::Error>>,
    },
    /// Execute a provided protoblock
    ExecuteBlock {
        /// The protocol version of the block to execute.
        protocol_version: ProtocolVersion,
        /// The state of the storage and blockchain to use to make the new block.
        execution_pre_state: ExecutionPreState,
        /// The finalized block to execute; must have the same height as the child height specified
        /// by the `execution_pre_state`.
        finalized_block: FinalizedBlock,
        /// The deploys for the block to execute; must correspond to the deploy hashes of the
        /// `finalized_block` in that order.
        deploys: Vec<Deploy>,
        /// The transfers for the block to execute; must correspond to the transfer hashes of the
        /// `finalized_block` in that order.
        transfers: Vec<Deploy>,
        /// Responder to call with the result.
        responder: Responder<Result<BlockAndExecutionEffects, BlockExecutionError>>,
    },
    /// Execute deploys without commiting results
    SpeculativeDeployExecution {
        /// Hash of a block on top of which to execute the deploy.
        execution_prestate: SpeculativeExecutionState,
        /// Deploy to execute.
        deploy: Box<Deploy>,
        /// Results
        responder: Responder<Result<Option<ExecutionResult>, engine_state::Error>>,
    },
}

impl Display for ContractRuntimeRequest {
    fn fmt(&self, formatter: &mut Formatter<'_>) -> fmt::Result {
        match self {
            ContractRuntimeRequest::EnqueueBlockForExecution {
                finalized_block,
                deploys: _,
                transfers: _,
            } => {
                write!(formatter, "finalized_block: {}", finalized_block)
            }

            ContractRuntimeRequest::CommitGenesis { chainspec, .. } => {
                write!(
                    formatter,
                    "commit genesis {}",
                    chainspec.protocol_config.version
                )
            }

            ContractRuntimeRequest::Upgrade { upgrade_config, .. } => {
                write!(formatter, "upgrade request: {:?}", upgrade_config)
            }

            ContractRuntimeRequest::Query { query_request, .. } => {
                write!(formatter, "query request: {:?}", query_request)
            }

            ContractRuntimeRequest::GetBalance {
                balance_request, ..
            } => write!(formatter, "balance request: {:?}", balance_request),

            ContractRuntimeRequest::GetEraValidators { request, .. } => {
                write!(formatter, "get era validators: {:?}", request)
            }

            ContractRuntimeRequest::GetBids {
                get_bids_request, ..
            } => {
                write!(formatter, "get bids request: {:?}", get_bids_request)
            }

            ContractRuntimeRequest::IsBonded {
                public_key, era_id, ..
            } => {
                write!(formatter, "is {} bonded in era {}", public_key, era_id)
            }
            ContractRuntimeRequest::GetTrie {
                trie_or_chunk_id, ..
            } => {
                write!(formatter, "get trie_or_chunk_id: {}", trie_or_chunk_id)
            }
            ContractRuntimeRequest::GetTrieFull { trie_key, .. } => {
                write!(formatter, "get trie_key: {}", trie_key)
            }
            ContractRuntimeRequest::PutTrie { trie_bytes, .. } => {
                write!(formatter, "trie: {:?}", trie_bytes)
            }
            ContractRuntimeRequest::ExecuteBlock {
                finalized_block, ..
            } => {
                write!(formatter, "Execute finalized block: {}", finalized_block)
            }
            ContractRuntimeRequest::FindMissingDescendantTrieKeys { trie_key, .. } => {
                write!(formatter, "Find missing descendant trie keys: {}", trie_key)
            }
            ContractRuntimeRequest::SpeculativeDeployExecution {
                execution_prestate,
                deploy,
                ..
            } => {
                write!(
                    formatter,
                    "Execute {} on {}",
                    deploy.id(),
                    execution_prestate.state_root_hash
                )
            }
        }
    }
}

/// Fetcher related requests.
#[derive(Debug, Serialize)]
#[must_use]
pub(crate) struct FetcherRequest<T>
where
    T: Item,
{
    /// The ID of the item to be retrieved.
    pub(crate) id: T::Id,
    /// The peer id of the peer to be asked if the item is not held locally
    pub(crate) peer: NodeId,
    /// Responder to call with the result.
    pub(crate) responder: Responder<FetchResult<T>>,
}

impl<T: Item> Display for FetcherRequest<T> {
    fn fmt(&self, formatter: &mut Formatter<'_>) -> fmt::Result {
        write!(formatter, "request item by id {}", self.id)
    }
}

/// A block validator request.
#[derive(Debug)]
#[must_use]
pub(crate) struct BlockValidationRequest {
    /// The block to be validated.
    pub(crate) block: ValidatingBlock,
    /// The sender of the block, which will be asked to provide all missing deploys.
    pub(crate) sender: NodeId,
    /// Responder to call with the result.
    ///
    /// Indicates whether or not validation was successful.
    pub(crate) responder: Responder<bool>,
}

impl Display for BlockValidationRequest {
    fn fmt(&self, f: &mut Formatter<'_>) -> fmt::Result {
        let BlockValidationRequest { block, sender, .. } = self;
        write!(f, "validate block {} from {}", block, sender)
    }
}

type BlockHeight = u64;

#[derive(DataSize, Debug)]
#[must_use]
/// Consensus component requests.
pub(crate) enum ConsensusRequest {
    /// Request for our public key, and if we're a validator, the next round length.
    Status(Responder<Option<(PublicKey, Option<TimeDiff>)>>),
    /// Request for a list of validator status changes, by public key.
    ValidatorChanges(Responder<BTreeMap<PublicKey, Vec<(EraId, ValidatorChange)>>>),
}

/// ChainspecLoader component requests.
#[derive(Debug, Serialize)]
#[allow(clippy::enum_variant_names)]
pub(crate) enum ChainspecLoaderRequest {
    /// Chainspec info request.
    GetChainspecInfo(Responder<ChainspecInfo>),
    /// Request for the chainspec file bytes with the genesis_accounts and global_state bytes, if
    /// they are present.
    GetChainspecRawBytes(Responder<Arc<ChainspecRawBytes>>),
}

impl Display for ChainspecLoaderRequest {
    fn fmt(&self, f: &mut Formatter<'_>) -> fmt::Result {
        match self {
            ChainspecLoaderRequest::GetChainspecInfo(_) => write!(f, "get chainspec info"),
            ChainspecLoaderRequest::GetChainspecRawBytes(_) => write!(f, "get chainspec raw bytes"),
        }
    }
}

/// ChainSynchronizer component request.
#[derive(Debug, Serialize)]
pub(crate) struct NodeStateRequest(pub(crate) Responder<NodeState>);

impl Display for NodeStateRequest {
    fn fmt(&self, f: &mut Formatter<'_>) -> fmt::Result {
        write!(f, "node state request")
    }
}<|MERGE_RESOLUTION|>--- conflicted
+++ resolved
@@ -201,18 +201,10 @@
         /// Responder to be called with all connected in random order peers.
         responder: Responder<Vec<NodeId>>,
     },
-<<<<<<< HEAD
-=======
-    /// Get only non-syncing peers in random order.
-    FullyConnectedNonSyncingPeers {
-        /// Responder to be called with all connected non-syncing peers in random order.
-        responder: Responder<Vec<NodeId>>,
-    },
     /// Get detailed insights into the nodes networking.
     Insight {
         responder: Responder<NetworkInsights>,
     },
->>>>>>> 8fdde202
 }
 
 impl Display for NetworkInfoRequest {
@@ -224,15 +216,10 @@
             NetworkInfoRequest::FullyConnectedPeers { responder: _ } => {
                 formatter.write_str("get fully connected peers")
             }
-<<<<<<< HEAD
-=======
-            NetworkInfoRequest::FullyConnectedNonSyncingPeers { responder: _ } => {
-                formatter.write_str("get fully connected non-syncing peers")
-            }
+
             NetworkInfoRequest::Insight { responder: _ } => {
                 formatter.write_str("get networking insights")
             }
->>>>>>> 8fdde202
         }
     }
 }
