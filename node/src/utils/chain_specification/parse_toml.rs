--- conflicted
+++ resolved
@@ -93,13 +93,8 @@
             name: chainspec.network_config.name.clone(),
             maximum_net_message_size: chainspec.network_config.maximum_net_message_size,
         };
-<<<<<<< HEAD
         let core = chainspec.core_config.clone();
-        let transactions = chainspec.transaction_config;
-=======
-        let core = chainspec.core_config;
         let transactions = chainspec.transaction_v1_config;
->>>>>>> c79b83fe
         let deploys = chainspec.deploy_config;
         let highway = chainspec.highway_config;
         let wasm = chainspec.wasm_config;
