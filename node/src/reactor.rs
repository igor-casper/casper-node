--- conflicted
+++ resolved
@@ -58,13 +58,8 @@
 
 use crate::{
     components::{
-<<<<<<< HEAD
-        deploy_acceptor, fetcher, fetcher::FetchedOrNotFound,
-        small_network::blocklist::BlocklistJustification,
-=======
         block_accumulator, deploy_acceptor, fetcher,
         network::{blocklist::BlocklistJustification, Identity as NetworkIdentity},
->>>>>>> ea7d7b2b
     },
     effect::{
         announcements::{ControlAnnouncement, PeerBehaviorAnnouncement, QueueDumpFormat},
@@ -80,11 +75,7 @@
     utils::{
         self,
         rlimit::{Limit, OpenFiles, ResourceLimit},
-<<<<<<< HEAD
         Fuse, SharedFuse, Source, WeightedRoundRobin,
-=======
-        SharedFlag, WeightedRoundRobin,
->>>>>>> ea7d7b2b
     },
     NodeRng, TERMINATION_REQUESTED,
 };
@@ -488,12 +479,8 @@
         }
 
         let scheduler = utils::leak(Scheduler::new(QueueKind::weights()));
-<<<<<<< HEAD
         let is_shutting_down = SharedFuse::new();
 
-=======
-        let is_shutting_down = SharedFlag::new();
->>>>>>> ea7d7b2b
         let event_queue = EventQueueHandle::new(scheduler, is_shutting_down);
         let (reactor, initial_effects) = R::new(
             cfg,
@@ -838,53 +825,6 @@
         &mut self.reactor
     }
 
-<<<<<<< HEAD
-#[cfg(test)]
-impl Runner<InitializerReactor> {
-    pub(crate) async fn new_with_chainspec(
-        cfg: <InitializerReactor as Reactor>::Config,
-        chainspec: Arc<Chainspec>,
-        chainspec_raw_bytes: Arc<ChainspecRawBytes>,
-    ) -> Result<Self, <InitializerReactor as Reactor>::Error> {
-        let registry = Registry::new();
-        let scheduler = utils::leak(Scheduler::new(QueueKind::weights()));
-
-        let is_shutting_down = SharedFuse::new();
-        let event_queue = EventQueueHandle::new(scheduler, is_shutting_down);
-        let (reactor, initial_effects) = InitializerReactor::new_with_chainspec(
-            cfg,
-            &registry,
-            event_queue,
-            chainspec,
-            chainspec_raw_bytes,
-        )?;
-
-        // Run all effects from component instantiation.
-        let span = debug_span!("process initial effects");
-        process_effects(None, scheduler, initial_effects)
-            .instrument(span)
-            .await;
-
-        info!("reactor main loop is ready");
-
-        let event_metrics_min_delay = Duration::from_secs(30);
-        let now = Instant::now();
-        Ok(Runner {
-            scheduler,
-            reactor,
-            // It is important to initial event count to 1, as we use an ancestor event of 0
-            // to mean "no ancestor".
-            current_event_id: 1,
-            metrics: RunnerMetrics::new(&registry)?,
-            // Calculate the `last_metrics` timestamp to be exactly one delay in the past. This will
-            // cause the runner to collect metrics at the first opportunity.
-            last_metrics: now.checked_sub(event_metrics_min_delay).unwrap_or(now),
-            event_metrics_min_delay,
-            event_metrics_threshold: 1000,
-            clock: Clock::new(),
-            is_shutting_down,
-        })
-=======
     /// Shuts down a reactor, sealing and draining the entire queue before returning it.
     pub(crate) async fn drain_into_inner(self) -> R {
         self.is_shutting_down.set();
@@ -893,7 +833,6 @@
             debug!(?ancestor, %event, "drained event");
         }
         self.reactor
->>>>>>> ea7d7b2b
     }
 }
 
@@ -993,86 +932,6 @@
         + From<PeerBehaviorAnnouncement>,
 {
     match message {
-<<<<<<< HEAD
-        NetResponse::Deploy(ref serialized_item) => {
-            // Incoming Deploys should be routed to the `DeployAcceptor` rather than directly to the
-            // `DeployFetcher`.
-            let event = match bincode::deserialize::<FetchedOrNotFound<Deploy, DeployHash>>(
-                serialized_item,
-            ) {
-                Ok(FetchedOrNotFound::Fetched(deploy)) => {
-                    <R as Reactor>::Event::from(deploy_acceptor::Event::Accept {
-                        deploy: Box::new(deploy),
-                        source: Source::Peer(sender),
-                        maybe_responder: None,
-                    })
-                }
-                Ok(FetchedOrNotFound::NotFound(deploy_hash)) => {
-                    info!(%sender, ?deploy_hash, "peer did not have deploy",);
-                    <R as Reactor>::Event::from(fetcher::Event::<Deploy>::AbsentRemotely {
-                        id: deploy_hash,
-                        peer: sender,
-                    })
-                }
-                Err(error) => {
-                    return effect_builder
-                        .announce_block_peer_with_justification(
-                            sender,
-                            BlocklistJustification::SentBadDeploy { error },
-                        )
-                        .ignore();
-                }
-            };
-            <R as Reactor>::dispatch_event(reactor, effect_builder, rng, event)
-        }
-        NetResponse::FinalizedApprovals(ref serialized_item) => {
-            handle_fetch_response::<R, FinalizedApprovalsWithId>(
-                reactor,
-                effect_builder,
-                rng,
-                sender,
-                serialized_item,
-            )
-        }
-        NetResponse::Block(ref serialized_item) => {
-            handle_fetch_response::<R, Block>(reactor, effect_builder, rng, sender, serialized_item)
-        }
-        NetResponse::GossipedAddress(_) => effect_builder
-            .announce_block_peer_with_justification(
-                sender,
-                BlocklistJustification::SentGossipedAddress,
-            )
-            .ignore(),
-        NetResponse::BlockAndMetadataByHeight(ref serialized_item) => {
-            handle_fetch_response::<R, BlockWithMetadata>(
-                reactor,
-                effect_builder,
-                rng,
-                sender,
-                serialized_item,
-            )
-        }
-        NetResponse::BlockHeaderByHash(ref serialized_item) => {
-            handle_fetch_response::<R, BlockHeader>(
-                reactor,
-                effect_builder,
-                rng,
-                sender,
-                serialized_item,
-            )
-        }
-        NetResponse::BlockHeaderAndFinalitySignaturesByHeight(ref serialized_item) => {
-            handle_fetch_response::<R, BlockHeaderWithMetadata>(
-                reactor,
-                effect_builder,
-                rng,
-                sender,
-                serialized_item,
-            )
-        }
-        NetResponse::BlockAndDeploys(ref serialized_item) => {
-            handle_fetch_response::<R, BlockAndDeploys>(
-=======
         NetResponse::Deploy(ref serialized_item) => handle_fetch_response::<R, Deploy>(
             reactor,
             effect_builder,
@@ -1099,7 +958,6 @@
         ),
         NetResponse::FinalitySignature(ref serialized_item) => {
             handle_fetch_response::<R, FinalitySignature>(
->>>>>>> ea7d7b2b
                 reactor,
                 effect_builder,
                 rng,
