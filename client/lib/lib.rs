--- conflicted
+++ resolved
@@ -16,13 +16,9 @@
 mod block;
 mod deploy;
 mod error;
-<<<<<<< HEAD
 mod executable_deploy_item_ext;
-mod get_global_state_hash;
+mod get_state_hash;
 pub mod keygen;
-=======
-mod get_state_hash;
->>>>>>> 32f352fd
 mod query_state;
 mod rpc;
 
