//! Support for applying upgrades on the execution engine.
use num_rational::Ratio;
use std::{cell::RefCell, collections::BTreeSet, rc::Rc};

use thiserror::Error;
use tracing::{debug, error};

use casper_types::{
    addressable_entity::{
        ActionThresholds, AssociatedKeys, EntityKind, EntityKindTag, MessageTopics, NamedKeyAddr,
        NamedKeyValue, NamedKeys, Weight,
    },
    bytesrepr::{self, ToBytes},
    system::{
        auction::{
            BidAddr, BidKind, ValidatorBid, AUCTION_DELAY_KEY, LOCKED_FUNDS_PERIOD_KEY,
            UNBONDING_DELAY_KEY, VALIDATOR_SLOTS_KEY,
        },
        handle_payment::ACCUMULATION_PURSE_KEY,
        mint::ROUND_SEIGNIORAGE_RATE_KEY,
        SystemEntityType, AUCTION, HANDLE_PAYMENT, MINT,
    },
    AccessRights, AddressableEntity, AddressableEntityHash, ByteCode, ByteCodeAddr, ByteCodeHash,
    ByteCodeKind, CLValue, CLValueError, Digest, EntityAddr, EntityVersions, EntryPoints,
    FeeHandling, Groups, Key, KeyTag, Package, PackageHash, PackageStatus, Phase,
    ProtocolUpgradeConfig, ProtocolVersion, PublicKey, StoredValue, SystemEntityRegistry, URef,
    U512,
};

use crate::{
    global_state::state::StateProvider,
    tracking_copy::{TrackingCopy, TrackingCopyExt},
    AddressGenerator,
};

const NO_PRUNE: bool = false;
const PRUNE: bool = true;

/// Represents outcomes of a failed protocol upgrade.
#[derive(Clone, Error, Debug)]
pub enum ProtocolUpgradeError {
    /// Protocol version used in the deploy is invalid.
    #[error("Invalid protocol version: {0}")]
    InvalidProtocolVersion(ProtocolVersion),
    /// Error validating a protocol upgrade config.
    #[error("Invalid upgrade config")]
    InvalidUpgradeConfig,
    /// Unable to retrieve a system contract.
    #[error("Unable to retrieve system contract: {0}")]
    UnableToRetrieveSystemContract(String),
    /// Unable to retrieve a system contract package.
    #[error("Unable to retrieve system contract package: {0}")]
    UnableToRetrieveSystemContractPackage(String),
    /// Unable to disable previous version of a system contract.
    #[error("Failed to disable previous version of system contract: {0}")]
    FailedToDisablePreviousVersion(String),
    /// (De)serialization error.
    #[error("Bytesrepr error: {0}")]
    Bytesrepr(String),
    /// Failed to create system entity registry.
    #[error("Failed to insert system entity registry")]
    FailedToCreateSystemRegistry,
    /// Found unexpected variant of a stored value.
    #[error("Unexpected stored value variant")]
    UnexpectedStoredValueVariant,
    /// Failed to convert into a CLValue.
    #[error("{0}")]
    CLValue(String),
    /// Missing system contract hash.
    #[error("Missing system contract hash: {0}")]
    MissingSystemEntityHash(String),
    /// Tracking copy error.
    #[error("{0}")]
    TrackingCopy(crate::tracking_copy::TrackingCopyError),
}

impl From<CLValueError> for ProtocolUpgradeError {
    fn from(v: CLValueError) -> Self {
        Self::CLValue(v.to_string())
    }
}

impl From<crate::tracking_copy::TrackingCopyError> for ProtocolUpgradeError {
    fn from(err: crate::tracking_copy::TrackingCopyError) -> Self {
        ProtocolUpgradeError::TrackingCopy(err)
    }
}

impl From<bytesrepr::Error> for ProtocolUpgradeError {
    fn from(error: bytesrepr::Error) -> Self {
        ProtocolUpgradeError::Bytesrepr(error.to_string())
    }
}

/// Adrresses for system entities.
pub struct SystemEntityAddresses {
    mint: AddressableEntityHash,
    auction: AddressableEntityHash,
    handle_payment: AddressableEntityHash,
}

impl SystemEntityAddresses {
    /// Creates a new instance of system entity addresses.
    pub fn new(
        mint: AddressableEntityHash,
        auction: AddressableEntityHash,
        handle_payment: AddressableEntityHash,
    ) -> Self {
        SystemEntityAddresses {
            mint,
            auction,
            handle_payment,
        }
    }

    /// Mint address.
    pub fn mint(&self) -> AddressableEntityHash {
        self.mint
    }

    /// Auction address.
    pub fn auction(&self) -> AddressableEntityHash {
        self.auction
    }

    /// Handle payment address.
    pub fn handle_payment(&self) -> AddressableEntityHash {
        self.handle_payment
    }
}

/// The system upgrader deals with conducting an actual protocol upgrade.
pub struct ProtocolUpgrader<S>
where
    S: StateProvider + ?Sized,
{
    config: ProtocolUpgradeConfig,
    tracking_copy: Rc<RefCell<TrackingCopy<<S as StateProvider>::Reader>>>,
}

impl<S> ProtocolUpgrader<S>
where
    S: StateProvider + ?Sized,
{
    /// Creates new system upgrader instance.
    pub fn new(
        config: ProtocolUpgradeConfig,
        tracking_copy: Rc<RefCell<TrackingCopy<<S as StateProvider>::Reader>>>,
    ) -> Self {
        ProtocolUpgrader {
            config,
            tracking_copy,
        }
    }

    pub fn upgrade(self, pre_state_hash: Digest) -> Result<(), ProtocolUpgradeError> {
        self.check_next_protocol_version_validity()?;
        let system_entity_addresses = self.handle_system_entities()?;
        self.migrate_system_account(pre_state_hash)?;
        self.create_accumulation_purse_if_required(
            &system_entity_addresses.handle_payment(),
            self.config.fee_handling(),
        )?;
        self.refresh_system_contracts(&system_entity_addresses)?;
        self.handle_new_validator_slots(system_entity_addresses.auction())?;
        self.handle_new_auction_delay(system_entity_addresses.auction())?;
        self.handle_new_locked_funds_period_millis(system_entity_addresses.auction())?;
        self.handle_new_unbonding_delay(system_entity_addresses.auction())?;
        self.handle_new_round_seigniorage_rate(system_entity_addresses.mint())?;
        self.handle_bids_migration()?;
        self.handle_global_state_updates();
        self.handle_era_info_migration()
    }

    /// Determine if the next protocol version is a legitimate semver progression.
    pub fn check_next_protocol_version_validity(&self) -> Result<(), ProtocolUpgradeError> {
        debug!("check next protocol version validity");
        let current_protocol_version = self.config.current_protocol_version();
        let new_protocol_version = self.config.new_protocol_version();

        let upgrade_check_result =
            current_protocol_version.check_next_version(&new_protocol_version);

        if upgrade_check_result.is_invalid() {
            Err(ProtocolUpgradeError::InvalidProtocolVersion(
                new_protocol_version,
            ))
        } else {
            Ok(())
        }
    }

    fn system_entity_registry(&self) -> Result<SystemEntityRegistry, ProtocolUpgradeError> {
        debug!("system entity registry");
        let registry = if let Ok(registry) =
            self.tracking_copy.borrow_mut().get_system_entity_registry()
        {
            registry
        } else {
            // Check the upgrade config for the registry
            let upgrade_registry = self
                .config
                .global_state_update()
                .get(&Key::SystemEntityRegistry)
                .ok_or_else(|| {
                    error!("Registry is absent in upgrade config");
                    ProtocolUpgradeError::FailedToCreateSystemRegistry
                })?
                .to_owned();
            if let StoredValue::CLValue(cl_registry) = upgrade_registry {
                CLValue::into_t::<SystemEntityRegistry>(cl_registry).map_err(|error| {
                    let error_msg = format!("Conversion to system registry failed: {:?}", error);
                    error!("{}", error_msg);
                    ProtocolUpgradeError::Bytesrepr(error_msg)
                })?
            } else {
                error!("Failed to create registry as StoreValue in upgrade config is not CLValue");
                return Err(ProtocolUpgradeError::FailedToCreateSystemRegistry);
            }
        };
        Ok(registry)
    }

    /// Handle system entities.
    pub fn handle_system_entities(&self) -> Result<SystemEntityAddresses, ProtocolUpgradeError> {
        debug!("handle system entities");
        let mut registry = self.system_entity_registry()?;

        let mint = *registry.get(MINT).ok_or_else(|| {
            error!("Missing system mint entity hash");
            ProtocolUpgradeError::MissingSystemEntityHash(MINT.to_string())
        })?;
        let auction = *registry.get(AUCTION).ok_or_else(|| {
            error!("Missing system auction entity hash");
            ProtocolUpgradeError::MissingSystemEntityHash(AUCTION.to_string())
        })?;
        let handle_payment = *registry.get(HANDLE_PAYMENT).ok_or_else(|| {
            error!("Missing system handle payment entity hash");
            ProtocolUpgradeError::MissingSystemEntityHash(HANDLE_PAYMENT.to_string())
        })?;
        if let Some(standard_payment_hash) = registry.remove_standard_payment() {
            // Write the chainspec registry to global state
            let cl_value_chainspec_registry = CLValue::from_t(registry)
                .map_err(|error| ProtocolUpgradeError::Bytesrepr(error.to_string()))?;

            self.tracking_copy.borrow_mut().write(
                Key::SystemEntityRegistry,
                StoredValue::CLValue(cl_value_chainspec_registry),
            );

            // Prune away standard payment from global state.
            self.tracking_copy
                .borrow_mut()
                .prune(Key::Hash(standard_payment_hash.value()));
        };

        // Write the chainspec registry to global state
        let cl_value_chainspec_registry = CLValue::from_t(self.config.chainspec_registry().clone())
            .map_err(|error| ProtocolUpgradeError::Bytesrepr(error.to_string()))?;

        self.tracking_copy.borrow_mut().write(
            Key::ChainspecRegistry,
            StoredValue::CLValue(cl_value_chainspec_registry),
        );

        let system_entity_addresses = SystemEntityAddresses::new(mint, auction, handle_payment);

        Ok(system_entity_addresses)
    }

    /// Bump major version and/or update the entry points for system contracts.
    pub fn refresh_system_contracts(
        &self,
        system_entity_addresses: &SystemEntityAddresses,
    ) -> Result<(), ProtocolUpgradeError> {
        debug!("refresh system contracts");
        self.refresh_system_contract_entry_points(
            system_entity_addresses.mint(),
            SystemEntityType::Mint,
        )?;
        self.refresh_system_contract_entry_points(
            system_entity_addresses.auction(),
            SystemEntityType::Auction,
        )?;
        self.refresh_system_contract_entry_points(
            system_entity_addresses.handle_payment(),
            SystemEntityType::HandlePayment,
        )?;

        Ok(())
    }

    /// Refresh the system contracts with an updated set of entry points,
    /// and bump the contract version at a major version upgrade.
    fn refresh_system_contract_entry_points(
        &self,
        entity_hash: AddressableEntityHash,
        system_entity_type: SystemEntityType,
    ) -> Result<(), ProtocolUpgradeError> {
        debug!(%system_entity_type, "refresh system contract entry points");
        let entity_name = system_entity_type.entity_name();
        let entry_points = system_entity_type.entry_points();

        let (mut entity, maybe_named_keys, must_prune) =
            match self.retrieve_system_entity(entity_hash, system_entity_type) {
                Ok(ret) => ret,
                Err(err) => {
                    error!("{:?}", err);
                    return Err(err);
                }
            };

        let mut package =
            self.retrieve_system_package(entity.package_hash(), system_entity_type)?;

        package.disable_entity_version(entity_hash).map_err(|_| {
            ProtocolUpgradeError::FailedToDisablePreviousVersion(entity_name.to_string())
        })?;

        entity.set_protocol_version(self.config.new_protocol_version());

        let new_entity = AddressableEntity::new(
            entity.package_hash(),
            ByteCodeHash::default(),
            entry_points,
            self.config.new_protocol_version(),
            URef::default(),
            AssociatedKeys::default(),
            ActionThresholds::default(),
            MessageTopics::default(),
            EntityKind::System(system_entity_type),
        );

        let byte_code_key = Key::byte_code_key(ByteCodeAddr::Empty);
        let byte_code = ByteCode::new(ByteCodeKind::Empty, vec![]);

        self.tracking_copy
            .borrow_mut()
            .write(byte_code_key, StoredValue::ByteCode(byte_code));

        let entity_key = new_entity.entity_key(entity_hash);

        self.tracking_copy
            .borrow_mut()
            .write(entity_key, StoredValue::AddressableEntity(new_entity));

        if let Some(named_keys) = maybe_named_keys {
<<<<<<< HEAD
            let entity_addr = EntityAddr::new_system(contract_hash.value());
=======
            let entity_addr = EntityAddr::new_system_entity_addr(entity_hash.value());
>>>>>>> 62231472

            for (string, key) in named_keys.into_inner().into_iter() {
                let entry_addr = NamedKeyAddr::new_from_string(entity_addr, string.clone())
                    .map_err(|err| ProtocolUpgradeError::Bytesrepr(err.to_string()))?;

                let entry_key = Key::NamedKey(entry_addr);

                let named_key_value = NamedKeyValue::from_concrete_values(key, string)
                    .map_err(|error| ProtocolUpgradeError::CLValue(error.to_string()))?;

                self.tracking_copy
                    .borrow_mut()
                    .write(entry_key, StoredValue::NamedKey(named_key_value));
            }
        }

        package.insert_entity_version(
            self.config.new_protocol_version().value().major,
            entity_hash,
        );

        self.tracking_copy.borrow_mut().write(
            Key::Package(entity.package_hash().value()),
            StoredValue::Package(package),
        );

        if must_prune {
            // Start pruning legacy records
            self.tracking_copy
                .borrow_mut()
                .prune(Key::Hash(entity.package_hash().value()));
            self.tracking_copy
                .borrow_mut()
                .prune(Key::Hash(entity_hash.value()));
            let contract_wasm_key = Key::Hash(entity.byte_code_hash().value());

            self.tracking_copy.borrow_mut().prune(contract_wasm_key);
        }

        Ok(())
    }

    fn retrieve_system_package(
        &self,
        package_hash: PackageHash,
        system_contract_type: SystemEntityType,
    ) -> Result<Package, ProtocolUpgradeError> {
        debug!(%system_contract_type, "retrieve system package");
        if let Some(StoredValue::Package(system_entity)) = self
            .tracking_copy
            .borrow_mut()
            .read(&Key::Package(package_hash.value()))
            .map_err(|_| {
                ProtocolUpgradeError::UnableToRetrieveSystemContractPackage(
                    system_contract_type.to_string(),
                )
            })?
        {
            return Ok(system_entity);
        }

        if let Some(StoredValue::ContractPackage(contract_package)) = self
            .tracking_copy
            .borrow_mut()
            .read(&Key::Hash(package_hash.value()))
            .map_err(|_| {
                ProtocolUpgradeError::UnableToRetrieveSystemContractPackage(
                    system_contract_type.to_string(),
                )
            })?
        {
            let package: Package = contract_package.into();

            return Ok(package);
        }

        Err(ProtocolUpgradeError::UnableToRetrieveSystemContractPackage(
            system_contract_type.to_string(),
        ))
    }

    fn retrieve_system_entity(
        &self,
        entity_hash: AddressableEntityHash,
        system_contract_type: SystemEntityType,
    ) -> Result<(AddressableEntity, Option<NamedKeys>, bool), ProtocolUpgradeError> {
        debug!(%system_contract_type, "retrieve system entity");
        if let Some(StoredValue::Contract(system_contract)) = self
            .tracking_copy
            .borrow_mut()
<<<<<<< HEAD
            .read(&Key::AddressableEntity(EntityAddr::new_system(
                contract_hash.value(),
            )))
=======
            .read(&Key::Hash(entity_hash.value()))
>>>>>>> 62231472
            .map_err(|_| {
                ProtocolUpgradeError::UnableToRetrieveSystemContract(
                    system_contract_type.to_string(),
                )
            })?
        {
            let named_keys = system_contract.named_keys().clone();
            return Ok((system_contract.into(), Some(named_keys), PRUNE));
        }

        if let Some(StoredValue::AddressableEntity(system_entity)) = self
            .tracking_copy
            .borrow_mut()
            .read(&Key::AddressableEntity(EntityAddr::new_system_entity_addr(
                entity_hash.value(),
            )))
            .map_err(|_| {
                ProtocolUpgradeError::UnableToRetrieveSystemContract(
                    system_contract_type.to_string(),
                )
            })?
        {
            return Ok((system_entity, None, NO_PRUNE));
        }

        Err(ProtocolUpgradeError::UnableToRetrieveSystemContract(
            system_contract_type.to_string(),
        ))
    }

    pub fn migrate_system_account(
        &self,
        pre_state_hash: Digest,
    ) -> Result<(), ProtocolUpgradeError> {
        debug!("migrate system account");
        let mut address_generator = AddressGenerator::new(pre_state_hash.as_ref(), Phase::System);

        let byte_code_hash = ByteCodeHash::default();
        let entity_hash = AddressableEntityHash::new(address_generator.new_hash_address());
        let package_hash = PackageHash::new(address_generator.new_hash_address());

        let byte_code = ByteCode::new(ByteCodeKind::Empty, vec![]);

        let account_hash = PublicKey::System.to_account_hash();
        let associated_keys = AssociatedKeys::new(account_hash, Weight::new(1));

        let main_purse = {
            let purse_addr = address_generator.new_hash_address();
            let balance_cl_value = CLValue::from_t(U512::zero())
                .map_err(|error| ProtocolUpgradeError::CLValue(error.to_string()))?;

            self.tracking_copy.borrow_mut().write(
                Key::Balance(purse_addr),
                StoredValue::CLValue(balance_cl_value),
            );

            let purse_cl_value = CLValue::unit();
            let purse_uref = URef::new(purse_addr, AccessRights::READ_ADD_WRITE);

            self.tracking_copy
                .borrow_mut()
                .write(Key::URef(purse_uref), StoredValue::CLValue(purse_cl_value));
            purse_uref
        };

        let system_account_entity = AddressableEntity::new(
            package_hash,
            byte_code_hash,
            EntryPoints::new(),
            self.config.new_protocol_version(),
            main_purse,
            associated_keys,
            ActionThresholds::default(),
            MessageTopics::default(),
            EntityKind::Account(account_hash),
        );

        let access_key = address_generator.new_uref(AccessRights::READ_ADD_WRITE);

        let package = {
            let mut package = Package::new(
                access_key,
                EntityVersions::default(),
                BTreeSet::default(),
                Groups::default(),
                PackageStatus::default(),
            );
            package.insert_entity_version(
                self.config.new_protocol_version().value().major,
                entity_hash,
            );
            package
        };

        let byte_code_key = Key::ByteCode(ByteCodeAddr::Empty);
        self.tracking_copy
            .borrow_mut()
            .write(byte_code_key, StoredValue::ByteCode(byte_code));

        let entity_key = system_account_entity.entity_key(entity_hash);

        self.tracking_copy.borrow_mut().write(
            entity_key,
            StoredValue::AddressableEntity(system_account_entity),
        );

        self.tracking_copy
            .borrow_mut()
            .write(package_hash.into(), StoredValue::Package(package));

        let contract_by_account = CLValue::from_t(entity_key)
            .map_err(|error| ProtocolUpgradeError::CLValue(error.to_string()))?;

        self.tracking_copy.borrow_mut().write(
            Key::Account(account_hash),
            StoredValue::CLValue(contract_by_account),
        );

        Ok(())
    }

    /// Creates an accumulation purse in the handle payment system contract if its not present.
    ///
    /// This can happen on older networks that did not have support for [`FeeHandling::Accumulate`]
    /// at the genesis. In such cases we have to check the state of handle payment contract and
    /// create an accumulation purse.
    pub fn create_accumulation_purse_if_required(
        &self,
        handle_payment_hash: &AddressableEntityHash,
        fee_handling: FeeHandling,
    ) -> Result<(), ProtocolUpgradeError> {
        debug!(?fee_handling, "create accumulation purse if required");
        match fee_handling {
            FeeHandling::PayToProposer | FeeHandling::Burn => return Ok(()),
            FeeHandling::Accumulate | FeeHandling::None => {}
        }
        let mut address_generator = {
            let seed_bytes = (
                self.config.current_protocol_version(),
                self.config.new_protocol_version(),
            )
                .to_bytes()?;
            let phase = Phase::System;
            AddressGenerator::new(&seed_bytes, phase)
        };
        let system_contract = SystemEntityType::HandlePayment;

        let (addressable_entity, maybe_named_keys, _) =
            self.retrieve_system_entity(*handle_payment_hash, system_contract)?;

        let entity_addr = EntityAddr::new_system(handle_payment_hash.value());

        if let Some(named_keys) = maybe_named_keys {
            for (string, key) in named_keys.into_inner().into_iter() {
                let entry_addr = NamedKeyAddr::new_from_string(entity_addr, string.clone())
                    .map_err(|err| ProtocolUpgradeError::Bytesrepr(err.to_string()))?;

                let named_key_value = NamedKeyValue::from_concrete_values(key, string)
                    .map_err(|error| ProtocolUpgradeError::CLValue(error.to_string()))?;

                let entry_key = Key::NamedKey(entry_addr);

                self.tracking_copy
                    .borrow_mut()
                    .write(entry_key, StoredValue::NamedKey(named_key_value));
            }
        }

        let named_key_addr =
            NamedKeyAddr::new_from_string(entity_addr, ACCUMULATION_PURSE_KEY.to_string())
                .map_err(|err| ProtocolUpgradeError::Bytesrepr(err.to_string()))?;

        let requries_accumulation_purse = self
            .tracking_copy
            .borrow_mut()
            .read(&Key::NamedKey(named_key_addr))
            .map_err(|_| ProtocolUpgradeError::UnexpectedStoredValueVariant)?
            .is_none();

        if requries_accumulation_purse {
            let purse_uref = address_generator.new_uref(AccessRights::READ_ADD_WRITE);
            let balance_clvalue = CLValue::from_t(U512::zero())?;
            self.tracking_copy.borrow_mut().write(
                Key::Balance(purse_uref.addr()),
                StoredValue::CLValue(balance_clvalue),
            );

            let purse_key = Key::URef(purse_uref);

            self.tracking_copy
                .borrow_mut()
                .write(purse_key, StoredValue::CLValue(CLValue::unit()));

            let purse =
                NamedKeyValue::from_concrete_values(purse_key, ACCUMULATION_PURSE_KEY.to_string())
                    .map_err(|cl_error| ProtocolUpgradeError::CLValue(cl_error.to_string()))?;

            self.tracking_copy
                .borrow_mut()
                .write(Key::NamedKey(named_key_addr), StoredValue::NamedKey(purse));

            let entity_key =
                Key::addressable_entity_key(EntityKindTag::System, *handle_payment_hash);

            self.tracking_copy.borrow_mut().write(
                entity_key,
                StoredValue::AddressableEntity(addressable_entity),
            );
        }

        Ok(())
    }

    /// Handle new validator slots.
    pub fn handle_new_validator_slots(
        &self,
        auction: AddressableEntityHash,
    ) -> Result<(), ProtocolUpgradeError> {
        if let Some(new_validator_slots) = self.config.new_validator_slots() {
            debug!(%new_validator_slots, "handle new validator slots");
            // if new total validator slots is provided, update auction contract state
            let auction_addr = EntityAddr::new_system(auction.value());
            let auction_named_keys = self
                .tracking_copy
                .borrow_mut()
                .get_named_keys(auction_addr)?;

            let validator_slots_key = auction_named_keys
                .get(VALIDATOR_SLOTS_KEY)
                .expect("validator_slots key must exist in auction contract's named keys");
            let value =
                StoredValue::CLValue(CLValue::from_t(new_validator_slots).map_err(|_| {
                    ProtocolUpgradeError::Bytesrepr("new_validator_slots".to_string())
                })?);
            self.tracking_copy
                .borrow_mut()
                .write(*validator_slots_key, value);
        }
        Ok(())
    }

    pub fn handle_new_auction_delay(
        &self,
        auction: AddressableEntityHash,
    ) -> Result<(), ProtocolUpgradeError> {
        if let Some(new_auction_delay) = self.config.new_auction_delay() {
            debug!(%new_auction_delay, "handle new auction delay");
            let auction_addr = EntityAddr::new_system(auction.value());

            let auction_named_keys = self
                .tracking_copy
                .borrow_mut()
                .get_named_keys(auction_addr)?;

            let auction_delay_key = auction_named_keys
                .get(AUCTION_DELAY_KEY)
                .expect("auction_delay key must exist in auction contract's named keys");
            let value =
                StoredValue::CLValue(CLValue::from_t(new_auction_delay).map_err(|_| {
                    ProtocolUpgradeError::Bytesrepr("new_auction_delay".to_string())
                })?);
            self.tracking_copy
                .borrow_mut()
                .write(*auction_delay_key, value);
        }
        Ok(())
    }

    pub fn handle_new_locked_funds_period_millis(
        &self,
        auction: AddressableEntityHash,
    ) -> Result<(), ProtocolUpgradeError> {
        if let Some(new_locked_funds_period) = self.config.new_locked_funds_period_millis() {
            debug!(%new_locked_funds_period,"handle new locked funds period millis");
            let auction_addr = EntityAddr::new_system(auction.value());

            let auction_named_keys = self
                .tracking_copy
                .borrow_mut()
                .get_named_keys(auction_addr)?;

            let locked_funds_period_key = auction_named_keys
                .get(LOCKED_FUNDS_PERIOD_KEY)
                .expect("locked_funds_period key must exist in auction contract's named keys");
            let value =
                StoredValue::CLValue(CLValue::from_t(new_locked_funds_period).map_err(|_| {
                    ProtocolUpgradeError::Bytesrepr("new_locked_funds_period".to_string())
                })?);
            self.tracking_copy
                .borrow_mut()
                .write(*locked_funds_period_key, value);
        }
        Ok(())
    }

    pub fn handle_new_unbonding_delay(
        &self,
        auction: AddressableEntityHash,
    ) -> Result<(), ProtocolUpgradeError> {
        // We insert the new unbonding delay once the purses to be paid out have been transformed
        // based on the previous unbonding delay.
        if let Some(new_unbonding_delay) = self.config.new_unbonding_delay() {
            debug!(%new_unbonding_delay,"handle new unbonding delay");
            let auction_addr = EntityAddr::new_system(auction.value());

            let auction_named_keys = self
                .tracking_copy
                .borrow_mut()
                .get_named_keys(auction_addr)?;

            let unbonding_delay_key = auction_named_keys
                .get(UNBONDING_DELAY_KEY)
                .expect("unbonding_delay key must exist in auction contract's named keys");
            let value =
                StoredValue::CLValue(CLValue::from_t(new_unbonding_delay).map_err(|_| {
                    ProtocolUpgradeError::Bytesrepr("new_unbonding_delay".to_string())
                })?);
            self.tracking_copy
                .borrow_mut()
                .write(*unbonding_delay_key, value);
        }
        Ok(())
    }

    pub fn handle_new_round_seigniorage_rate(
        &self,
        mint: AddressableEntityHash,
    ) -> Result<(), ProtocolUpgradeError> {
        if let Some(new_round_seigniorage_rate) = self.config.new_round_seigniorage_rate() {
            debug!(%new_round_seigniorage_rate,"handle new round seigniorage rate");
            let new_round_seigniorage_rate: Ratio<U512> = {
                let (numer, denom) = new_round_seigniorage_rate.into();
                Ratio::new(numer.into(), denom.into())
            };

            let mint_addr = EntityAddr::new_system(mint.value());

            let mint_named_keys = self.tracking_copy.borrow_mut().get_named_keys(mint_addr)?;

            let locked_funds_period_key = mint_named_keys
                .get(ROUND_SEIGNIORAGE_RATE_KEY)
                .expect("round_seigniorage_rate key must exist in mint contract's named keys");
            let value = StoredValue::CLValue(CLValue::from_t(new_round_seigniorage_rate).map_err(
                |_| ProtocolUpgradeError::Bytesrepr("new_round_seigniorage_rate".to_string()),
            )?);
            self.tracking_copy
                .borrow_mut()
                .write(*locked_funds_period_key, value);
        }
        Ok(())
    }

    /// Handle bids migration.
    pub fn handle_bids_migration(&self) -> Result<(), ProtocolUpgradeError> {
        debug!("handle bids migration");
        let mut tc = self.tracking_copy.borrow_mut();
        let existing_bid_keys = match tc.get_keys(&KeyTag::Bid) {
            Ok(keys) => keys,
            Err(err) => return Err(ProtocolUpgradeError::TrackingCopy(err)),
        };
        for key in existing_bid_keys {
            if let Some(StoredValue::Bid(existing_bid)) =
                tc.get(&key).map_err(Into::<ProtocolUpgradeError>::into)?
            {
                // prune away the original record, we don't need it anymore
                tc.prune(key);

                if existing_bid.staked_amount().is_zero() {
                    // the previous logic enforces unbonding all delegators of
                    // a validator that reduced their personal stake to 0 (and we have
                    // various existent tests that prove this), thus there is no need
                    // to handle the complicated hypothetical case of one or more
                    // delegator stakes being > 0 if the validator stake is 0.
                    //
                    // tl;dr this is a "zombie" bid and we don't need to continue
                    // carrying it forward at tip.
                    continue;
                }

                let validator_public_key = existing_bid.validator_public_key();
                let validator_bid_addr = BidAddr::from(validator_public_key.clone());
                let validator_bid = ValidatorBid::from(*existing_bid.clone());
                tc.write(
                    validator_bid_addr.into(),
                    StoredValue::BidKind(BidKind::Validator(Box::new(validator_bid))),
                );

                let delegators = existing_bid.delegators().clone();
                for (_, delegator) in delegators {
                    let delegator_bid_addr = BidAddr::new_from_public_keys(
                        validator_public_key,
                        Some(delegator.delegator_public_key()),
                    );
                    // the previous code was removing a delegator bid from the embedded
                    // collection within their validator's bid when the delegator fully
                    // unstaked, so technically we don't need to check for 0 balance here.
                    // However, since it is low effort to check, doing it just to be sure.
                    if !delegator.staked_amount().is_zero() {
                        tc.write(
                            delegator_bid_addr.into(),
                            StoredValue::BidKind(BidKind::Delegator(Box::new(delegator))),
                        );
                    }
                }
            }
        }
        Ok(())
    }

    /// Handle era info migration.
    pub fn handle_era_info_migration(&self) -> Result<(), ProtocolUpgradeError> {
        // EraInfo migration
        if let Some(activation_point) = self.config.activation_point() {
            // The highest stored era is the immediate predecessor of the activation point.
            let highest_era_info_id = activation_point.saturating_sub(1);
            let highest_era_info_key = Key::EraInfo(highest_era_info_id);

            let get_result = self
                .tracking_copy
                .borrow_mut()
                .get(&highest_era_info_key)
                .map_err(ProtocolUpgradeError::TrackingCopy)?;

            match get_result {
                Some(stored_value @ StoredValue::EraInfo(_)) => {
                    self.tracking_copy
                        .borrow_mut()
                        .write(Key::EraSummary, stored_value);
                }
                Some(other_stored_value) => {
                    // This should not happen as we only write EraInfo variants.
                    error!(stored_value_type_name=%other_stored_value.type_name(),
                        "EraInfo key contains unexpected StoredValue variant");
                    return Err(ProtocolUpgradeError::UnexpectedStoredValueVariant);
                }
                None => {
                    // Can't find key
                    // Most likely this chain did not yet ran an auction, or recently completed a
                    // prune
                }
            };
        }
        Ok(())
    }

    /// Handle global state updates.
    pub fn handle_global_state_updates(&self) {
        debug!("handle global state updates");
        for (key, value) in self.config.global_state_update() {
            self.tracking_copy.borrow_mut().write(*key, value.clone());
        }
    }
}<|MERGE_RESOLUTION|>--- conflicted
+++ resolved
@@ -345,11 +345,7 @@
             .write(entity_key, StoredValue::AddressableEntity(new_entity));
 
         if let Some(named_keys) = maybe_named_keys {
-<<<<<<< HEAD
-            let entity_addr = EntityAddr::new_system(contract_hash.value());
-=======
-            let entity_addr = EntityAddr::new_system_entity_addr(entity_hash.value());
->>>>>>> 62231472
+            let entity_addr = EntityAddr::new_system(entity_hash.value());
 
             for (string, key) in named_keys.into_inner().into_iter() {
                 let entry_addr = NamedKeyAddr::new_from_string(entity_addr, string.clone())
@@ -440,13 +436,7 @@
         if let Some(StoredValue::Contract(system_contract)) = self
             .tracking_copy
             .borrow_mut()
-<<<<<<< HEAD
-            .read(&Key::AddressableEntity(EntityAddr::new_system(
-                contract_hash.value(),
-            )))
-=======
             .read(&Key::Hash(entity_hash.value()))
->>>>>>> 62231472
             .map_err(|_| {
                 ProtocolUpgradeError::UnableToRetrieveSystemContract(
                     system_contract_type.to_string(),
@@ -460,7 +450,7 @@
         if let Some(StoredValue::AddressableEntity(system_entity)) = self
             .tracking_copy
             .borrow_mut()
-            .read(&Key::AddressableEntity(EntityAddr::new_system_entity_addr(
+            .read(&Key::AddressableEntity(EntityAddr::new_system(
                 entity_hash.value(),
             )))
             .map_err(|_| {
