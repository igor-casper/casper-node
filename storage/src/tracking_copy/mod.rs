//! This module defines the `TrackingCopy` - a utility that caches operations on the state, so that
//! the underlying state remains unmodified, but it can be interacted with as if the modifications
//! were applied on it.
mod byte_size;
mod error;
mod ext;
mod ext_entity;
pub(self) mod meter;
#[cfg(test)]
mod tests;

use std::{
    collections::{BTreeSet, HashMap, HashSet, VecDeque},
    convert::{From, TryInto},
    fmt::Debug,
    sync::Arc,
};

use linked_hash_map::LinkedHashMap;
use thiserror::Error;

use crate::global_state::{
    self, error::Error as GlobalStateError, state::StateReader,
    trie_store::operations::compute_state_hash, DEFAULT_MAX_QUERY_DEPTH,
};
use casper_types::{
    addressable_entity::{NamedKeyAddr, NamedKeys},
    bytesrepr,
    contract_messages::{Message, Messages},
    execution::{Effects, TransformError, TransformInstruction, TransformKindV2, TransformV2},
    global_state::TrieMerkleProof,
    handle_stored_dictionary_value, BlockGlobalAddr, CLType, CLValue, CLValueError, Digest, Key,
    KeyTag, StoredValue, StoredValueTypeMismatch, Tagged, U512,
};

use self::meter::{heap_meter::HeapSize, Meter};
pub use self::{
    error::Error as TrackingCopyError,
    ext::TrackingCopyExt,
    ext_entity::{FeesPurseHandling, TrackingCopyEntityExt},
};

/// Result of a query on a `TrackingCopy`.
#[derive(Debug)]
#[allow(clippy::large_enum_variant)]
pub enum TrackingCopyQueryResult {
    /// Invalid state root hash.
    RootNotFound,
    /// The value wasn't found.
    ValueNotFound(String),
    /// A circular reference was found in the state while traversing it.
    CircularReference(String),
    /// The query reached the depth limit.
    DepthLimit {
        /// The depth reached.
        depth: u64,
    },
    /// The query was successful.
    Success {
        /// The value read from the state.
        value: StoredValue,
        /// Merkle proofs for the value.
        proofs: Vec<TrieMerkleProof<Key, StoredValue>>,
    },
}

impl TrackingCopyQueryResult {
    /// Is this a successful query?
    pub fn is_success(&self) -> bool {
        matches!(self, TrackingCopyQueryResult::Success { .. })
    }

    /// As result.
    pub fn into_result(self) -> Result<StoredValue, TrackingCopyError> {
        match self {
            TrackingCopyQueryResult::RootNotFound => {
                Err(TrackingCopyError::Storage(Error::RootNotFound))
            }
            TrackingCopyQueryResult::ValueNotFound(msg) => {
                Err(TrackingCopyError::ValueNotFound(msg))
            }
            TrackingCopyQueryResult::CircularReference(msg) => {
                Err(TrackingCopyError::CircularReference(msg))
            }
            TrackingCopyQueryResult::DepthLimit { depth } => {
                Err(TrackingCopyError::QueryDepthLimit { depth })
            }
            TrackingCopyQueryResult::Success { value, .. } => Ok(value),
        }
    }
}

/// Struct containing state relating to a given query.
struct Query {
    /// The key from where the search starts.
    base_key: Key,
    /// A collection of normalized keys which have been visited during the search.
    visited_keys: HashSet<Key>,
    /// The key currently being processed.
    current_key: Key,
    /// Path components which have not yet been followed, held in the same order in which they were
    /// provided to the `query()` call.
    unvisited_names: VecDeque<String>,
    /// Path components which have been followed, held in the same order in which they were
    /// provided to the `query()` call.
    visited_names: Vec<String>,
    /// Current depth of the query.
    depth: u64,
}

impl Query {
    fn new(base_key: Key, path: &[String]) -> Self {
        Query {
            base_key,
            current_key: base_key.normalize(),
            unvisited_names: path.iter().cloned().collect(),
            visited_names: Vec::new(),
            visited_keys: HashSet::new(),
            depth: 0,
        }
    }

    /// Panics if `unvisited_names` is empty.
    fn next_name(&mut self) -> &String {
        let next_name = self.unvisited_names.pop_front().unwrap();
        self.visited_names.push(next_name);
        self.visited_names.last().unwrap()
    }

    fn navigate(&mut self, key: Key) {
        self.current_key = key.normalize();
        self.depth += 1;
    }

    fn navigate_for_named_key(&mut self, named_key: Key) {
        if let Key::NamedKey(_) = &named_key {
            self.current_key = named_key.normalize();
        }
    }

    fn into_not_found_result(self, msg_prefix: &str) -> TrackingCopyQueryResult {
        let msg = format!("{} at path: {}", msg_prefix, self.current_path());
        TrackingCopyQueryResult::ValueNotFound(msg)
    }

    fn into_circular_ref_result(self) -> TrackingCopyQueryResult {
        let msg = format!(
            "{:?} has formed a circular reference at path: {}",
            self.current_key,
            self.current_path()
        );
        TrackingCopyQueryResult::CircularReference(msg)
    }

    fn into_depth_limit_result(self) -> TrackingCopyQueryResult {
        TrackingCopyQueryResult::DepthLimit { depth: self.depth }
    }

    fn current_path(&self) -> String {
        let mut path = format!("{:?}", self.base_key);
        for name in &self.visited_names {
            path.push('/');
            path.push_str(name);
        }
        path
    }
}

/// Keeps track of already accessed keys.
/// We deliberately separate cached Reads from cached mutations
/// because we want to invalidate Reads' cache so it doesn't grow too fast.
#[derive(Clone, Debug)]
pub struct GenericTrackingCopyCache<M: Copy + Debug> {
    max_cache_size: usize,
    current_cache_size: usize,
    reads_cached: LinkedHashMap<Key, StoredValue>,
    muts_cached: HashMap<Key, StoredValue>,
    prunes_cached: HashSet<Key>,
    key_tag_muts_cached: HashMap<KeyTag, BTreeSet<Key>>,
    meter: M,
}

impl<M: Meter<Key, StoredValue> + Copy + Default> GenericTrackingCopyCache<M> {
    /// Creates instance of `TrackingCopyCache` with specified `max_cache_size`,
    /// above which least-recently-used elements of the cache are invalidated.
    /// Measurements of elements' "size" is done with the usage of `Meter`
    /// instance.
    pub fn new(max_cache_size: usize, meter: M) -> GenericTrackingCopyCache<M> {
        GenericTrackingCopyCache {
            max_cache_size,
            current_cache_size: 0,
            reads_cached: LinkedHashMap::new(),
            muts_cached: HashMap::new(),
            key_tag_muts_cached: HashMap::new(),
            prunes_cached: HashSet::new(),
            meter,
        }
    }

    /// Creates instance of `TrackingCopyCache` with specified `max_cache_size`, above which least-recently-used elements of the cache are invalidated. Measurements of elements' "size" is done with the usage of default `Meter` instance.
    pub fn new_default(max_cache_size: usize) -> GenericTrackingCopyCache<M> {
        GenericTrackingCopyCache::new(max_cache_size, M::default())
    }

    /// Inserts `key` and `value` pair to Read cache.
    pub fn insert_read(&mut self, key: Key, value: StoredValue) {
        let element_size = Meter::measure(&self.meter, &key, &value);
        self.reads_cached.insert(key, value);
        self.current_cache_size += element_size;
        while self.current_cache_size > self.max_cache_size {
            match self.reads_cached.pop_front() {
                Some((k, v)) => {
                    let element_size = Meter::measure(&self.meter, &k, &v);
                    self.current_cache_size -= element_size;
                }
                None => break,
            }
        }
    }

    /// Inserts `key` and `value` pair to Write/Add cache.
    pub fn insert_write(&mut self, key: Key, value: StoredValue) {
        self.prunes_cached.remove(&key);
        self.muts_cached.insert(key, value);

        let key_set = self
            .key_tag_muts_cached
            .entry(key.tag())
            .or_insert_with(BTreeSet::new);

        key_set.insert(key);
    }

    /// Inserts `key` and `value` pair to Write/Add cache.
    pub fn insert_prune(&mut self, key: Key) {
        self.prunes_cached.insert(key);
    }

    /// Gets value from `key` in the cache.
    pub fn get(&mut self, key: &Key) -> Option<&StoredValue> {
        if self.prunes_cached.get(key).is_some() {
            // the item is marked for pruning and therefore
            // is no longer accessible.
            return None;
        }
        if let Some(value) = self.muts_cached.get(key) {
            return Some(value);
        };

        self.reads_cached.get_refresh(key).map(|v| &*v)
    }

    /// Gets the set of mutated keys in the cache by `KeyTag`.
    pub fn get_key_tag_muts_cached(&self, key_tag: &KeyTag) -> Option<BTreeSet<Key>> {
        let pruned = &self.prunes_cached;
        if let Some(keys) = self.key_tag_muts_cached.get(key_tag) {
            let mut ret = BTreeSet::new();
            for key in keys {
                if !pruned.contains(key) {
                    ret.insert(*key);
                }
            }
            Some(ret)
        } else {
            None
        }
    }
}

/// An alias for a `TrackingCopyCache` with `HeapSize` as the meter.
pub type TrackingCopyCache = GenericTrackingCopyCache<HeapSize>;

/// An interface for the global state that caches all operations (reads and writes) instead of
/// applying them directly to the state. This way the state remains unmodified, while the user can
/// interact with it as if it was being modified in real time.
#[derive(Clone)]
pub struct TrackingCopy<R> {
    reader: Arc<R>,
    cache: TrackingCopyCache,
    effects: Effects,
    max_query_depth: u64,
    messages: Messages,
}

/// Result of executing an "add" operation on a value in the state.
#[derive(Debug)]
pub enum AddResult {
    /// The operation was successful.
    Success,
    /// The key was not found.
    KeyNotFound(Key),
    /// There was a type mismatch between the stored value and the value being added.
    TypeMismatch(StoredValueTypeMismatch),
    /// Serialization error.
    Serialization(bytesrepr::Error),
    /// Transform error.
    Transform(TransformError),
}

impl From<CLValueError> for AddResult {
    fn from(error: CLValueError) -> Self {
        match error {
            CLValueError::Serialization(error) => AddResult::Serialization(error),
            CLValueError::Type(type_mismatch) => {
                let expected = format!("{:?}", type_mismatch.expected);
                let found = format!("{:?}", type_mismatch.found);
                AddResult::TypeMismatch(StoredValueTypeMismatch::new(expected, found))
            }
        }
    }
}

pub type TrackingCopyParts = (TrackingCopyCache, Effects, Messages);

impl<R: StateReader<Key, StoredValue>> TrackingCopy<R>
where
    R: StateReader<Key, StoredValue, Error = GlobalStateError>,
{
    /// Creates a new `TrackingCopy` using the `reader` as the interface to the state.
    pub fn new(reader: R, max_query_depth: u64) -> TrackingCopy<R> {
        TrackingCopy {
            reader: Arc::new(reader),
            // TODO: Should `max_cache_size` be a fraction of wasm memory limit?
            cache: GenericTrackingCopyCache::new(1024 * 16, HeapSize),
            effects: Effects::new(),
            max_query_depth,
            messages: Vec::new(),
        }
    }

    /// Returns the `reader` used to access the state.
    pub fn reader(&self) -> &R {
        &self.reader
    }

    /// Creates a new `TrackingCopy` using the `reader` as the interface to the state.
    /// Returns a new `TrackingCopy` instance that is a snapshot of the current state, allowing further changes to be made.
    ///
    /// This method creates a new `TrackingCopy` using the current instance (including its mutations) as the base state to read against.
    /// Mutations made to the new `TrackingCopy` will not impact the original instance.
    ///
    /// Note: Currently, there is no `join` or `merge` function to bring changes from a fork back to the main `TrackingCopy`.
    /// Therefore, forking should be done repeatedly, which is sub-optimal and will be improved in the future.
    pub fn fork(&self) -> TrackingCopy<&TrackingCopy<R>> {
        TrackingCopy::new(self, self.max_query_depth)
    }

    /// Returns a new `TrackingCopy` instance that is a snapshot of the current state, allowing further changes to be made.
    ///
    /// This method creates a new `TrackingCopy` using the current instance (including its mutations) as the base state to read against.
    /// Mutations made to the new `TrackingCopy` will not impact the original instance.
    ///
    /// Note: Currently, there is no `join` or `merge` function to bring changes from a fork back to the main `TrackingCopy`.
    /// This method is an alternative to the `fork` method and is provided for clarity and consistency in naming.
    pub fn fork2(&self) -> Self {
        TrackingCopy {
            reader: Arc::clone(&self.reader),
            cache: self.cache.clone(),
            effects: self.effects.clone(),
            max_query_depth: self.max_query_depth,
            messages: self.messages.clone(),
        }
    }

    /// Merges the caches and effects of the other `TrackingCopy` into this instance.
    pub fn merge(&mut self, other: TrackingCopy<R>) {
        *self = other;
    }

    /// Merges the caches and effects of the other `TrackingCopy` but keeps the reader instance.
    pub fn merge_raw_parts(&mut self, raw_parts: TrackingCopyParts) {
        let (cache, effects, messages) = raw_parts;
        self.cache = cache;
        self.effects = effects;
        self.messages = messages;
    }

    /// Returns the `TrackingCopy`'s cache and effects, consuming the `TrackingCopy`.
    pub fn into_raw_parts(self) -> TrackingCopyParts {
        (self.cache, self.effects, self.messages)
    }

    /// Returns a copy of the execution effects cached by this instance.
    pub fn effects(&self) -> Effects {
        self.effects.clone()
    }

    pub fn get(&mut self, key: &Key) -> Result<Option<StoredValue>, TrackingCopyError> {
        if let Some(value) = self.cache.get(key) {
            return Ok(Some(value.to_owned()));
        }
        match self.reader.read(key) {
            Ok(ret) => {
                if let Some(value) = ret {
                    self.cache.insert_read(*key, value.to_owned());
                    Ok(Some(value))
                } else {
                    Ok(None)
                }
            }
            Err(err) => Err(TrackingCopyError::Storage(err)),
        }
    }

    /// Gets the set of keys in the state whose tag is `key_tag`.
    pub fn get_keys(&mut self, key_tag: &KeyTag) -> Result<BTreeSet<Key>, TrackingCopyError> {
        let mut ret: BTreeSet<Key> = BTreeSet::new();
        let keys = match self.reader.keys_with_prefix(&[*key_tag as u8]) {
            Ok(ret) => ret,
            Err(err) => return Err(TrackingCopyError::Storage(err)),
        };
        let pruned = &self.cache.prunes_cached;
        // don't include keys marked for pruning
        for key in keys {
            if pruned.contains(&key) {
                continue;
            }
            ret.insert(key);
        }
        // there may be newly inserted keys which have not been committed yet
        if let Some(keys) = self.cache.get_key_tag_muts_cached(key_tag) {
            for key in keys {
                if ret.contains(&key) {
                    continue;
                }
                ret.insert(key);
            }
        }
        Ok(ret)
    }

    /// Reads the value stored under `key`.
    pub fn read(&mut self, key: &Key) -> Result<Option<StoredValue>, TrackingCopyError> {
        let normalized_key = key.normalize();
        if let Some(value) = self.get(&normalized_key)? {
            self.effects
                .push(TransformV2::new(normalized_key, TransformKindV2::Identity));
            Ok(Some(value))
        } else {
            Ok(None)
        }
    }

    /// Writes `value` under `key`. Note that the write is only cached, and the global state itself
    /// remains unmodified.
    pub fn write(&mut self, key: Key, value: StoredValue) {
        let normalized_key = key.normalize();
        self.cache.insert_write(normalized_key, value.clone());
        let transform = TransformV2::new(normalized_key, TransformKindV2::Write(value));
        self.effects.push(transform);
    }

    /// Caches the emitted message and writes the message topic summary under the specified key.
    ///
    /// This function does not check the types for the key and the value so the caller should
    /// correctly set the type. The `message_topic_key` should be of the `Key::MessageTopic`
    /// variant and the `message_topic_summary` should be of the `StoredValue::Message` variant.
    #[allow(clippy::too_many_arguments)]
    pub fn emit_message(
        &mut self,
        message_topic_key: Key,
        message_topic_summary: StoredValue,
        message_key: Key,
        message_value: StoredValue,
        block_message_count_value: StoredValue,
        message: Message,
    ) {
        self.write(message_key, message_value);
        self.write(message_topic_key, message_topic_summary);
        self.write(
            Key::BlockGlobal(BlockGlobalAddr::MessageCount),
            block_message_count_value,
        );
        self.messages.push(message);
    }

    /// Prunes a `key`.
    pub fn prune(&mut self, key: Key) {
        let normalized_key = key.normalize();
        self.cache.insert_prune(normalized_key);
        self.effects.push(TransformV2::new(
            normalized_key,
            TransformKindV2::Prune(key),
        ));
    }

    /// Ok(None) represents missing key to which we want to "add" some value.
    /// Ok(Some(unit)) represents successful operation.
    /// Err(error) is reserved for unexpected errors when accessing global
    /// state.
    pub fn add(&mut self, key: Key, value: StoredValue) -> Result<AddResult, TrackingCopyError> {
        let normalized_key = key.normalize();
        let current_value = match self.get(&normalized_key)? {
            None => return Ok(AddResult::KeyNotFound(normalized_key)),
            Some(current_value) => current_value,
        };

        let type_name = value.type_name();
        let mismatch = || {
            Ok(AddResult::TypeMismatch(StoredValueTypeMismatch::new(
                "I32, U64, U128, U256, U512 or (String, Key) tuple".to_string(),
                type_name,
            )))
        };

        let transform_kind = match value {
            StoredValue::CLValue(cl_value) => match *cl_value.cl_type() {
                CLType::I32 => match cl_value.into_t() {
                    Ok(value) => TransformKindV2::AddInt32(value),
                    Err(error) => return Ok(AddResult::from(error)),
                },
                CLType::U64 => match cl_value.into_t() {
                    Ok(value) => TransformKindV2::AddUInt64(value),
                    Err(error) => return Ok(AddResult::from(error)),
                },
                CLType::U128 => match cl_value.into_t() {
                    Ok(value) => TransformKindV2::AddUInt128(value),
                    Err(error) => return Ok(AddResult::from(error)),
                },
                CLType::U256 => match cl_value.into_t() {
                    Ok(value) => TransformKindV2::AddUInt256(value),
                    Err(error) => return Ok(AddResult::from(error)),
                },
                CLType::U512 => match cl_value.into_t() {
                    Ok(value) => TransformKindV2::AddUInt512(value),
                    Err(error) => return Ok(AddResult::from(error)),
                },
                _ => {
                    if *cl_value.cl_type() == casper_types::named_key_type() {
                        match cl_value.into_t() {
                            Ok((name, key)) => {
                                let mut named_keys = NamedKeys::new();
                                named_keys.insert(name, key);
                                TransformKindV2::AddKeys(named_keys)
                            }
                            Err(error) => return Ok(AddResult::from(error)),
                        }
                    } else {
                        return mismatch();
                    }
                }
            },
            _ => return mismatch(),
        };

        match transform_kind.clone().apply(current_value) {
            Ok(TransformInstruction::Store(new_value)) => {
                self.cache.insert_write(normalized_key, new_value);
                self.effects
                    .push(TransformV2::new(normalized_key, transform_kind));
                Ok(AddResult::Success)
            }
            Ok(TransformInstruction::Prune(key)) => {
                self.cache.insert_prune(normalized_key);
                self.effects.push(TransformV2::new(
                    normalized_key,
                    TransformKindV2::Prune(key),
                ));
                Ok(AddResult::Success)
            }
            Err(TransformError::TypeMismatch(type_mismatch)) => {
                Ok(AddResult::TypeMismatch(type_mismatch))
            }
            Err(TransformError::Serialization(error)) => Ok(AddResult::Serialization(error)),
            Err(transform_error) => Ok(AddResult::Transform(transform_error)),
        }
    }

    /// Returns a copy of the messages cached by this instance.
    pub fn messages(&self) -> Messages {
        self.messages.clone()
    }

    /// Calling `query()` avoids calling into `self.cache`, so this will not return any values
    /// written or mutated in this `TrackingCopy` via previous calls to `write()` or `add()`, since
    /// these updates are only held in `self.cache`.
    ///
    /// The intent is that `query()` is only used to satisfy `QueryRequest`s made to the server.
    /// Other EE internal use cases should call `read()` or `get()` in order to retrieve cached
    /// values.
    pub fn query(
        &self,
        base_key: Key,
        path: &[String],
    ) -> Result<TrackingCopyQueryResult, TrackingCopyError> {
        let mut query = Query::new(base_key, path);

        let mut proofs = Vec::new();

        loop {
            if query.depth >= self.max_query_depth {
                return Ok(query.into_depth_limit_result());
            }

            if !query.visited_keys.insert(query.current_key) {
                return Ok(query.into_circular_ref_result());
            }

            let stored_value = match self.reader.read_with_proof(&query.current_key)? {
                None => {
                    return Ok(query.into_not_found_result("Failed to find base key"));
                }
                Some(stored_value) => stored_value,
            };

            let value = stored_value.value().to_owned();

            // Following code does a patching on the `StoredValue` that unwraps an inner
            // `DictionaryValue` for dictionaries only.
            let value = match handle_stored_dictionary_value(query.current_key, value) {
                Ok(patched_stored_value) => patched_stored_value,
                Err(error) => {
                    return Ok(query.into_not_found_result(&format!(
                        "Failed to retrieve dictionary value: {}",
                        error
                    )));
                }
            };

            proofs.push(stored_value);

            if query.unvisited_names.is_empty() && !query.current_key.is_named_key() {
                return Ok(TrackingCopyQueryResult::Success { value, proofs });
            }

            let stored_value: &StoredValue = proofs
                .last()
                .map(|r| r.value())
                .expect("but we just pushed");

            match stored_value {
                StoredValue::Account(account) => {
                    let name = query.next_name();
                    if let Some(key) = account.named_keys().get(name) {
                        query.navigate(*key);
                    } else {
                        let msg_prefix = format!("Name {} not found in Account", name);
                        return Ok(query.into_not_found_result(&msg_prefix));
                    }
                }
                StoredValue::Contract(contract) => {
                    let name = query.next_name();
                    if let Some(key) = contract.named_keys().get(name) {
                        query.navigate(*key);
                    } else {
                        let msg_prefix = format!("Name {} not found in Contract", name);
                        return Ok(query.into_not_found_result(&msg_prefix));
                    }
                }
                StoredValue::NamedKey(named_key_value) => {
                    match query.visited_names.last() {
                        Some(expected_name) => match named_key_value.get_name() {
                            Ok(actual_name) => {
                                if &actual_name != expected_name {
                                    return Ok(query.into_not_found_result(
                                        "Queried and retrieved names do not match",
                                    ));
                                } else if let Ok(key) = named_key_value.get_key() {
                                    query.navigate(key)
                                } else {
                                    return Ok(query
                                        .into_not_found_result("Failed to parse CLValue as Key"));
                                }
                            }
                            Err(_) => {
                                return Ok(query
                                    .into_not_found_result("Failed to parse CLValue as String"));
                            }
                        },
                        None if path.is_empty() => {
                            return Ok(TrackingCopyQueryResult::Success { value, proofs });
                        }
                        None => return Ok(query.into_not_found_result("No visited names")),
                    }
                }
                StoredValue::CLValue(cl_value) if cl_value.cl_type() == &CLType::Key => {
                    if let Ok(key) = cl_value.to_owned().into_t::<Key>() {
                        query.navigate(key);
                    } else {
                        return Ok(query.into_not_found_result("Failed to parse CLValue as Key"));
                    }
                }
                StoredValue::CLValue(cl_value) => {
                    let msg_prefix = format!(
                        "Query cannot continue as {:?} is not an account, contract nor key to \
                        such.  Value found",
                        cl_value
                    );
                    return Ok(query.into_not_found_result(&msg_prefix));
                }
                StoredValue::AddressableEntity(_) => {
                    let current_key = query.current_key;
                    let name = query.next_name();

                    if let Key::AddressableEntity(addr) = current_key {
                        let named_key_addr = match NamedKeyAddr::new_from_string(addr, name.clone())
                        {
                            Ok(named_key_addr) => Key::NamedKey(named_key_addr),
                            Err(error) => {
                                let msg_prefix = format!("{}", error);
                                return Ok(query.into_not_found_result(&msg_prefix));
                            }
                        };
                        query.navigate_for_named_key(named_key_addr);
                    } else {
                        let msg_prefix = "Invalid base key".to_string();
                        return Ok(query.into_not_found_result(&msg_prefix));
                    }
                }
                StoredValue::ContractWasm(_) => {
                    return Ok(query.into_not_found_result("ContractWasm value found."));
                }
                StoredValue::ContractPackage(_) => {
                    return Ok(query.into_not_found_result("ContractPackage value found."));
                }
                StoredValue::Package(_) => {
                    return Ok(query.into_not_found_result("Package value found."));
                }
                StoredValue::ByteCode(_) => {
                    return Ok(query.into_not_found_result("ByteCode value found."));
                }
                StoredValue::LegacyTransfer(_) => {
                    return Ok(query.into_not_found_result("Legacy Transfer value found."));
                }
                StoredValue::DeployInfo(_) => {
                    return Ok(query.into_not_found_result("DeployInfo value found."));
                }
                StoredValue::EraInfo(_) => {
                    return Ok(query.into_not_found_result("EraInfo value found."));
                }
                StoredValue::Bid(_) => {
                    return Ok(query.into_not_found_result("Bid value found."));
                }
                StoredValue::BidKind(_) => {
                    return Ok(query.into_not_found_result("BidKind value found."));
                }
                StoredValue::Withdraw(_) => {
                    return Ok(query.into_not_found_result("WithdrawPurses value found."));
                }
                StoredValue::Unbonding(_) => {
                    return Ok(query.into_not_found_result("UnbondingPurses value found."));
                }
                StoredValue::MessageTopic(_) => {
                    return Ok(query.into_not_found_result("MessageTopic value found."));
                }
                StoredValue::Message(_) => {
                    return Ok(query.into_not_found_result("Message value found."));
                }
<<<<<<< HEAD
                StoredValue::RawBytes(_) => {
                    return Ok(query.into_not_found_result("RawBytes value found."));
                }
                StoredValue::ContractV2(_) => {
                    return Ok(query.into_not_found_result("ContractV2 value found."));
=======
                StoredValue::EntryPoint(_) => {
                    return Ok(query.into_not_found_result("EntryPoint value found."));
                }
                // TODO: We may be interested in this value, check the logic
                StoredValue::Reservation(_) => {
                    return Ok(query.into_not_found_result("Reservation value found."))
>>>>>>> 835523fb
                }
            }
        }
    }
}

/// The purpose of this implementation is to allow a "snapshot" mechanism for
/// TrackingCopy. The state of a TrackingCopy (including the effects of
/// any transforms it has accumulated) can be read using an immutable
/// reference to that TrackingCopy via this trait implementation. See
/// `TrackingCopy::fork` for more information.
impl<R: StateReader<Key, StoredValue>> StateReader<Key, StoredValue> for &TrackingCopy<R> {
    type Error = R::Error;

    fn read(&self, key: &Key) -> Result<Option<StoredValue>, Self::Error> {
        if let Some(value) = self.cache.muts_cached.get(key) {
            return Ok(Some(value.to_owned()));
        }
        if let Some(value) = self.reader.read(key)? {
            Ok(Some(value))
        } else {
            Ok(None)
        }
    }

    fn read_with_proof(
        &self,
        key: &Key,
    ) -> Result<Option<TrieMerkleProof<Key, StoredValue>>, Self::Error> {
        self.reader.read_with_proof(key)
    }

    fn keys_with_prefix(&self, prefix: &[u8]) -> Result<Vec<Key>, Self::Error> {
        self.reader.keys_with_prefix(prefix)
    }
}

/// An alias for a `TrackingCopy` that uses a `GlobalState` as the state reader.
///
/// This is aliasing the `TrackingCopy` to use the `GlobalState` as the state reader without the explicit verbose generic types and bounds.
// pub trait GlobalState: StateReader<Key, StoredValue> {}

// impl<R: StateReader<Key, StoredValue>> GlobalState for TrackingCopy<R> {}

/// Error conditions of a proof validation.
#[derive(Error, Debug, PartialEq, Eq)]
pub enum ValidationError {
    /// The path should not have a different length than the proof less one.
    #[error("The path should not have a different length than the proof less one.")]
    PathLengthDifferentThanProofLessOne,

    /// The provided key does not match the key in the proof.
    #[error("The provided key does not match the key in the proof.")]
    UnexpectedKey,

    /// The provided value does not match the value in the proof.
    #[error("The provided value does not match the value in the proof.")]
    UnexpectedValue,

    /// The proof hash is invalid.
    #[error("The proof hash is invalid.")]
    InvalidProofHash,

    /// The path went cold.
    #[error("The path went cold.")]
    PathCold,

    /// (De)serialization error.
    #[error("Serialization error: {0}")]
    BytesRepr(bytesrepr::Error),

    /// Key is not a URef.
    #[error("Key is not a URef")]
    KeyIsNotAURef(Key),

    /// Error converting a stored value to a [`Key`].
    #[error("Failed to convert stored value to key")]
    ValueToCLValueConversion,

    /// CLValue conversion error.
    #[error("{0}")]
    CLValueError(CLValueError),
}

impl From<CLValueError> for ValidationError {
    fn from(err: CLValueError) -> Self {
        ValidationError::CLValueError(err)
    }
}

impl From<bytesrepr::Error> for ValidationError {
    fn from(error: bytesrepr::Error) -> Self {
        Self::BytesRepr(error)
    }
}

/// Validates proof of the query.
///
/// Returns [`ValidationError`] for any of
pub fn validate_query_proof(
    hash: &Digest,
    proofs: &[TrieMerkleProof<Key, StoredValue>],
    expected_first_key: &Key,
    path: &[String],
    expected_value: &StoredValue,
) -> Result<(), ValidationError> {
    if proofs.len() != path.len() + 1 {
        return Err(ValidationError::PathLengthDifferentThanProofLessOne);
    }

    let mut proofs_iter = proofs.iter();
    let mut path_components_iter = path.iter();

    // length check above means we are safe to unwrap here
    let first_proof = proofs_iter.next().unwrap();

    if first_proof.key() != &expected_first_key.normalize() {
        return Err(ValidationError::UnexpectedKey);
    }

    if hash != &compute_state_hash(first_proof)? {
        return Err(ValidationError::InvalidProofHash);
    }

    let mut proof_value = first_proof.value();

    for proof in proofs_iter {
        let named_keys = match proof_value {
            StoredValue::Account(account) => account.named_keys(),
            StoredValue::Contract(contract) => contract.named_keys(),
            _ => return Err(ValidationError::PathCold),
        };

        let path_component = match path_components_iter.next() {
            Some(path_component) => path_component,
            None => return Err(ValidationError::PathCold),
        };

        let key = match named_keys.get(path_component) {
            Some(key) => key,
            None => return Err(ValidationError::PathCold),
        };

        if proof.key() != &key.normalize() {
            return Err(ValidationError::UnexpectedKey);
        }

        if hash != &compute_state_hash(proof)? {
            return Err(ValidationError::InvalidProofHash);
        }

        proof_value = proof.value();
    }

    if proof_value != expected_value {
        return Err(ValidationError::UnexpectedValue);
    }

    Ok(())
}

/// Validates proof of the query.
///
/// Returns [`ValidationError`] for any of
pub fn validate_query_merkle_proof(
    hash: &Digest,
    proofs: &[TrieMerkleProof<Key, StoredValue>],
    expected_key_trace: &[Key],
    expected_value: &StoredValue,
) -> Result<(), ValidationError> {
    let expected_len = expected_key_trace.len();
    if proofs.len() != expected_len {
        return Err(ValidationError::PathLengthDifferentThanProofLessOne);
    }

    let proof_keys: Vec<Key> = proofs.iter().map(|proof| *proof.key()).collect();

    if !expected_key_trace.eq(&proof_keys) {
        return Err(ValidationError::UnexpectedKey);
    }

    if expected_value != proofs[expected_len - 1].value() {
        return Err(ValidationError::UnexpectedValue);
    }

    let mut proofs_iter = proofs.iter();

    // length check above means we are safe to unwrap here
    let first_proof = proofs_iter.next().unwrap();

    if hash != &compute_state_hash(first_proof)? {
        return Err(ValidationError::InvalidProofHash);
    }

    Ok(())
}

/// Validates a proof of a balance request.
pub fn validate_balance_proof(
    hash: &Digest,
    balance_proof: &TrieMerkleProof<Key, StoredValue>,
    expected_purse_key: Key,
    expected_motes: &U512,
) -> Result<(), ValidationError> {
    let expected_balance_key = expected_purse_key
        .into_uref()
        .map(|uref| Key::Balance(uref.addr()))
        .ok_or_else(|| ValidationError::KeyIsNotAURef(expected_purse_key.to_owned()))?;

    if balance_proof.key() != &expected_balance_key.normalize() {
        return Err(ValidationError::UnexpectedKey);
    }

    if hash != &compute_state_hash(balance_proof)? {
        return Err(ValidationError::InvalidProofHash);
    }

    let balance_proof_stored_value = balance_proof.value().to_owned();

    let balance_proof_clvalue: CLValue = balance_proof_stored_value
        .try_into()
        .map_err(|_| ValidationError::ValueToCLValueConversion)?;

    let balance_motes: U512 = balance_proof_clvalue.into_t()?;

    if expected_motes != &balance_motes {
        return Err(ValidationError::UnexpectedValue);
    }

    Ok(())
}

use crate::global_state::{
    error::Error,
    state::{
        lmdb::{make_temporary_global_state, LmdbGlobalStateView},
        StateProvider,
    },
};
use tempfile::TempDir;

/// Creates a temp global state with initial state and checks out a tracking copy on it.
pub fn new_temporary_tracking_copy(
    initial_data: impl IntoIterator<Item = (Key, StoredValue)>,
    max_query_depth: Option<u64>,
) -> (TrackingCopy<LmdbGlobalStateView>, TempDir) {
    let (global_state, state_root_hash, tempdir) = make_temporary_global_state(initial_data);

    let reader = global_state
        .checkout(state_root_hash)
        .expect("Checkout should not throw errors.")
        .expect("Root hash should exist.");

    let query_depth = match max_query_depth {
        None => DEFAULT_MAX_QUERY_DEPTH,
        Some(depth) => depth,
    };

    (TrackingCopy::new(reader, query_depth), tempdir)
}<|MERGE_RESOLUTION|>--- conflicted
+++ resolved
@@ -746,20 +746,15 @@
                 StoredValue::Message(_) => {
                     return Ok(query.into_not_found_result("Message value found."));
                 }
-<<<<<<< HEAD
-                StoredValue::RawBytes(_) => {
-                    return Ok(query.into_not_found_result("RawBytes value found."));
-                }
-                StoredValue::ContractV2(_) => {
-                    return Ok(query.into_not_found_result("ContractV2 value found."));
-=======
                 StoredValue::EntryPoint(_) => {
                     return Ok(query.into_not_found_result("EntryPoint value found."));
                 }
                 // TODO: We may be interested in this value, check the logic
                 StoredValue::Reservation(_) => {
                     return Ok(query.into_not_found_result("Reservation value found."))
->>>>>>> 835523fb
+                }
+                StoredValue::RawBytes(_) => {
+                    return Ok(query.into_not_found_result("RawBytes value found."));
                 }
             }
         }
