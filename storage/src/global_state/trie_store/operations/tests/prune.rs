use super::*;
use crate::global_state::trie_store::operations::TriePruneResult;

fn checked_prune<'a, K, V, R, WR, S, WS, E>(
    environment: &'a R,
    write_environment: &'a WR,
    store: &S,
    write_store: &WS,
    root: &Digest,
    key_to_prune: &K,
) -> Result<TriePruneResult, E>
where
    K: ToBytes + FromBytes + Clone + std::fmt::Debug + Eq,
    V: ToBytes + FromBytes + Clone + std::fmt::Debug,
    R: TransactionSource<'a, Handle = S::Handle>,
    WR: TransactionSource<'a, Handle = WS::Handle>,
    S: TrieStore<K, V>,
    WS: TrieStore<K, PanickingFromBytes<V>>,
    S::Error: From<R::Error>,
    WS::Error: From<WR::Error>,
    E: From<S::Error> + From<WS::Error> + From<R::Error> + From<WR::Error> + From<bytesrepr::Error>,
{
    let mut txn = write_environment.create_read_write_txn()?;
    let prune_result = operations::prune::<K, PanickingFromBytes<V>, _, WS, E>(
        &mut txn,
        write_store,
        root,
        key_to_prune,
    );
    txn.commit()?;
    let prune_result = prune_result?;
    let rtxn = environment.create_read_write_txn()?;
    if let TriePruneResult::Pruned(new_root) = prune_result {
        operations::check_integrity::<K, V, _, S, E>(&rtxn, store, vec![new_root])?;
    }
    rtxn.commit()?;
    Ok(prune_result)
}

mod partial_tries {
    use super::*;
    use crate::global_state::trie_store::operations::TriePruneResult;

    #[allow(clippy::too_many_arguments)]
    fn prune_from_partial_trie_had_expected_results<'a, K, V, R, WR, S, WS, E>(
        environment: &'a R,
        write_environment: &'a WR,
        store: &S,
        write_store: &WS,
        root: &Digest,
        key_to_prune: &K,
        expected_root_after_prune: &Digest,
        expected_tries_after_prune: &[HashedTrie<K, V>],
    ) -> Result<(), E>
    where
        K: ToBytes + FromBytes + Clone + Eq + std::fmt::Debug,
        V: ToBytes + FromBytes + Clone + Eq + std::fmt::Debug,
        R: TransactionSource<'a, Handle = S::Handle>,
        WR: TransactionSource<'a, Handle = WS::Handle>,
        S: TrieStore<K, V>,
        WS: TrieStore<K, PanickingFromBytes<V>>,
        S::Error: From<R::Error>,
        WS::Error: From<WR::Error>,
        E: From<R::Error>
            + From<S::Error>
            + From<WR::Error>
            + From<WS::Error>
            + From<bytesrepr::Error>,
    {
        let rtxn = environment.create_read_txn()?;
        // The assert below only works with partial tries
        assert_eq!(store.get(&rtxn, expected_root_after_prune)?, None);
        rtxn.commit()?;
        let root_after_prune = match checked_prune::<K, V, _, _, _, _, E>(
            environment,
            write_environment,
            store,
            write_store,
            root,
            key_to_prune,
        )? {
            TriePruneResult::Pruned(root_after_prune) => root_after_prune,
            TriePruneResult::MissingKey => panic!("key did not exist"),
            TriePruneResult::RootNotFound => panic!("root should be found"),
            TriePruneResult::Failure(err) => panic!("{:?}", err),
        };
        assert_eq!(root_after_prune, *expected_root_after_prune);
        let rtxn = environment.create_read_txn()?;
        for HashedTrie { hash, trie } in expected_tries_after_prune {
            assert_eq!(store.get(&rtxn, hash)?, Some(trie.clone()));
        }
        rtxn.commit()?;
        Ok(())
    }

    #[test]
    fn lmdb_prune_from_partial_trie_had_expected_results() {
        for i in 0..TEST_LEAVES_LENGTH {
            let (initial_root_hash, initial_tries) = TEST_TRIE_GENERATORS[i + 1]().unwrap();
            let (updated_root_hash, updated_tries) = TEST_TRIE_GENERATORS[i]().unwrap();
            let key_to_prune = &TEST_LEAVES[i];
            let context = LmdbTestContext::new(&initial_tries).unwrap();

            prune_from_partial_trie_had_expected_results::<
                TestKey,
                TestValue,
                _,
                _,
                _,
                _,
                error::Error,
            >(
                &context.environment,
                &context.environment,
                &context.store,
                &context.store,
                &initial_root_hash,
                key_to_prune.key().unwrap(),
                &updated_root_hash,
                updated_tries.as_slice(),
            )
            .unwrap();
        }
    }

    fn prune_non_existent_key_from_partial_trie_should_return_does_not_exist<
        'a,
        K,
        V,
        R,
        WR,
        S,
        WS,
        E,
    >(
        environment: &'a R,
        write_environment: &'a WR,
        store: &S,
        write_store: &WS,
        root: &Digest,
        key_to_prune: &K,
    ) -> Result<(), E>
    where
        K: ToBytes + FromBytes + Clone + Eq + std::fmt::Debug,
        V: ToBytes + FromBytes + Clone + Eq + std::fmt::Debug,
        R: TransactionSource<'a, Handle = S::Handle>,
        WR: TransactionSource<'a, Handle = WS::Handle>,
        S: TrieStore<K, V>,
        WS: TrieStore<K, PanickingFromBytes<V>>,
        S::Error: From<R::Error>,
        WS::Error: From<WR::Error>,
        E: From<R::Error>
            + From<S::Error>
            + From<bytesrepr::Error>
            + From<WR::Error>
            + From<WS::Error>,
    {
        match checked_prune::<K, _, _, _, _, _, E>(
            environment,
            write_environment,
            store,
            write_store,
            root,
            key_to_prune,
        )? {
            TriePruneResult::Pruned(_) => panic!("should not prune"),
            TriePruneResult::MissingKey => Ok(()),
            TriePruneResult::RootNotFound => panic!("root should be found"),
            TriePruneResult::Failure(err) => panic!("{:?}", err),
        }
    }

    #[test]
    fn lmdb_prune_non_existent_key_from_partial_trie_should_return_does_not_exist() {
        for i in 0..TEST_LEAVES_LENGTH {
            let (initial_root_hash, initial_tries) = TEST_TRIE_GENERATORS[i]().unwrap();
            let key_to_prune = &TEST_LEAVES_ADJACENTS[i];
            let context = LmdbTestContext::new(&initial_tries).unwrap();

            prune_non_existent_key_from_partial_trie_should_return_does_not_exist::<
                TestKey,
                TestValue,
                _,
                _,
                _,
                _,
                error::Error,
            >(
                &context.environment,
                &context.environment,
                &context.store,
                &context.store,
                &initial_root_hash,
                key_to_prune.key().unwrap(),
            )
            .unwrap();
        }
    }
}

mod full_tries {
    use super::*;
    use std::ops::RangeInclusive;

    use proptest::{collection, prelude::*};

    use casper_types::{
        bytesrepr::{self, FromBytes, ToBytes},
        gens::{colliding_key_arb, stored_value_arb},
        Digest, Key, StoredValue,
    };

    use crate::global_state::{
        error,
        transaction_source::TransactionSource,
        trie_store::{
            operations::{
                prune,
                tests::{LmdbTestContext, TestKey, TestValue, TEST_TRIE_GENERATORS},
                write, TriePruneResult, WriteResult,
            },
            TrieStore,
        },
    };

    fn serially_insert_and_prune<'a, K, V, R, S, E>(
        environment: &'a R,
        store: &S,
        root: &Digest,
        pairs: &[(K, V)],
    ) -> Result<(), E>
    where
        K: ToBytes + FromBytes + Clone + Eq + std::fmt::Debug,
        V: ToBytes + FromBytes + Clone + Eq + std::fmt::Debug,
        R: TransactionSource<'a, Handle = S::Handle>,
        S: TrieStore<K, PanickingFromBytes<V>>,
        S::Error: From<R::Error>,
        E: From<R::Error> + From<S::Error> + From<bytesrepr::Error>,
    {
        let mut txn: R::ReadWriteTransaction = environment.create_read_write_txn()?;
        let mut roots = Vec::new();
        // Insert the key-value pairs, keeping track of the roots as we go
        for (key, value) in pairs {
            let new_value = PanickingFromBytes::new(value.clone());
            if let WriteResult::Written(new_root) = write::<K, PanickingFromBytes<V>, _, _, E>(
                &mut txn,
                store,
                roots.last().unwrap_or(root),
                key,
                &new_value,
            )? {
                roots.push(new_root);
            } else {
                panic!("Could not write pair")
            }
        }
        // Delete the key-value pairs, checking the resulting roots as we go
        let mut current_root = roots.pop().unwrap_or_else(|| root.to_owned());
        for (key, _value) in pairs.iter().rev() {
            let prune_result =
                prune::<K, PanickingFromBytes<V>, _, _, E>(&mut txn, store, &current_root, key);
            if let TriePruneResult::Pruned(new_root) = prune_result? {
                current_root = roots.pop().unwrap_or_else(|| root.to_owned());
                assert_eq!(new_root, current_root);
            } else {
                panic!("Could not prune")
            }
        }
        Ok(())
    }

    #[test]
    fn lmdb_serially_insert_and_prune() {
        let (empty_root_hash, empty_trie) = TEST_TRIE_GENERATORS[0]().unwrap();
        let context = LmdbTestContext::new(&empty_trie).unwrap();

        serially_insert_and_prune::<TestKey, TestValue, _, _, error::Error>(
            &context.environment,
            &context.store,
            &empty_root_hash,
            &[
                (TestKey([1u8; 7]), TestValue([1u8; 6])),
                (TestKey([0u8; 7]), TestValue([0u8; 6])),
                (TestKey([0u8, 1, 1, 1, 1, 1, 1]), TestValue([2u8; 6])),
                (TestKey([2u8; 7]), TestValue([2u8; 6])),
            ],
        )
        .unwrap();
    }

    const INTERLEAVED_INSERT_AND_PRUNE_TEST_LEAVES_1: [(TestKey, TestValue); 3] = [
        (TestKey([1u8; 7]), TestValue([1u8; 6])),
        (TestKey([0u8; 7]), TestValue([0u8; 6])),
        (TestKey([0u8, 1, 1, 1, 1, 1, 1]), TestValue([2u8; 6])),
    ];

    const INTERLEAVED_PRUNE_TEST_KEYS_1: [TestKey; 1] = [TestKey([1u8; 7])];

    fn interleaved_insert_and_prune<'a, K, V, R, S, E>(
        environment: &'a R,
        store: &S,
        root: &Digest,
        pairs_to_insert: &[(K, V)],
        keys_to_prune: &[K],
    ) -> Result<(), E>
    where
        K: ToBytes + FromBytes + Clone + Eq + std::fmt::Debug,
        V: ToBytes + FromBytes + Clone + Eq + std::fmt::Debug,
        R: TransactionSource<'a, Handle = S::Handle>,
        S: TrieStore<K, PanickingFromBytes<V>>,
        S::Error: From<R::Error>,
        E: From<R::Error> + From<S::Error> + From<bytesrepr::Error>,
    {
        let mut txn: R::ReadWriteTransaction = environment.create_read_write_txn()?;
        let mut expected_root = *root;
        // Insert the key-value pairs, keeping track of the roots as we go
        for (key, value) in pairs_to_insert.iter() {
            let new_value = PanickingFromBytes::new(value.clone());
            if let WriteResult::Written(new_root) = write::<K, PanickingFromBytes<V>, _, _, E>(
                &mut txn,
                store,
                &expected_root,
                key,
                &new_value,
            )? {
                expected_root = new_root;
            } else {
                panic!("Could not write pair")
            }
        }
        for key in keys_to_prune.iter() {
            let prune_result =
                prune::<K, PanickingFromBytes<V>, _, _, E>(&mut txn, store, &expected_root, key);
            match prune_result? {
                TriePruneResult::Pruned(new_root) => {
                    expected_root = new_root;
                }
                TriePruneResult::MissingKey => {}
                TriePruneResult::RootNotFound => panic!("should find root"),
                TriePruneResult::Failure(err) => panic!("{:?}", err),
            }
        }

        let pairs_to_insert_less_pruned: Vec<(K, V)> = pairs_to_insert
            .iter()
            .rev()
<<<<<<< HEAD
            .filter(|(key, _value)| !keys_to_prune.contains(key))
=======
            .filter(|&(key, _value)| !keys_to_prune.contains(key))
>>>>>>> 9dec8acf
            .cloned()
            .collect();

        let mut actual_root = *root;
        for (key, value) in pairs_to_insert_less_pruned.iter() {
            let new_value = PanickingFromBytes::new(value.clone());
            if let WriteResult::Written(new_root) = write::<K, PanickingFromBytes<V>, _, _, E>(
                &mut txn,
                store,
                &actual_root,
                key,
                &new_value,
            )? {
                actual_root = new_root;
            } else {
                panic!("Could not write pair")
            }
        }

        assert_eq!(expected_root, actual_root, "Expected did not match actual");

        Ok(())
    }

    #[test]
    fn lmdb_interleaved_insert_and_prune() {
        let (empty_root_hash, empty_trie) = TEST_TRIE_GENERATORS[0]().unwrap();
        let context = LmdbTestContext::new(&empty_trie).unwrap();

        interleaved_insert_and_prune::<TestKey, TestValue, _, _, error::Error>(
            &context.environment,
            &context.store,
            &empty_root_hash,
            &INTERLEAVED_INSERT_AND_PRUNE_TEST_LEAVES_1,
            &INTERLEAVED_PRUNE_TEST_KEYS_1,
        )
        .unwrap();
    }

    const DEFAULT_MIN_LENGTH: usize = 1;

    const DEFAULT_MAX_LENGTH: usize = 6;

    fn get_range() -> RangeInclusive<usize> {
        let start = option_env!("CL_TRIE_TEST_VECTOR_MIN_LENGTH")
            .and_then(|s| str::parse::<usize>(s).ok())
            .unwrap_or(DEFAULT_MIN_LENGTH);
        let end = option_env!("CL_TRIE_TEST_VECTOR_MAX_LENGTH")
            .and_then(|s| str::parse::<usize>(s).ok())
            .unwrap_or(DEFAULT_MAX_LENGTH);
        RangeInclusive::new(start, end)
    }

    proptest! {
        #[test]
        fn prop_lmdb_interleaved_insert_and_prune(
            pairs_to_insert in collection::vec((colliding_key_arb(), stored_value_arb()), get_range())
        ) {
            let (empty_root_hash, empty_trie) = TEST_TRIE_GENERATORS[0]().unwrap();
            let context = LmdbTestContext::new(&empty_trie).unwrap();

            let keys_to_prune = {
                let mut tmp = Vec::new();
                for i in (0..pairs_to_insert.len()).step_by(2) {
                    tmp.push(pairs_to_insert[i].0)
                }
                tmp
            };

            interleaved_insert_and_prune::<Key, StoredValue, _, _, error::Error>(
                &context.environment,
                &context.store,
                &empty_root_hash,
                &pairs_to_insert,
                &keys_to_prune,
            )
            .unwrap();
        }
    }
}<|MERGE_RESOLUTION|>--- conflicted
+++ resolved
@@ -344,11 +344,7 @@
         let pairs_to_insert_less_pruned: Vec<(K, V)> = pairs_to_insert
             .iter()
             .rev()
-<<<<<<< HEAD
-            .filter(|(key, _value)| !keys_to_prune.contains(key))
-=======
             .filter(|&(key, _value)| !keys_to_prune.contains(key))
->>>>>>> 9dec8acf
             .cloned()
             .collect();
 
