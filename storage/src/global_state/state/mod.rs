--- conflicted
+++ resolved
@@ -1156,31 +1156,17 @@
             Err(err) => return HandleRefundResult::Failure(TrackingCopyError::Storage(err)),
         };
 
-<<<<<<< HEAD
-        // this runtime uses the system's context
         let id = Id::Transaction(transaction_hash);
         let phase = refund_mode.phase();
-        let address_generator = AddressGenerator::new(&id.seed(), phase);
-        let mut runtime = match RuntimeNative::new_system_runtime(
-            config,
-            protocol_version,
-            id,
-            Arc::new(RwLock::new(address_generator)),
-            Rc::clone(&tc),
-            phase,
-        ) {
-            Ok(rt) => rt,
-            Err(tce) => {
-                return HandleRefundResult::Failure(tce);
-=======
-        let phase = refund_mode.phase();
+        let address_generator = Arc::new(RwLock::new(AddressGenerator::new(&id.seed(), phase)));
         let mut runtime = match phase {
             Phase::FinalizePayment => {
                 // this runtime uses the system's context
                 match RuntimeNative::new_system_runtime(
                     config,
                     protocol_version,
-                    Id::Transaction(transaction_hash),
+                    id,
+                    address_generator,
                     Rc::clone(&tc),
                     phase,
                 ) {
@@ -1195,7 +1181,8 @@
                 match RuntimeNative::new_system_contract_runtime(
                     config,
                     protocol_version,
-                    Id::Transaction(transaction_hash),
+                    id,
+                    address_generator,
                     Rc::clone(&tc),
                     phase,
                     HANDLE_PAYMENT,
@@ -1205,7 +1192,6 @@
                         return HandleRefundResult::Failure(tce);
                     }
                 }
->>>>>>> 835523fb
             }
             Phase::System | Phase::Session => return HandleRefundResult::InvalidPhase,
         };
