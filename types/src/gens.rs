--- conflicted
+++ resolved
@@ -730,35 +730,7 @@
         message_topic_summary_arb().prop_map(StoredValue::MessageTopic),
         message_summary_arb().prop_map(StoredValue::Message),
         named_key_value_arb().prop_map(StoredValue::NamedKey),
-<<<<<<< HEAD
         collection::vec(any::<u8>(), 0..1000).prop_map(StoredValue::RawBytes),
-    ]
-    .prop_map(|stored_value|
-        // The following match statement is here only to make sure
-        // we don't forget to update the generator when a new variant is added.
-        match stored_value {
-            StoredValue::CLValue(_) => stored_value,
-            StoredValue::Account(_) => stored_value,
-            StoredValue::ContractWasm(_) => stored_value,
-            StoredValue::Contract(_) => stored_value,
-            StoredValue::ContractPackage(_) => stored_value,
-            StoredValue::Transfer(_) => stored_value,
-            StoredValue::DeployInfo(_) => stored_value,
-            StoredValue::EraInfo(_) => stored_value,
-            StoredValue::Bid(_) => stored_value,
-            StoredValue::Withdraw(_) => stored_value,
-            StoredValue::Unbonding(_) => stored_value,
-            StoredValue::AddressableEntity(_) => stored_value,
-            StoredValue::BidKind(_) => stored_value,
-            StoredValue::Package(_) => stored_value,
-            StoredValue::ByteCode(_) => stored_value,
-            StoredValue::MessageTopic(_) => stored_value,
-            StoredValue::Message(_) => stored_value,
-            StoredValue::NamedKey(_) => stored_value,
-            StoredValue::RawBytes(_) => stored_value,
-            StoredValue::ContractV2(_) => stored_value,
-        })
-=======
     ]
     .prop_map(|stored_value|
             // The following match statement is here only to make sure
@@ -783,7 +755,6 @@
                 StoredValue::Message(_) => stored_value,
                 StoredValue::NamedKey(_) => stored_value,
             })
->>>>>>> 9fce9642
 }
 
 pub fn blake2b_hash_arb() -> impl Strategy<Value = Digest> {
