--- conflicted
+++ resolved
@@ -817,14 +817,10 @@
                 StoredValue::MessageTopic(_) => stored_value,
                 StoredValue::Message(_) => stored_value,
                 StoredValue::NamedKey(_) => stored_value,
-<<<<<<< HEAD
-                StoredValue::RawBytes(_) => stored_value,
-                StoredValue::ContractV2(_) => stored_value,
-=======
                 StoredValue::Reservation(_) => stored_value,
                 StoredValue::EntryPoint(_) => stored_value,
->>>>>>> 835523fb
-            })
+                StoredValue::RawBytes(_) => stored_value,
+        })
 }
 
 pub fn blake2b_hash_arb() -> impl Strategy<Value = Digest> {
