--- conflicted
+++ resolved
@@ -432,7 +432,13 @@
     /// assert_eq!(ApiError::from(46), ApiError::MessageTooLarge);
     /// ```
     MessageTooLarge,
-<<<<<<< HEAD
+    /// The maximum number of messages emitted per block was exceeded when trying to emit a
+    /// message.
+    /// ```
+    /// # use casper_types::ApiError;
+    /// assert_eq!(ApiError::from(47), ApiError::MaxMessagesPerBlockExceeded);
+    /// ```
+    MaxMessagesPerBlockExceeded,
     /// Attempt to call FFI function `casper_add_contract_version()` from a transaction not defined
     /// as an installer/upgrader.
     /// ```
@@ -440,15 +446,6 @@
     /// assert_eq!(ApiError::from(47), ApiError::NotAllowedToAddContractVersion);
     /// ```
     NotAllowedToAddContractVersion,
-=======
-    /// The maximum number of messages emitted per block was exceeded when trying to emit a
-    /// message.
-    /// ```
-    /// # use casper_types::ApiError;
-    /// assert_eq!(ApiError::from(47), ApiError::MaxMessagesPerBlockExceeded);
-    /// ```
-    MaxMessagesPerBlockExceeded,
->>>>>>> 36eec71c
 }
 
 impl From<bytesrepr::Error> for ApiError {
@@ -611,11 +608,8 @@
             ApiError::MessageTopicNotRegistered => 44,
             ApiError::MessageTopicFull => 45,
             ApiError::MessageTooLarge => 46,
-<<<<<<< HEAD
-            ApiError::NotAllowedToAddContractVersion => 47,
-=======
             ApiError::MaxMessagesPerBlockExceeded => 47,
->>>>>>> 36eec71c
+            ApiError::NotAllowedToAddContractVersion => 48,
             ApiError::AuctionError(value) => AUCTION_ERROR_OFFSET + u32::from(value),
             ApiError::ContractHeader(value) => HEADER_ERROR_OFFSET + u32::from(value),
             ApiError::Mint(value) => MINT_ERROR_OFFSET + u32::from(value),
@@ -674,11 +668,8 @@
             44 => ApiError::MessageTopicNotRegistered,
             45 => ApiError::MessageTopicFull,
             46 => ApiError::MessageTooLarge,
-<<<<<<< HEAD
-            47 => ApiError::NotAllowedToAddContractVersion,
-=======
             47 => ApiError::MaxMessagesPerBlockExceeded,
->>>>>>> 36eec71c
+            48 => ApiError::NotAllowedToAddContractVersion,
             USER_ERROR_MIN..=USER_ERROR_MAX => ApiError::User(value as u16),
             HP_ERROR_MIN..=HP_ERROR_MAX => ApiError::HandlePayment(value as u8),
             MINT_ERROR_MIN..=MINT_ERROR_MAX => ApiError::Mint(value as u8),
@@ -747,13 +738,11 @@
             }
             ApiError::MessageTopicFull => write!(f, "ApiError::MessageTopicFull")?,
             ApiError::MessageTooLarge => write!(f, "ApiError::MessageTooLarge")?,
-<<<<<<< HEAD
+            ApiError::MaxMessagesPerBlockExceeded => {
+                write!(f, "ApiError::MaxMessagesPerBlockExceeded")?
+            }
             ApiError::NotAllowedToAddContractVersion => {
                 write!(f, "ApiError::NotAllowedToAddContractVersion")?
-=======
-            ApiError::MaxMessagesPerBlockExceeded => {
-                write!(f, "ApiError::MaxMessagesPerBlockExceeded")?
->>>>>>> 36eec71c
             }
             ApiError::ExceededRecursionDepth => write!(f, "ApiError::ExceededRecursionDepth")?,
             ApiError::AuctionError(value) => write!(
