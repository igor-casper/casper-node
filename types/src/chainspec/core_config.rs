--- conflicted
+++ resolved
@@ -297,14 +297,10 @@
             pricing_handling,
             allow_reservations,
             fee_handling,
-<<<<<<< HEAD
-            balance_hold_interval,
+            gas_hold_balance_handling,
+            gas_hold_interval,
             migrate_legacy_accounts,
             migrate_legacy_contracts,
-=======
-            gas_hold_balance_handling,
-            gas_hold_interval,
->>>>>>> 0e870587
         }
     }
 }
@@ -344,14 +340,10 @@
             pricing_handling: DEFAULT_PRICING_HANDLING,
             fee_handling: DEFAULT_FEE_HANDLING,
             allow_reservations: DEFAULT_ALLOW_RESERVATIONS,
-<<<<<<< HEAD
-            balance_hold_interval: DEFAULT_BALANCE_HOLD_INTERVAL,
+            gas_hold_balance_handling: DEFAULT_GAS_HOLD_BALANCE_HANDLING,
+            gas_hold_interval: DEFAULT_GAS_HOLD_INTERVAL,
             migrate_legacy_accounts: false,
             migrate_legacy_contracts: false,
-=======
-            gas_hold_balance_handling: DEFAULT_GAS_HOLD_BALANCE_HANDLING,
-            gas_hold_interval: DEFAULT_GAS_HOLD_INTERVAL,
->>>>>>> 0e870587
         }
     }
 }
@@ -393,14 +385,10 @@
         buffer.extend(self.pricing_handling.to_bytes()?);
         buffer.extend(self.fee_handling.to_bytes()?);
         buffer.extend(self.allow_reservations.to_bytes()?);
-<<<<<<< HEAD
-        buffer.extend(self.balance_hold_interval.to_bytes()?);
+        buffer.extend(self.gas_hold_balance_handling.to_bytes()?);
+        buffer.extend(self.gas_hold_interval.to_bytes()?);
         buffer.extend(self.migrate_legacy_accounts.to_bytes()?);
         buffer.extend(self.migrate_legacy_contracts.to_bytes()?);
-=======
-        buffer.extend(self.gas_hold_balance_handling.to_bytes()?);
-        buffer.extend(self.gas_hold_interval.to_bytes()?);
->>>>>>> 0e870587
         Ok(buffer)
     }
 
@@ -438,14 +426,10 @@
             + self.pricing_handling.serialized_length()
             + self.fee_handling.serialized_length()
             + self.allow_reservations.serialized_length()
-<<<<<<< HEAD
-            + self.balance_hold_interval.serialized_length()
+            + self.gas_hold_balance_handling.serialized_length()
+            + self.gas_hold_interval.serialized_length()
             + self.migrate_legacy_accounts.serialized_length()
             + self.migrate_legacy_contracts.serialized_length()
-=======
-            + self.gas_hold_balance_handling.serialized_length()
-            + self.gas_hold_interval.serialized_length()
->>>>>>> 0e870587
     }
 }
 
@@ -483,14 +467,10 @@
         let (pricing_handling, remainder) = FromBytes::from_bytes(remainder)?;
         let (fee_handling, remainder) = FromBytes::from_bytes(remainder)?;
         let (allow_reservations, remainder) = FromBytes::from_bytes(remainder)?;
-<<<<<<< HEAD
-        let (balance_hold_interval, remainder) = TimeDiff::from_bytes(remainder)?;
+        let (gas_hold_balance_handling, remainder) = FromBytes::from_bytes(remainder)?;
+        let (gas_hold_interval, remainder) = TimeDiff::from_bytes(remainder)?;
         let (migrate_legacy_accounts, remainder) = FromBytes::from_bytes(remainder)?;
         let (migrate_legacy_contracts, remainder) = FromBytes::from_bytes(remainder)?;
-=======
-        let (gas_hold_balance_handling, remainder) = FromBytes::from_bytes(remainder)?;
-        let (gas_hold_interval, remainder) = TimeDiff::from_bytes(remainder)?;
->>>>>>> 0e870587
         let config = CoreConfig {
             era_duration,
             minimum_era_height,
@@ -523,14 +503,10 @@
             pricing_handling,
             fee_handling,
             allow_reservations,
-<<<<<<< HEAD
-            balance_hold_interval,
+            gas_hold_balance_handling,
+            gas_hold_interval,
             migrate_legacy_accounts,
             migrate_legacy_contracts,
-=======
-            gas_hold_balance_handling,
-            gas_hold_interval,
->>>>>>> 0e870587
         };
         Ok((config, remainder))
     }
