// TODO - remove once schemars stops causing warning.
#![allow(clippy::field_reassign_with_default)]

use alloc::vec::Vec;
use core::{
    fmt::{self, Debug, Display, Formatter},
    num::ParseIntError,
    ops::{Add, AddAssign, Sub},
    str::FromStr,
};

#[cfg(feature = "datasize")]
use datasize::DataSize;
use rand::{
    distributions::{Distribution, Standard},
    Rng,
};
#[cfg(feature = "json-schema")]
use schemars::JsonSchema;
use serde::{Deserialize, Serialize};

use crate::{
    bytesrepr::{self, FromBytes, ToBytes},
    CLType, CLTyped,
};

/// Era ID newtype.
#[derive(
    Debug, Default, Clone, Copy, Hash, PartialEq, Eq, PartialOrd, Ord, Serialize, Deserialize,
)]
#[cfg_attr(feature = "datasize", derive(DataSize))]
#[cfg_attr(feature = "json-schema", derive(JsonSchema))]
#[serde(deny_unknown_fields)]
pub struct EraId(u64);

impl EraId {
    /// Maximum possible value an [`EraId`] can hold.
    pub const MAX: EraId = EraId(u64::max_value());

    /// Creates new [`EraId`] instance.
    pub const fn new(value: u64) -> EraId {
        EraId(value)
    }

    /// Returns an iterator over era IDs of `num_eras` future eras starting from current.
    pub fn iter(&self, num_eras: u64) -> impl Iterator<Item = EraId> {
        let current_era_id = self.0;
        (current_era_id..current_era_id + num_eras).map(EraId)
    }

    /// Returns an iterator over era IDs of `num_eras` future eras starting from current, plus the
    /// provided one.
    pub fn iter_inclusive(&self, num_eras: u64) -> impl Iterator<Item = EraId> {
        let current_era_id = self.0;
        (current_era_id..=current_era_id + num_eras).map(EraId)
    }

    /// Returns a successor to current era.
<<<<<<< HEAD
    ///
    /// For `u64::MAX`, this returns `u64::MAX` again: We want to make sure this doesn't panic, and
    /// that era number will never be reached in practice.
    #[must_use]
=======
    #[must_use]
    #[allow(clippy::integer_arithmetic)] // The caller must make sure this doesn't overflow.
>>>>>>> 58e62cf8
    pub fn successor(self) -> EraId {
        EraId::from(self.0.saturating_add(1))
    }

    /// Returns the current era plus `x`, or `None` if that would overflow
    pub fn checked_add(&self, x: u64) -> Option<EraId> {
        self.0.checked_add(x).map(EraId)
    }

    /// Returns the current era minus `x`, or `None` if that would be less than `0`.
    pub fn checked_sub(&self, x: u64) -> Option<EraId> {
        self.0.checked_sub(x).map(EraId)
    }

    /// Returns the current era minus `x`, or `0` if that would be less than `0`.
    #[must_use]
    pub fn saturating_sub(&self, x: u64) -> EraId {
        EraId::from(self.0.saturating_sub(x))
    }

    /// Returns the current era plus `x`, or [`EraId::MAX`] if overflow would occur.
    #[must_use]
<<<<<<< HEAD
    pub fn saturating_add(self, rhs: u64) -> EraId {
        EraId(self.0.saturating_add(rhs))
=======
    pub fn saturating_add(self, rhs: EraId) -> EraId {
        EraId(self.0.saturating_add(rhs.0))
>>>>>>> 58e62cf8
    }

    /// Returns the current era times `x`, or [`EraId::MAX`] if overflow would occur.
    #[must_use]
    pub fn saturating_mul(&self, x: u64) -> EraId {
        EraId::from(self.0.saturating_mul(x))
    }

    /// Returns whether this is era 0.
    pub fn is_genesis(&self) -> bool {
        self.0 == 0
    }

    /// Returns little endian bytes.
    pub fn to_le_bytes(self) -> [u8; 8] {
        self.0.to_le_bytes()
    }

    /// Returns a raw value held by this [`EraId`] instance.
    ///
    /// You should prefer [`From`] trait implementations over this method where possible.
    pub fn value(self) -> u64 {
        self.0
    }
}

impl FromStr for EraId {
    type Err = ParseIntError;

    fn from_str(s: &str) -> Result<Self, Self::Err> {
        u64::from_str(s).map(EraId)
    }
}

impl Add<u64> for EraId {
    type Output = EraId;

    #[allow(clippy::integer_arithmetic)] // The caller must make sure this doesn't overflow.
    fn add(self, x: u64) -> EraId {
        EraId::from(self.0 + x)
    }
}

impl AddAssign<u64> for EraId {
    fn add_assign(&mut self, x: u64) {
        self.0 += x;
    }
}

impl Sub<u64> for EraId {
    type Output = EraId;

    #[allow(clippy::integer_arithmetic)] // The caller must make sure this doesn't overflow.
    fn sub(self, x: u64) -> EraId {
        EraId::from(self.0 - x)
    }
}

impl Display for EraId {
    fn fmt(&self, f: &mut Formatter<'_>) -> fmt::Result {
        write!(f, "era {}", self.0)
    }
}

impl From<EraId> for u64 {
    fn from(era_id: EraId) -> Self {
        era_id.value()
    }
}

impl From<u64> for EraId {
    fn from(era_id: u64) -> Self {
        EraId(era_id)
    }
}

impl ToBytes for EraId {
    fn to_bytes(&self) -> Result<Vec<u8>, bytesrepr::Error> {
        self.0.to_bytes()
    }

    fn serialized_length(&self) -> usize {
        self.0.serialized_length()
    }

    #[inline(always)]
    fn write_bytes(&self, writer: &mut Vec<u8>) -> Result<(), bytesrepr::Error> {
        self.0.write_bytes(writer)?;
        Ok(())
    }
}

impl FromBytes for EraId {
    fn from_bytes(bytes: &[u8]) -> Result<(Self, &[u8]), bytesrepr::Error> {
        let (id_value, remainder) = u64::from_bytes(bytes)?;
        let era_id = EraId::from(id_value);
        Ok((era_id, remainder))
    }
}

impl CLTyped for EraId {
    fn cl_type() -> CLType {
        CLType::U64
    }
}

impl Distribution<EraId> for Standard {
    fn sample<R: Rng + ?Sized>(&self, rng: &mut R) -> EraId {
        EraId(rng.gen_range(0..1_000_000))
    }
}

#[cfg(test)]
mod tests {
    use proptest::prelude::*;

    use super::*;
    use crate::gens::era_id_arb;

    #[test]
    fn should_calculate_correct_inclusive_future_eras() {
        let auction_delay = 3;

        let current_era = EraId::from(42);

        let window: Vec<EraId> = current_era.iter_inclusive(auction_delay).collect();
        assert_eq!(window.len(), auction_delay as usize + 1);
        assert_eq!(window.get(0), Some(&current_era));
        assert_eq!(
            window.iter().rev().next(),
            Some(&(current_era + auction_delay))
        );
    }

    #[test]
    fn should_have_valid_genesis_era_id() {
        let expected_initial_era_id = EraId::from(0);
        assert!(expected_initial_era_id.is_genesis());
        assert!(!expected_initial_era_id.successor().is_genesis())
    }

    proptest! {
        #[test]
        fn bytesrepr_roundtrip(era_id in era_id_arb()) {
            bytesrepr::test_serialization_roundtrip(&era_id);
        }
    }
}<|MERGE_RESOLUTION|>--- conflicted
+++ resolved
@@ -56,15 +56,7 @@
     }
 
     /// Returns a successor to current era.
-<<<<<<< HEAD
-    ///
-    /// For `u64::MAX`, this returns `u64::MAX` again: We want to make sure this doesn't panic, and
-    /// that era number will never be reached in practice.
-    #[must_use]
-=======
-    #[must_use]
     #[allow(clippy::integer_arithmetic)] // The caller must make sure this doesn't overflow.
->>>>>>> 58e62cf8
     pub fn successor(self) -> EraId {
         EraId::from(self.0.saturating_add(1))
     }
@@ -87,13 +79,8 @@
 
     /// Returns the current era plus `x`, or [`EraId::MAX`] if overflow would occur.
     #[must_use]
-<<<<<<< HEAD
     pub fn saturating_add(self, rhs: u64) -> EraId {
         EraId(self.0.saturating_add(rhs))
-=======
-    pub fn saturating_add(self, rhs: EraId) -> EraId {
-        EraId(self.0.saturating_add(rhs.0))
->>>>>>> 58e62cf8
     }
 
     /// Returns the current era times `x`, or [`EraId::MAX`] if overflow would occur.
