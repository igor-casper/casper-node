use alloc::{string::ToString, vec::Vec};
use core::{any, convert::TryFrom};

#[cfg(feature = "datasize")]
use datasize::DataSize;
use num::traits::{AsPrimitive, WrappingAdd};
#[cfg(any(feature = "testing", test))]
use rand::Rng;
#[cfg(feature = "json-schema")]
use schemars::JsonSchema;
use serde::{Deserialize, Serialize};

use super::TransformError;
use crate::{
    addressable_entity::NamedKeys,
    bytesrepr::{self, FromBytes, ToBytes, U8_SERIALIZED_LENGTH},
    CLType, CLTyped, CLValue, Key, StoredValue, StoredValueTypeMismatch, U128, U256, U512,
};

/// Taxonomy of Transform.
#[derive(PartialEq, Eq, Debug, Clone)]
pub enum TransformInstruction {
    /// Store a StoredValue.
    Store(StoredValue),
    /// Prune a StoredValue by Key.
    Prune(Key),
}

impl TransformInstruction {
    /// Store instruction.
    pub fn store(stored_value: StoredValue) -> Self {
        Self::Store(stored_value)
    }

    /// Prune instruction.
    pub fn prune(key: Key) -> Self {
        Self::Prune(key)
    }
}

impl From<StoredValue> for TransformInstruction {
    fn from(value: StoredValue) -> Self {
        TransformInstruction::Store(value)
    }
}

/// Representation of a single transformation occurring during execution.
///
/// Note that all arithmetic variants of [`TransformKind`] are commutative which means that a given
/// collection of them can be executed in any order to produce the same end result.
#[derive(Clone, Eq, PartialEq, Serialize, Deserialize, Debug)]
#[cfg_attr(feature = "datasize", derive(DataSize))]
#[cfg_attr(feature = "json-schema", derive(JsonSchema))]
#[serde(deny_unknown_fields)]
pub enum TransformKind {
    /// An identity transformation that does not modify a value in the global state.
    ///
    /// Created as a result of reading from the global state.
    Identity,
    /// Writes a new value in the global state.
    Write(StoredValue),
    /// A wrapping addition of an `i32` to an existing numeric value (not necessarily an `i32`) in
    /// the global state.
    AddInt32(i32),
    /// A wrapping addition of a `u64` to an existing numeric value (not necessarily an `u64`) in
    /// the global state.
    AddUInt64(u64),
    /// A wrapping addition of a `U128` to an existing numeric value (not necessarily an `U128`) in
    /// the global state.
    AddUInt128(U128),
    /// A wrapping addition of a `U256` to an existing numeric value (not necessarily an `U256`) in
    /// the global state.
    AddUInt256(U256),
    /// A wrapping addition of a `U512` to an existing numeric value (not necessarily an `U512`) in
    /// the global state.
    AddUInt512(U512),
    /// Adds new named keys to an existing entry in the global state.
    ///
    /// This transform assumes that the existing stored value is either an Account or a Contract.
    AddKeys(NamedKeys),
    /// Removes the pathing to the global state entry of the specified key. The pruned element
    /// remains reachable from previously generated global state root hashes, but will not be
    /// included in the next generated global state root hash and subsequent state accumulated
    /// from it.
    Prune(Key),
    /// Represents the case where applying a transform would cause an error.
    Failure(TransformError),
}

impl TransformKind {
    /// Applies the transformation on a specified stored value instance.
    ///
    /// This method produces a new `StoredValue` instance based on the `TransformKind` variant.
    pub fn apply(self, stored_value: StoredValue) -> Result<TransformInstruction, TransformError> {
        fn store(sv: StoredValue) -> TransformInstruction {
            TransformInstruction::Store(sv)
        }
        match self {
            TransformKind::Identity => Ok(store(stored_value)),
            TransformKind::Write(new_value) => Ok(store(new_value)),
            TransformKind::Prune(key) => Ok(TransformInstruction::prune(key)),
            TransformKind::AddInt32(to_add) => wrapping_addition(stored_value, to_add),
            TransformKind::AddUInt64(to_add) => wrapping_addition(stored_value, to_add),
            TransformKind::AddUInt128(to_add) => wrapping_addition(stored_value, to_add),
            TransformKind::AddUInt256(to_add) => wrapping_addition(stored_value, to_add),
            TransformKind::AddUInt512(to_add) => wrapping_addition(stored_value, to_add),
            TransformKind::AddKeys(_) => match stored_value {
                StoredValue::Account(_)
                | StoredValue::Contract(_)
                | StoredValue::AddressableEntity(_) => Err(TransformError::Deprecated),
                StoredValue::CLValue(cl_value) => {
                    let expected = "Contract or Account".to_string();
                    let found = format!("{:?}", cl_value.cl_type());
                    Err(StoredValueTypeMismatch::new(expected, found).into())
                }
                StoredValue::Package(_) => {
                    let expected = "Contract or Account".to_string();
                    let found = "ContractPackage".to_string();
                    Err(StoredValueTypeMismatch::new(expected, found).into())
                }
                StoredValue::ByteCode(_) => {
                    let expected = "Contract or Account".to_string();
                    let found = "ByteCode".to_string();
                    Err(StoredValueTypeMismatch::new(expected, found).into())
                }
                StoredValue::Transfer(_) => {
                    let expected = "Contract or Account".to_string();
                    let found = "Transfer".to_string();
                    Err(StoredValueTypeMismatch::new(expected, found).into())
                }
                StoredValue::DeployInfo(_) => {
                    let expected = "Contract or Account".to_string();
                    let found = "DeployInfo".to_string();
                    Err(StoredValueTypeMismatch::new(expected, found).into())
                }
                StoredValue::EraInfo(_) => {
                    let expected = "Contract or Account".to_string();
                    let found = "EraInfo".to_string();
                    Err(StoredValueTypeMismatch::new(expected, found).into())
                }
                StoredValue::Bid(_) => {
                    let expected = "Contract or Account".to_string();
                    let found = "Bid".to_string();
                    Err(StoredValueTypeMismatch::new(expected, found).into())
                }
                StoredValue::BidKind(_) => {
                    let expected = "Contract or Account".to_string();
                    let found = "BidKind".to_string();
                    Err(StoredValueTypeMismatch::new(expected, found).into())
                }
                StoredValue::Withdraw(_) => {
                    let expected = "Contract or Account".to_string();
                    let found = "Withdraw".to_string();
                    Err(StoredValueTypeMismatch::new(expected, found).into())
                }
                StoredValue::Unbonding(_) => {
                    let expected = "Contract or Account".to_string();
                    let found = "Unbonding".to_string();
                    Err(StoredValueTypeMismatch::new(expected, found).into())
                }
                StoredValue::ContractWasm(_) => {
                    let expected = "Contract or Account".to_string();
                    let found = "ContractWasm".to_string();
                    Err(StoredValueTypeMismatch::new(expected, found).into())
                }
                StoredValue::ContractPackage(_) => {
                    let expected = "Contract or Account".to_string();
                    let found = "ContractPackage".to_string();
                    Err(StoredValueTypeMismatch::new(expected, found).into())
                }
<<<<<<< HEAD
                StoredValue::NamedKey(_) => {
                    let expected = "Contract or Account".to_string();
                    let found = "NamedKeyValue".to_string();
=======
                StoredValue::MessageTopic(_) => {
                    let expected = "Contract or Account".to_string();
                    let found = "MessageTopic".to_string();
                    Err(StoredValueTypeMismatch::new(expected, found).into())
                }
                StoredValue::Message(_) => {
                    let expected = "Contract or Account".to_string();
                    let found = "Message".to_string();
>>>>>>> 284af92e
                    Err(StoredValueTypeMismatch::new(expected, found).into())
                }
            },
            TransformKind::Failure(error) => Err(error),
        }
    }

    /// Returns a random `TransformKind`.
    #[cfg(any(feature = "testing", test))]
    pub fn random<R: Rng + ?Sized>(rng: &mut R) -> Self {
        match rng.gen_range(0..10) {
            0 => TransformKind::Identity,
            1 => TransformKind::Write(StoredValue::CLValue(CLValue::from_t(true).unwrap())),
            2 => TransformKind::AddInt32(rng.gen()),
            3 => TransformKind::AddUInt64(rng.gen()),
            4 => TransformKind::AddUInt128(rng.gen::<u64>().into()),
            5 => TransformKind::AddUInt256(rng.gen::<u64>().into()),
            6 => TransformKind::AddUInt512(rng.gen::<u64>().into()),
            7 => {
                let mut named_keys = NamedKeys::new();
                for _ in 0..rng.gen_range(1..6) {
                    named_keys.insert(rng.gen::<u64>().to_string(), rng.gen());
                }
                TransformKind::AddKeys(named_keys)
            }
            8 => TransformKind::Failure(TransformError::Serialization(
                bytesrepr::Error::EarlyEndOfStream,
            )),
            9 => TransformKind::Prune(rng.gen::<Key>()),
            _ => unreachable!(),
        }
    }
}

impl ToBytes for TransformKind {
    fn write_bytes(&self, writer: &mut Vec<u8>) -> Result<(), bytesrepr::Error> {
        match self {
            TransformKind::Identity => (TransformTag::Identity as u8).write_bytes(writer),
            TransformKind::Write(stored_value) => {
                (TransformTag::Write as u8).write_bytes(writer)?;
                stored_value.write_bytes(writer)
            }
            TransformKind::AddInt32(value) => {
                (TransformTag::AddInt32 as u8).write_bytes(writer)?;
                value.write_bytes(writer)
            }
            TransformKind::AddUInt64(value) => {
                (TransformTag::AddUInt64 as u8).write_bytes(writer)?;
                value.write_bytes(writer)
            }
            TransformKind::AddUInt128(value) => {
                (TransformTag::AddUInt128 as u8).write_bytes(writer)?;
                value.write_bytes(writer)
            }
            TransformKind::AddUInt256(value) => {
                (TransformTag::AddUInt256 as u8).write_bytes(writer)?;
                value.write_bytes(writer)
            }
            TransformKind::AddUInt512(value) => {
                (TransformTag::AddUInt512 as u8).write_bytes(writer)?;
                value.write_bytes(writer)
            }
            TransformKind::AddKeys(named_keys) => {
                (TransformTag::AddKeys as u8).write_bytes(writer)?;
                named_keys.write_bytes(writer)
            }
            TransformKind::Failure(error) => {
                (TransformTag::Failure as u8).write_bytes(writer)?;
                error.write_bytes(writer)
            }
            TransformKind::Prune(value) => {
                (TransformTag::Prune as u8).write_bytes(writer)?;
                value.write_bytes(writer)
            }
        }
    }

    fn to_bytes(&self) -> Result<Vec<u8>, bytesrepr::Error> {
        let mut buffer = bytesrepr::allocate_buffer(self)?;
        self.write_bytes(&mut buffer)?;
        Ok(buffer)
    }

    fn serialized_length(&self) -> usize {
        U8_SERIALIZED_LENGTH
            + match self {
                TransformKind::Identity => 0,
                TransformKind::Write(stored_value) => stored_value.serialized_length(),
                TransformKind::AddInt32(value) => value.serialized_length(),
                TransformKind::AddUInt64(value) => value.serialized_length(),
                TransformKind::AddUInt128(value) => value.serialized_length(),
                TransformKind::AddUInt256(value) => value.serialized_length(),
                TransformKind::AddUInt512(value) => value.serialized_length(),
                TransformKind::AddKeys(named_keys) => named_keys.serialized_length(),
                TransformKind::Failure(error) => error.serialized_length(),
                TransformKind::Prune(value) => value.serialized_length(),
            }
    }
}

impl FromBytes for TransformKind {
    fn from_bytes(bytes: &[u8]) -> Result<(Self, &[u8]), bytesrepr::Error> {
        let (tag, remainder) = u8::from_bytes(bytes)?;
        match tag {
            tag if tag == TransformTag::Identity as u8 => Ok((TransformKind::Identity, remainder)),
            tag if tag == TransformTag::Write as u8 => {
                let (stored_value, remainder) = StoredValue::from_bytes(remainder)?;
                Ok((TransformKind::Write(stored_value), remainder))
            }
            tag if tag == TransformTag::AddInt32 as u8 => {
                let (value, remainder) = i32::from_bytes(remainder)?;
                Ok((TransformKind::AddInt32(value), remainder))
            }
            tag if tag == TransformTag::AddUInt64 as u8 => {
                let (value, remainder) = u64::from_bytes(remainder)?;
                Ok((TransformKind::AddUInt64(value), remainder))
            }
            tag if tag == TransformTag::AddUInt128 as u8 => {
                let (value, remainder) = U128::from_bytes(remainder)?;
                Ok((TransformKind::AddUInt128(value), remainder))
            }
            tag if tag == TransformTag::AddUInt256 as u8 => {
                let (value, remainder) = U256::from_bytes(remainder)?;
                Ok((TransformKind::AddUInt256(value), remainder))
            }
            tag if tag == TransformTag::AddUInt512 as u8 => {
                let (value, remainder) = U512::from_bytes(remainder)?;
                Ok((TransformKind::AddUInt512(value), remainder))
            }
            tag if tag == TransformTag::AddKeys as u8 => {
                let (named_keys, remainder) = NamedKeys::from_bytes(remainder)?;
                Ok((TransformKind::AddKeys(named_keys), remainder))
            }
            tag if tag == TransformTag::Failure as u8 => {
                let (error, remainder) = TransformError::from_bytes(remainder)?;
                Ok((TransformKind::Failure(error), remainder))
            }
            tag if tag == TransformTag::Prune as u8 => {
                let (key, remainder) = Key::from_bytes(remainder)?;
                Ok((TransformKind::Prune(key), remainder))
            }
            _ => Err(bytesrepr::Error::Formatting),
        }
    }
}

/// Attempts a wrapping addition of `to_add` to `stored_value`, assuming `stored_value` is
/// compatible with type `Y`.
fn wrapping_addition<Y>(
    stored_value: StoredValue,
    to_add: Y,
) -> Result<TransformInstruction, TransformError>
where
    Y: AsPrimitive<i32>
        + AsPrimitive<i64>
        + AsPrimitive<u8>
        + AsPrimitive<u32>
        + AsPrimitive<u64>
        + AsPrimitive<U128>
        + AsPrimitive<U256>
        + AsPrimitive<U512>,
{
    let cl_value = CLValue::try_from(stored_value)?;

    match cl_value.cl_type() {
        CLType::I32 => do_wrapping_addition::<i32, _>(cl_value, to_add),
        CLType::I64 => do_wrapping_addition::<i64, _>(cl_value, to_add),
        CLType::U8 => do_wrapping_addition::<u8, _>(cl_value, to_add),
        CLType::U32 => do_wrapping_addition::<u32, _>(cl_value, to_add),
        CLType::U64 => do_wrapping_addition::<u64, _>(cl_value, to_add),
        CLType::U128 => do_wrapping_addition::<U128, _>(cl_value, to_add),
        CLType::U256 => do_wrapping_addition::<U256, _>(cl_value, to_add),
        CLType::U512 => do_wrapping_addition::<U512, _>(cl_value, to_add),
        other => {
            let expected = format!("integral type compatible with {}", any::type_name::<Y>());
            let found = format!("{:?}", other);
            Err(StoredValueTypeMismatch::new(expected, found).into())
        }
    }
}

/// Attempts a wrapping addition of `to_add` to the value represented by `cl_value`.
fn do_wrapping_addition<X, Y>(
    cl_value: CLValue,
    to_add: Y,
) -> Result<TransformInstruction, TransformError>
where
    X: WrappingAdd + CLTyped + ToBytes + FromBytes + Copy + 'static,
    Y: AsPrimitive<X>,
{
    let x: X = cl_value.into_t()?;
    let result = x.wrapping_add(&(to_add.as_()));
    let stored_value = StoredValue::CLValue(CLValue::from_t(result)?);
    Ok(TransformInstruction::store(stored_value))
}

#[derive(Debug)]
#[repr(u8)]
enum TransformTag {
    Identity = 0,
    Write = 1,
    AddInt32 = 2,
    AddUInt64 = 3,
    AddUInt128 = 4,
    AddUInt256 = 5,
    AddUInt512 = 6,
    AddKeys = 7,
    Failure = 8,
    Prune = 9,
}

#[cfg(test)]
mod tests {
    use std::{collections::BTreeMap, fmt};

    use num::{Bounded, Num};

    use crate::{
        byte_code::ByteCodeKind, bytesrepr::Bytes, testing::TestRng, AccessRights, ByteCode, Key,
        URef, U128, U256, U512,
    };

    use super::*;

    const ZERO_ARRAY: [u8; 32] = [0; 32];
    const TEST_STR: &str = "a";
    const TEST_BOOL: bool = true;

    const ZERO_I32: i32 = 0;
    const ONE_I32: i32 = 1;
    const NEG_ONE_I32: i32 = -1;
    const NEG_TWO_I32: i32 = -2;
    const MIN_I32: i32 = i32::min_value();
    const MAX_I32: i32 = i32::max_value();

    const ZERO_I64: i64 = 0;
    const ONE_I64: i64 = 1;
    const NEG_ONE_I64: i64 = -1;
    const NEG_TWO_I64: i64 = -2;
    const MIN_I64: i64 = i64::min_value();
    const MAX_I64: i64 = i64::max_value();

    const ZERO_U8: u8 = 0;
    const ONE_U8: u8 = 1;
    const MAX_U8: u8 = u8::max_value();

    const ZERO_U32: u32 = 0;
    const ONE_U32: u32 = 1;
    const MAX_U32: u32 = u32::max_value();

    const ZERO_U64: u64 = 0;
    const ONE_U64: u64 = 1;
    const MAX_U64: u64 = u64::max_value();

    const ZERO_U128: U128 = U128([0; 2]);
    const ONE_U128: U128 = U128([1, 0]);
    const MAX_U128: U128 = U128([MAX_U64; 2]);

    const ZERO_U256: U256 = U256([0; 4]);
    const ONE_U256: U256 = U256([1, 0, 0, 0]);
    const MAX_U256: U256 = U256([MAX_U64; 4]);

    const ZERO_U512: U512 = U512([0; 8]);
    const ONE_U512: U512 = U512([1, 0, 0, 0, 0, 0, 0, 0]);
    const MAX_U512: U512 = U512([MAX_U64; 8]);

    #[test]
    fn i32_overflow() {
        let max = std::i32::MAX;
        let min = std::i32::MIN;

        let max_value = StoredValue::CLValue(CLValue::from_t(max).unwrap());
        let min_value = StoredValue::CLValue(CLValue::from_t(min).unwrap());

        let apply_overflow = TransformKind::AddInt32(1).apply(max_value.clone());
        let apply_underflow = TransformKind::AddInt32(-1).apply(min_value.clone());

        assert_eq!(
            apply_overflow.expect("Unexpected overflow"),
            TransformInstruction::store(min_value)
        );
        assert_eq!(
            apply_underflow.expect("Unexpected underflow"),
            TransformInstruction::store(max_value)
        );
    }

    fn uint_overflow_test<T>()
    where
        T: Num + Bounded + CLTyped + ToBytes + Into<TransformKind> + Copy,
    {
        let max = T::max_value();
        let min = T::min_value();
        let one = T::one();
        let zero = T::zero();

        let max_value = StoredValue::CLValue(CLValue::from_t(max).unwrap());
        let min_value = StoredValue::CLValue(CLValue::from_t(min).unwrap());
        let zero_value = StoredValue::CLValue(CLValue::from_t(zero).unwrap());

        let one_transform: TransformKind = one.into();

        let apply_overflow = TransformKind::AddInt32(1).apply(max_value.clone());

        let apply_overflow_uint = one_transform.apply(max_value.clone());
        let apply_underflow = TransformKind::AddInt32(-1).apply(min_value);

        assert_eq!(apply_overflow, Ok(zero_value.clone().into()));
        assert_eq!(apply_overflow_uint, Ok(zero_value.into()));
        assert_eq!(apply_underflow, Ok(max_value.into()));
    }

    #[test]
    fn u128_overflow() {
        impl From<U128> for TransformKind {
            fn from(x: U128) -> Self {
                TransformKind::AddUInt128(x)
            }
        }
        uint_overflow_test::<U128>();
    }

    #[test]
    fn u256_overflow() {
        impl From<U256> for TransformKind {
            fn from(x: U256) -> Self {
                TransformKind::AddUInt256(x)
            }
        }
        uint_overflow_test::<U256>();
    }

    #[test]
    fn u512_overflow() {
        impl From<U512> for TransformKind {
            fn from(x: U512) -> Self {
                TransformKind::AddUInt512(x)
            }
        }
        uint_overflow_test::<U512>();
    }

    #[test]
    fn addition_between_mismatched_types_should_fail() {
        fn assert_yields_type_mismatch_error(stored_value: StoredValue) {
            match wrapping_addition(stored_value, ZERO_I32) {
                Err(TransformError::TypeMismatch(_)) => (),
                _ => panic!("wrapping addition should yield TypeMismatch error"),
            };
        }

        let byte_code = StoredValue::ByteCode(ByteCode::new(ByteCodeKind::V1CasperWasm, vec![]));
        assert_yields_type_mismatch_error(byte_code);

        let uref = URef::new(ZERO_ARRAY, AccessRights::READ);

        let cl_bool =
            StoredValue::CLValue(CLValue::from_t(TEST_BOOL).expect("should create CLValue"));
        assert_yields_type_mismatch_error(cl_bool);

        let cl_unit = StoredValue::CLValue(CLValue::from_t(()).expect("should create CLValue"));
        assert_yields_type_mismatch_error(cl_unit);

        let cl_string =
            StoredValue::CLValue(CLValue::from_t(TEST_STR).expect("should create CLValue"));
        assert_yields_type_mismatch_error(cl_string);

        let cl_key = StoredValue::CLValue(
            CLValue::from_t(Key::Hash(ZERO_ARRAY)).expect("should create CLValue"),
        );
        assert_yields_type_mismatch_error(cl_key);

        let cl_uref = StoredValue::CLValue(CLValue::from_t(uref).expect("should create CLValue"));
        assert_yields_type_mismatch_error(cl_uref);

        let cl_option =
            StoredValue::CLValue(CLValue::from_t(Some(ZERO_U8)).expect("should create CLValue"));
        assert_yields_type_mismatch_error(cl_option);

        let cl_list = StoredValue::CLValue(
            CLValue::from_t(Bytes::from(vec![ZERO_U8])).expect("should create CLValue"),
        );
        assert_yields_type_mismatch_error(cl_list);

        let cl_fixed_list =
            StoredValue::CLValue(CLValue::from_t([ZERO_U8]).expect("should create CLValue"));
        assert_yields_type_mismatch_error(cl_fixed_list);

        let cl_result: Result<(), u8> = Err(ZERO_U8);
        let cl_result =
            StoredValue::CLValue(CLValue::from_t(cl_result).expect("should create CLValue"));
        assert_yields_type_mismatch_error(cl_result);

        let cl_map = StoredValue::CLValue(
            CLValue::from_t(BTreeMap::<u8, u8>::new()).expect("should create CLValue"),
        );
        assert_yields_type_mismatch_error(cl_map);

        let cl_tuple1 =
            StoredValue::CLValue(CLValue::from_t((ZERO_U8,)).expect("should create CLValue"));
        assert_yields_type_mismatch_error(cl_tuple1);

        let cl_tuple2 = StoredValue::CLValue(
            CLValue::from_t((ZERO_U8, ZERO_U8)).expect("should create CLValue"),
        );
        assert_yields_type_mismatch_error(cl_tuple2);

        let cl_tuple3 = StoredValue::CLValue(
            CLValue::from_t((ZERO_U8, ZERO_U8, ZERO_U8)).expect("should create CLValue"),
        );
        assert_yields_type_mismatch_error(cl_tuple3);
    }

    #[test]
    #[allow(clippy::cognitive_complexity)]
    fn wrapping_addition_should_succeed() {
        fn add<X, Y>(current_value: X, to_add: Y) -> X
        where
            X: CLTyped + ToBytes + FromBytes + PartialEq + fmt::Debug,
            Y: AsPrimitive<i32>
                + AsPrimitive<i64>
                + AsPrimitive<u8>
                + AsPrimitive<u32>
                + AsPrimitive<u64>
                + AsPrimitive<U128>
                + AsPrimitive<U256>
                + AsPrimitive<U512>,
        {
            let current = StoredValue::CLValue(
                CLValue::from_t(current_value).expect("should create CLValue"),
            );
            if let TransformInstruction::Store(result) =
                wrapping_addition(current, to_add).expect("wrapping addition should succeed")
            {
                CLValue::try_from(result)
                    .expect("should be CLValue")
                    .into_t()
                    .expect("should parse to X")
            } else {
                panic!("expected TransformInstruction::Store");
            }
        }

        // Adding to i32
        assert_eq!(ONE_I32, add(ZERO_I32, ONE_I32));
        assert_eq!(MIN_I32, add(MAX_I32, ONE_I32));
        assert_eq!(NEG_TWO_I32, add(MAX_I32, MAX_I32));
        assert_eq!(ZERO_I32, add(ONE_I32, NEG_ONE_I32));
        assert_eq!(NEG_ONE_I32, add(ZERO_I32, NEG_ONE_I32));
        assert_eq!(MAX_I32, add(NEG_ONE_I32, MIN_I32));

        assert_eq!(ONE_I32, add(ZERO_I32, ONE_U64));
        assert_eq!(MIN_I32, add(MAX_I32, ONE_U64));
        assert_eq!(NEG_TWO_I32, add(MAX_I32, MAX_I32 as u64));

        assert_eq!(ONE_I32, add(ZERO_I32, ONE_U128));
        assert_eq!(MIN_I32, add(MAX_I32, ONE_U128));
        assert_eq!(NEG_TWO_I32, add(MAX_I32, U128::from(MAX_I32)));

        assert_eq!(ONE_I32, add(ZERO_I32, ONE_U256));
        assert_eq!(MIN_I32, add(MAX_I32, ONE_U256));
        assert_eq!(NEG_TWO_I32, add(MAX_I32, U256::from(MAX_I32)));

        assert_eq!(ONE_I32, add(ZERO_I32, ONE_U512));
        assert_eq!(MIN_I32, add(MAX_I32, ONE_U512));
        assert_eq!(NEG_TWO_I32, add(MAX_I32, U512::from(MAX_I32)));

        // Adding to i64
        assert_eq!(ONE_I64, add(ZERO_I64, ONE_I32));
        assert_eq!(MIN_I64, add(MAX_I64, ONE_I32));
        assert_eq!(ZERO_I64, add(ONE_I64, NEG_ONE_I32));
        assert_eq!(NEG_ONE_I64, add(ZERO_I64, NEG_ONE_I32));
        assert_eq!(MAX_I64, add(MIN_I64, NEG_ONE_I32));

        assert_eq!(ONE_I64, add(ZERO_I64, ONE_U64));
        assert_eq!(MIN_I64, add(MAX_I64, ONE_U64));
        assert_eq!(NEG_TWO_I64, add(MAX_I64, MAX_I64 as u64));

        assert_eq!(ONE_I64, add(ZERO_I64, ONE_U128));
        assert_eq!(MIN_I64, add(MAX_I64, ONE_U128));
        assert_eq!(NEG_TWO_I64, add(MAX_I64, U128::from(MAX_I64)));

        assert_eq!(ONE_I64, add(ZERO_I64, ONE_U256));
        assert_eq!(MIN_I64, add(MAX_I64, ONE_U256));
        assert_eq!(NEG_TWO_I64, add(MAX_I64, U256::from(MAX_I64)));

        assert_eq!(ONE_I64, add(ZERO_I64, ONE_U512));
        assert_eq!(MIN_I64, add(MAX_I64, ONE_U512));
        assert_eq!(NEG_TWO_I64, add(MAX_I64, U512::from(MAX_I64)));

        // Adding to u8
        assert_eq!(ONE_U8, add(ZERO_U8, ONE_I32));
        assert_eq!(ZERO_U8, add(MAX_U8, ONE_I32));
        assert_eq!(MAX_U8, add(MAX_U8, 256_i32));
        assert_eq!(ZERO_U8, add(MAX_U8, 257_i32));
        assert_eq!(ZERO_U8, add(ONE_U8, NEG_ONE_I32));
        assert_eq!(MAX_U8, add(ZERO_U8, NEG_ONE_I32));
        assert_eq!(ZERO_U8, add(ZERO_U8, -256_i32));
        assert_eq!(MAX_U8, add(ZERO_U8, -257_i32));
        assert_eq!(MAX_U8, add(ZERO_U8, MAX_I32));
        assert_eq!(ZERO_U8, add(ZERO_U8, MIN_I32));

        assert_eq!(ONE_U8, add(ZERO_U8, ONE_U64));
        assert_eq!(ZERO_U8, add(MAX_U8, ONE_U64));
        assert_eq!(ONE_U8, add(ZERO_U8, u64::from(MAX_U8) + 2));
        assert_eq!(MAX_U8, add(ZERO_U8, MAX_U64));

        assert_eq!(ONE_U8, add(ZERO_U8, ONE_U128));
        assert_eq!(ZERO_U8, add(MAX_U8, ONE_U128));
        assert_eq!(ONE_U8, add(ZERO_U8, U128::from(MAX_U8) + 2));
        assert_eq!(MAX_U8, add(ZERO_U8, MAX_U128));

        assert_eq!(ONE_U8, add(ZERO_U8, ONE_U256));
        assert_eq!(ZERO_U8, add(MAX_U8, ONE_U256));
        assert_eq!(ONE_U8, add(ZERO_U8, U256::from(MAX_U8) + 2));
        assert_eq!(MAX_U8, add(ZERO_U8, MAX_U256));

        assert_eq!(ONE_U8, add(ZERO_U8, ONE_U512));
        assert_eq!(ZERO_U8, add(MAX_U8, ONE_U512));
        assert_eq!(ONE_U8, add(ZERO_U8, U512::from(MAX_U8) + 2));
        assert_eq!(MAX_U8, add(ZERO_U8, MAX_U512));

        // Adding to u32
        assert_eq!(ONE_U32, add(ZERO_U32, ONE_I32));
        assert_eq!(ZERO_U32, add(MAX_U32, ONE_I32));
        assert_eq!(ZERO_U32, add(ONE_U32, NEG_ONE_I32));
        assert_eq!(MAX_U32, add(ZERO_U32, NEG_ONE_I32));
        assert_eq!(MAX_I32 as u32 + 1, add(ZERO_U32, MIN_I32));

        assert_eq!(ONE_U32, add(ZERO_U32, ONE_U64));
        assert_eq!(ZERO_U32, add(MAX_U32, ONE_U64));
        assert_eq!(ONE_U32, add(ZERO_U32, u64::from(MAX_U32) + 2));
        assert_eq!(MAX_U32, add(ZERO_U32, MAX_U64));

        assert_eq!(ONE_U32, add(ZERO_U32, ONE_U128));
        assert_eq!(ZERO_U32, add(MAX_U32, ONE_U128));
        assert_eq!(ONE_U32, add(ZERO_U32, U128::from(MAX_U32) + 2));
        assert_eq!(MAX_U32, add(ZERO_U32, MAX_U128));

        assert_eq!(ONE_U32, add(ZERO_U32, ONE_U256));
        assert_eq!(ZERO_U32, add(MAX_U32, ONE_U256));
        assert_eq!(ONE_U32, add(ZERO_U32, U256::from(MAX_U32) + 2));
        assert_eq!(MAX_U32, add(ZERO_U32, MAX_U256));

        assert_eq!(ONE_U32, add(ZERO_U32, ONE_U512));
        assert_eq!(ZERO_U32, add(MAX_U32, ONE_U512));
        assert_eq!(ONE_U32, add(ZERO_U32, U512::from(MAX_U32) + 2));
        assert_eq!(MAX_U32, add(ZERO_U32, MAX_U512));

        // Adding to u64
        assert_eq!(ONE_U64, add(ZERO_U64, ONE_I32));
        assert_eq!(ZERO_U64, add(MAX_U64, ONE_I32));
        assert_eq!(ZERO_U64, add(ONE_U64, NEG_ONE_I32));
        assert_eq!(MAX_U64, add(ZERO_U64, NEG_ONE_I32));

        assert_eq!(ONE_U64, add(ZERO_U64, ONE_U64));
        assert_eq!(ZERO_U64, add(MAX_U64, ONE_U64));
        assert_eq!(MAX_U64 - 1, add(MAX_U64, MAX_U64));

        assert_eq!(ONE_U64, add(ZERO_U64, ONE_U128));
        assert_eq!(ZERO_U64, add(MAX_U64, ONE_U128));
        assert_eq!(ONE_U64, add(ZERO_U64, U128::from(MAX_U64) + 2));
        assert_eq!(MAX_U64, add(ZERO_U64, MAX_U128));

        assert_eq!(ONE_U64, add(ZERO_U64, ONE_U256));
        assert_eq!(ZERO_U64, add(MAX_U64, ONE_U256));
        assert_eq!(ONE_U64, add(ZERO_U64, U256::from(MAX_U64) + 2));
        assert_eq!(MAX_U64, add(ZERO_U64, MAX_U256));

        assert_eq!(ONE_U64, add(ZERO_U64, ONE_U512));
        assert_eq!(ZERO_U64, add(MAX_U64, ONE_U512));
        assert_eq!(ONE_U64, add(ZERO_U64, U512::from(MAX_U64) + 2));
        assert_eq!(MAX_U64, add(ZERO_U64, MAX_U512));

        // Adding to U128
        assert_eq!(ONE_U128, add(ZERO_U128, ONE_I32));
        assert_eq!(ZERO_U128, add(MAX_U128, ONE_I32));
        assert_eq!(ZERO_U128, add(ONE_U128, NEG_ONE_I32));
        assert_eq!(MAX_U128, add(ZERO_U128, NEG_ONE_I32));

        assert_eq!(ONE_U128, add(ZERO_U128, ONE_U64));
        assert_eq!(ZERO_U128, add(MAX_U128, ONE_U64));

        assert_eq!(ONE_U128, add(ZERO_U128, ONE_U128));
        assert_eq!(ZERO_U128, add(MAX_U128, ONE_U128));
        assert_eq!(MAX_U128 - 1, add(MAX_U128, MAX_U128));

        assert_eq!(ONE_U128, add(ZERO_U128, ONE_U256));
        assert_eq!(ZERO_U128, add(MAX_U128, ONE_U256));
        assert_eq!(
            ONE_U128,
            add(
                ZERO_U128,
                U256::from_dec_str(&MAX_U128.to_string()).unwrap() + 2,
            )
        );
        assert_eq!(MAX_U128, add(ZERO_U128, MAX_U256));

        assert_eq!(ONE_U128, add(ZERO_U128, ONE_U512));
        assert_eq!(ZERO_U128, add(MAX_U128, ONE_U512));
        assert_eq!(
            ONE_U128,
            add(
                ZERO_U128,
                U512::from_dec_str(&MAX_U128.to_string()).unwrap() + 2,
            )
        );
        assert_eq!(MAX_U128, add(ZERO_U128, MAX_U512));

        // Adding to U256
        assert_eq!(ONE_U256, add(ZERO_U256, ONE_I32));
        assert_eq!(ZERO_U256, add(MAX_U256, ONE_I32));
        assert_eq!(ZERO_U256, add(ONE_U256, NEG_ONE_I32));
        assert_eq!(MAX_U256, add(ZERO_U256, NEG_ONE_I32));

        assert_eq!(ONE_U256, add(ZERO_U256, ONE_U64));
        assert_eq!(ZERO_U256, add(MAX_U256, ONE_U64));

        assert_eq!(ONE_U256, add(ZERO_U256, ONE_U128));
        assert_eq!(ZERO_U256, add(MAX_U256, ONE_U128));

        assert_eq!(ONE_U256, add(ZERO_U256, ONE_U256));
        assert_eq!(ZERO_U256, add(MAX_U256, ONE_U256));
        assert_eq!(MAX_U256 - 1, add(MAX_U256, MAX_U256));

        assert_eq!(ONE_U256, add(ZERO_U256, ONE_U512));
        assert_eq!(ZERO_U256, add(MAX_U256, ONE_U512));
        assert_eq!(
            ONE_U256,
            add(
                ZERO_U256,
                U512::from_dec_str(&MAX_U256.to_string()).unwrap() + 2,
            )
        );
        assert_eq!(MAX_U256, add(ZERO_U256, MAX_U512));

        // Adding to U512
        assert_eq!(ONE_U512, add(ZERO_U512, ONE_I32));
        assert_eq!(ZERO_U512, add(MAX_U512, ONE_I32));
        assert_eq!(ZERO_U512, add(ONE_U512, NEG_ONE_I32));
        assert_eq!(MAX_U512, add(ZERO_U512, NEG_ONE_I32));

        assert_eq!(ONE_U512, add(ZERO_U512, ONE_U64));
        assert_eq!(ZERO_U512, add(MAX_U512, ONE_U64));

        assert_eq!(ONE_U512, add(ZERO_U512, ONE_U128));
        assert_eq!(ZERO_U512, add(MAX_U512, ONE_U128));

        assert_eq!(ONE_U512, add(ZERO_U512, ONE_U256));
        assert_eq!(ZERO_U512, add(MAX_U512, ONE_U256));

        assert_eq!(ONE_U512, add(ZERO_U512, ONE_U512));
        assert_eq!(ZERO_U512, add(MAX_U512, ONE_U512));
        assert_eq!(MAX_U512 - 1, add(MAX_U512, MAX_U512));
    }

    #[test]
    fn bytesrepr_roundtrip() {
        let rng = &mut TestRng::new();
        for _ in 0..11 {
            let execution_result = TransformKind::random(rng);
            bytesrepr::test_serialization_roundtrip(&execution_result);
        }
    }
}<|MERGE_RESOLUTION|>--- conflicted
+++ resolved
@@ -168,11 +168,11 @@
                     let found = "ContractPackage".to_string();
                     Err(StoredValueTypeMismatch::new(expected, found).into())
                 }
-<<<<<<< HEAD
                 StoredValue::NamedKey(_) => {
                     let expected = "Contract or Account".to_string();
                     let found = "NamedKeyValue".to_string();
-=======
+                    Err(StoredValueTypeMismatch::new(expected, found).into())
+                }
                 StoredValue::MessageTopic(_) => {
                     let expected = "Contract or Account".to_string();
                     let found = "MessageTopic".to_string();
@@ -181,7 +181,6 @@
                 StoredValue::Message(_) => {
                     let expected = "Contract or Account".to_string();
                     let found = "Message".to_string();
->>>>>>> 284af92e
                     Err(StoredValueTypeMismatch::new(expected, found).into())
                 }
             },
