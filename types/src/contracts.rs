--- conflicted
+++ resolved
@@ -34,17 +34,11 @@
     checksummed_hex,
     contract_wasm::ContractWasmHash,
     package::PackageStatus,
-<<<<<<< HEAD
-    uref::{self, URef},
-    AddressableEntityHash, ByteCodeAddr, CLType, CLTyped, EntityAddr, EntityVersionKey, EntryPoint,
-    EntryPoints, Groups, HashAddr, Key, Package, ProtocolVersion, KEY_HASH_LENGTH,
-=======
     serde_helpers::contract_package::HumanReadableContractPackage,
     uref::{self, URef},
     AddressableEntityHash, CLType, CLTyped, EntityVersionKey, EntryPoint as EntityEntryPoint,
     EntryPointAccess, EntryPointPayment, EntryPointType, EntryPoints as EntityEntryPoints, Groups,
     HashAddr, Key, Package, Parameter, Parameters, ProtocolVersion, KEY_HASH_LENGTH,
->>>>>>> 835523fb
 };
 
 const CONTRACT_STRING_PREFIX: &str = "contract-";
@@ -1348,145 +1342,6 @@
     }
 }
 
-#[derive(Debug, Clone, PartialEq, Eq, Serialize, Deserialize)]
-#[cfg_attr(feature = "datasize", derive(DataSize))]
-#[cfg_attr(feature = "json-schema", derive(JsonSchema))]
-pub struct EntryPointV2 {
-    pub selector: u32,
-    pub function_index: u32,
-    pub flags: u32,
-}
-
-impl ToBytes for EntryPointV2 {
-    fn to_bytes(&self) -> Result<Vec<u8>, bytesrepr::Error> {
-        let mut result = bytesrepr::allocate_buffer(self)?;
-        self.write_bytes(&mut result)?;
-        Ok(result)
-    }
-
-    fn serialized_length(&self) -> usize {
-        self.selector.serialized_length()
-            + self.function_index.serialized_length()
-            + self.flags.serialized_length()
-    }
-
-    fn write_bytes(&self, writer: &mut Vec<u8>) -> Result<(), bytesrepr::Error> {
-        self.selector.write_bytes(writer)?;
-        self.function_index.write_bytes(writer)?;
-        self.flags.write_bytes(writer)?;
-        Ok(())
-    }
-}
-
-impl FromBytes for EntryPointV2 {
-    fn from_bytes(bytes: &[u8]) -> Result<(Self, &[u8]), bytesrepr::Error> {
-        let (selector, bytes) = u32::from_bytes(bytes)?;
-        let (function_index, bytes) = u32::from_bytes(bytes)?;
-        let (flags, bytes) = u32::from_bytes(bytes)?;
-        Ok((
-            EntryPointV2 {
-                selector,
-                function_index,
-                flags,
-            },
-            bytes,
-        ))
-    }
-}
-
-#[derive(Debug, Clone, PartialEq, Eq, Serialize, Deserialize)]
-#[cfg_attr(feature = "datasize", derive(DataSize))]
-#[cfg_attr(feature = "json-schema", derive(JsonSchema))]
-pub struct ContractManifest {
-    // pub owner: HashAddr,
-    pub bytecode_addr: ByteCodeAddr,
-    pub entry_points: Vec<EntryPointV2>,
-    pub purse_uref: URef,
-}
-
-impl ToBytes for ContractManifest {
-    fn to_bytes(&self) -> Result<Vec<u8>, bytesrepr::Error> {
-        let mut result = bytesrepr::allocate_buffer(self)?;
-        self.write_bytes(&mut result)?;
-        Ok(result)
-    }
-
-    fn serialized_length(&self) -> usize {
-        // self.owner.serialized_length() +
-        self.entry_points.serialized_length() + self.purse_uref.serialized_length()
-    }
-
-    fn write_bytes(&self, writer: &mut Vec<u8>) -> Result<(), bytesrepr::Error> {
-        // self.owner.write_bytes(writer)?;
-        self.bytecode_addr.write_bytes(writer)?;
-        self.entry_points.write_bytes(writer)?;
-        self.purse_uref.write_bytes(writer)?;
-        Ok(())
-    }
-}
-
-impl FromBytes for ContractManifest {
-    fn from_bytes(bytes: &[u8]) -> Result<(Self, &[u8]), bytesrepr::Error> {
-        // let (owner, bytes) = HashAddr::from_bytes(bytes)?;
-        let (bytecode_addr, bytes) = ByteCodeAddr::from_bytes(bytes)?;
-        let (entry_points, bytes) = Vec::<EntryPointV2>::from_bytes(bytes)?;
-        let (purse_uref, bytes) = URef::from_bytes(bytes)?;
-        Ok((
-            ContractManifest {
-                // owner,
-                bytecode_addr,
-                entry_points,
-                purse_uref,
-            },
-            bytes,
-        ))
-    }
-}
-
-#[derive(Debug, Clone, PartialEq, Eq, Serialize, Deserialize)]
-#[cfg_attr(feature = "datasize", derive(DataSize))]
-#[cfg_attr(feature = "json-schema", derive(JsonSchema))]
-pub enum ContractV2 {
-    V2(ContractManifest),
-}
-
-impl ToBytes for ContractV2 {
-    fn to_bytes(&self) -> Result<Vec<u8>, bytesrepr::Error> {
-        let mut result = bytesrepr::allocate_buffer(self)?;
-        self.write_bytes(&mut result)?;
-        Ok(result)
-    }
-
-    fn serialized_length(&self) -> usize {
-        match self {
-            ContractV2::V2(contract_manifest) => contract_manifest.serialized_length(),
-        }
-    }
-
-    fn write_bytes(&self, writer: &mut Vec<u8>) -> Result<(), bytesrepr::Error> {
-        match self {
-            ContractV2::V2(contract_manifest) => {
-                0.write_bytes(writer)?;
-                contract_manifest.write_bytes(writer)?;
-            }
-        }
-        Ok(())
-    }
-}
-
-impl FromBytes for ContractV2 {
-    fn from_bytes(bytes: &[u8]) -> Result<(Self, &[u8]), bytesrepr::Error> {
-        let (tag, bytes) = u32::from_bytes(bytes)?;
-        match tag {
-            0 => {
-                let (contract_manifest, bytes) = ContractManifest::from_bytes(bytes)?;
-                Ok((ContractV2::V2(contract_manifest), bytes))
-            }
-            _ => Err(bytesrepr::Error::Formatting),
-        }
-    }
-}
-
 /// Default name for an entry point
 pub const DEFAULT_ENTRY_POINT_NAME: &str = "call";
 
