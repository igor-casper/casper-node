//! Contains implementation of a Auction contract functionality.
mod bid;
mod constants;
mod detail;
mod era_validators;
mod internal;
mod providers;
mod seigniorage_recipient;
mod types;
mod unbonding_purse;

use alloc::{collections::BTreeMap, vec::Vec};

use num_rational::Ratio;

use crate::{
    system_contract_errors::auction::{Error, Result},
    Key, PublicKey, URef, U512,
};

pub use bid::{Bid, Bids};
pub use constants::*;
pub use era_validators::{EraId, EraValidators, ValidatorWeights};
pub use providers::{MintProvider, RuntimeProvider, StorageProvider, SystemProvider};
pub use seigniorage_recipient::{
    SeigniorageRecipient, SeigniorageRecipients, SeigniorageRecipientsSnapshot,
};
pub use types::*;
pub use unbonding_purse::{UnbondingPurse, UnbondingPurses};

/// Bidders mapped to their bidding purses and tokens contained therein. Delegators' tokens
/// are kept in the validator bid purses, available for withdrawal up to the delegated number
/// of tokens. Withdrawal moves the tokens to a delegator-controlled unbonding purse.
pub type BidPurses = BTreeMap<PublicKey, URef>;

/// Name of bid purses named key.
pub const BID_PURSES_KEY: &str = "bid_purses";
/// Name of unbonding purses key.
pub const UNBONDING_PURSES_KEY: &str = "unbonding_purses";

/// Default number of eras that need to pass to be able to withdraw unbonded funds.
pub const DEFAULT_UNBONDING_DELAY: u64 = 14;

/// Bonding auction contract interface
<<<<<<< HEAD
pub trait Auction: StorageProvider + SystemProvider + RuntimeProvider {
    /// Returns validator weights for given era.
=======
pub trait Auction:
    StorageProvider + SystemProvider + RuntimeProvider + MintProvider + Sized
{
    /// Returns era_validators.
>>>>>>> 63ecf3c2
    ///
    /// Publicly accessible, but intended for periodic use by the PoS contract to update its own
    /// internal data structures recording current and past winners.
    fn get_era_validators(&mut self, era_id: EraId) -> Result<Option<ValidatorWeights>> {
        let mut era_validators = internal::get_era_validators(self)?;
        Ok(era_validators.remove(&era_id))
    }

    /// Returns validators in era_validators, mapped to their bids or founding stakes, delegation
    /// rates and lists of delegators together with their delegated quantities from delegators.
    /// This function is publicly accessible, but intended for system use by the PoS contract,
    /// because this data is necessary for distributing seigniorage.
    fn read_seigniorage_recipients(&mut self) -> Result<SeigniorageRecipients> {
        // `era_validators` are assumed to be computed already by calling "run_auction" entrypoint.
        let era_index = internal::get_era_id(self)?;
        let mut seigniorage_recipients_snapshot =
            internal::get_seigniorage_recipients_snapshot(self)?;
        let seigniorage_recipients = seigniorage_recipients_snapshot
            .remove(&era_index)
            .unwrap_or_else(|| panic!("No seigniorage_recipients for era {}", era_index));
        Ok(seigniorage_recipients)
    }

    /// For a non-founder validator, this adds, or modifies, an entry in the `bids` collection and
    /// calls `bond` in the Mint contract to create (or top off) a bid purse. It also adjusts the
    /// delegation rate.
    fn add_bid(
        &mut self,
        public_key: PublicKey,
        source: URef,
        delegation_rate: DelegationRate,
        amount: U512,
    ) -> Result<(URef, U512)> {
        // Creates new purse with desired amount taken from `source_purse`
        // Bonds whole amount from the newly created purse
        let (bonding_purse, _total_amount) = self.bond(public_key, source, amount)?;

        // Update bids or stakes
        let mut validators = internal::get_bids(self)?;

        let bid = validators
            .entry(public_key)
            .and_modify(|bid| {
                // Update `bids` map since `account_hash` belongs to a validator.
                bid.bonding_purse = bonding_purse;
                bid.delegation_rate = delegation_rate;
                bid.staked_amount += amount;

                // bid.staked_amount
            })
            .or_insert_with(|| {
                // Create new entry.
                Bid {
                    bonding_purse,
                    staked_amount: amount,
                    delegation_rate,
                    funds_locked: None,
                }
            });
        let new_amount = bid.staked_amount;
        internal::set_bids(self, validators)?;

        Ok((bonding_purse, new_amount))
    }

    /// For a non-founder validator, implements essentially the same logic as add_bid, but reducing
    /// the number of tokens and calling unbond in lieu of bond.
    ///
    /// For a founding validator, this function first checks whether they are released, and fails
    /// if they are not.
    ///
    /// The function returns a tuple of the (new) unbonding purse key and the new amount of motes
    /// remaining in the bid. If the target bid does not exist, the function call returns an error.
    fn withdraw_bid(&mut self, public_key: PublicKey, amount: U512) -> Result<(URef, U512)> {
        // Update bids or stakes
        let mut bids = internal::get_bids(self)?;

        let bid = bids.get_mut(&public_key).ok_or(Error::ValidatorNotFound)?;

        let new_amount = if bid.can_withdraw_funds() {
            // Carefully decrease bonded funds
            bid.staked_amount
                .checked_sub(amount)
                .ok_or(Error::InvalidAmount)?
        } else {
            // If validator is still locked-up (or with an autowin status), no withdrawals
            // are allowed.
            return Err(Error::ValidatorFundsLocked);
        };

        internal::set_bids(self, bids)?;

        let (unbonding_purse, _total_amount) = self.unbond(public_key, amount)?;

        Ok((unbonding_purse, new_amount))
    }

    /// Adds a new delegator to delegators, or tops off a current one. If the target validator is
    /// not in founders, the function call returns an error and does nothing.
    ///
    /// The function calls bond in the Mint contract to transfer motes to the validator's purse and
    /// returns a tuple of that purse and the amount of motes contained in it after the transfer.
    fn delegate(
        &mut self,
        delegator_public_key: PublicKey,
        source: URef,
        validator_public_key: PublicKey,
        amount: U512,
    ) -> Result<(URef, U512)> {
        let bids = internal::get_bids(self)?;
        if !bids.contains_key(&validator_public_key) {
            // Return early if target validator is not in `bids`
            return Err(Error::ValidatorNotFound);
        }

        let (bonding_purse, _total_amount) = self.bond(delegator_public_key, source, amount)?;

        let new_delegation_amount =
            detail::update_delegators(self, validator_public_key, delegator_public_key, amount)?;

        // Initialize delegator_reward_pool_map entry if it doesn't exist.
        {
            let mut delegator_reward_map = internal::get_delegator_reward_map(self)?;
            delegator_reward_map
                .entry(validator_public_key)
                .or_default()
                .entry(delegator_public_key)
                .or_insert_with(U512::zero);
            internal::set_delegator_reward_map(self, delegator_reward_map)?;
        }

        Ok((bonding_purse, new_delegation_amount))
    }

    /// Removes an amount of motes (or the entry altogether, if the remaining amount is 0) from
    /// the entry in delegators and calls unbond in the Mint contract to create a new unbonding
    /// purse.
    ///
    /// The arguments are the delegator’s key, the validator key and quantity of motes.
    /// The return value is the remaining bond after this quantity is subtracted.
    fn undelegate(
        &mut self,
        delegator_public_key: PublicKey,
        validator_public_key: PublicKey,
        amount: U512,
    ) -> Result<U512> {
        let bids = internal::get_bids(self)?;

        // Return early if target validator is not in `bids`
        if !bids.contains_key(&validator_public_key) {
            return Err(Error::ValidatorNotFound);
        }

        let (_unbonding_purse, _total_amount) = self.unbond(delegator_public_key, amount)?;

        let mut delegators = internal::get_delegators(self)?;
        let delegators_map = delegators
            .get_mut(&validator_public_key)
            .ok_or(Error::ValidatorNotFound)?;

        let new_amount = {
            let delegators_amount = delegators_map
                .get_mut(&delegator_public_key)
                .ok_or(Error::DelegatorNotFound)?;

            let new_amount = delegators_amount
                .checked_sub(amount)
                .ok_or(Error::InvalidAmount)?;

            *delegators_amount = new_amount;
            new_amount
        };

        if new_amount.is_zero() {
            // Inner map's mapped value should be zero as we subtracted mutable value.
            let _value = delegators_map
                .remove(&validator_public_key)
                .ok_or(Error::ValidatorNotFound)?;
            debug_assert!(_value.is_zero());

            let mut outer = internal::get_delegator_reward_map(self)?;
            let mut inner = outer
                .remove(&validator_public_key)
                .ok_or(Error::ValidatorNotFound)?;
            inner
                .remove(&delegator_public_key)
                .ok_or(Error::DelegatorNotFound)?;
            if !inner.is_empty() {
                outer.insert(validator_public_key, inner);
            };
            internal::set_delegator_reward_map(self, outer)?;
        }

        internal::set_delegators(self, delegators)?;

        Ok(new_amount)
    }

    /// Removes validator entries from either founders or validators, wherever they
    /// might be found.
    ///
    /// This function is intended to be called together with the slash function in the Mint
    /// contract.
    fn quash_bid(&mut self, validator_public_keys: Vec<PublicKey>) -> Result<()> {
        // Clean up inside `bids`
        let mut validators = internal::get_bids(self)?;

        let mut modified_validators = 0usize;

        for validator_public_key in &validator_public_keys {
            if validators.remove(validator_public_key).is_some() {
                modified_validators += 1;
            }
        }

        if modified_validators > 0 {
            internal::set_bids(self, validators)?;
        }

        Ok(())
    }

    /// Creates a new purse in bid_purses corresponding to a validator's key, or tops off an
    /// existing one.
    ///
    /// Returns the bid purse's key and current amount of motes.
    fn bond(&mut self, public_key: PublicKey, source: URef, amount: U512) -> Result<(URef, U512)> {
        if amount.is_zero() {
            return Err(Error::BondTooSmall);
        }

        let bid_purses_uref = self
            .get_key(BID_PURSES_KEY)
            .and_then(Key::into_uref)
            .ok_or(Error::MissingKey)?;

        let mut bid_purses: BidPurses = self.read(bid_purses_uref)?.ok_or(Error::Storage)?;

        let target = match bid_purses.get(&public_key) {
            Some(purse) => *purse,
            None => {
                let new_purse = self.create_purse();
                bid_purses.insert(public_key, new_purse);
                self.write(bid_purses_uref, bid_purses)?;
                new_purse
            }
        };

        self.transfer_from_purse_to_purse(source, target, amount)?;

        let total_amount = self.get_balance(target)?.unwrap();

        Ok((target, total_amount))
    }

    /// Creates a new purse in unbonding_purses given a validator's key and amount, returning
    /// the new purse's key and the amount of motes remaining in the validator's bid purse.
    fn unbond(&mut self, public_key: PublicKey, amount: U512) -> Result<(URef, U512)> {
        let bid_purses_uref = self
            .get_key(BID_PURSES_KEY)
            .and_then(Key::into_uref)
            .ok_or(Error::MissingKey)?;

        let bid_purses: BidPurses = self.read(bid_purses_uref)?.ok_or(Error::Storage)?;

        let bid_purse = bid_purses
            .get(&public_key)
            .copied()
            .ok_or(Error::BondNotFound)?;

        if self.get_balance(bid_purse)?.unwrap_or_default() < amount {
            return Err(Error::UnbondTooLarge);
        }

        // Creates new unbonding purse with requested tokens
        let unbond_purse = self.create_purse();

        // Update `unbonding_purses` data
        let unbonding_purses_uref = self
            .get_key(UNBONDING_PURSES_KEY)
            .and_then(Key::into_uref)
            .ok_or(Error::MissingKey)?;
        let mut unbonding_purses: UnbondingPurses =
            self.read(unbonding_purses_uref)?.ok_or(Error::Storage)?;

        let current_era_id = self.read_era_id()?;
        let new_unbonding_purse = UnbondingPurse {
            purse: unbond_purse,
            origin: public_key,
            era_of_withdrawal: current_era_id + DEFAULT_UNBONDING_DELAY,
            amount,
        };
        unbonding_purses
            .entry(public_key)
            .or_default()
            .push(new_unbonding_purse);
        self.write(unbonding_purses_uref, unbonding_purses)?;

        // Remaining motes in the validator's bid purse
        let remaining_bond = self.get_balance(bid_purse)?.unwrap_or_default();
        Ok((unbond_purse, remaining_bond))
    }

    /// Slashes each validator.
    ///
    /// This can be only invoked through a system call.
    fn slash(&mut self, validator_public_keys: Vec<PublicKey>) -> Result<()> {
        if self.get_caller() != SYSTEM_ACCOUNT {
            return Err(Error::InvalidCaller);
        }

        let bid_purses_uref = self
            .get_key(BID_PURSES_KEY)
            .and_then(Key::into_uref)
            .ok_or(Error::MissingKey)?;

        let mut bid_purses: BidPurses = self.read(bid_purses_uref)?.ok_or(Error::Storage)?;

        let unbonding_purses_uref = self
            .get_key(UNBONDING_PURSES_KEY)
            .and_then(Key::into_uref)
            .ok_or(Error::MissingKey)?;
        let mut unbonding_purses: UnbondingPurses =
            self.read(unbonding_purses_uref)?.ok_or(Error::Storage)?;

        let mut bid_purses_modified = false;
        let mut unbonding_purses_modified = false;
        for validator_account_hash in validator_public_keys {
            if let Some(_bid_purse) = bid_purses.remove(&validator_account_hash) {
                bid_purses_modified = true;
            }

            if let Some(unbonding_list) = unbonding_purses.get_mut(&validator_account_hash) {
                let size_before = unbonding_list.len();

                unbonding_list.retain(|element| element.origin != validator_account_hash);

                unbonding_purses_modified = size_before != unbonding_list.len();
            }
        }

        if bid_purses_modified {
            self.write(bid_purses_uref, bid_purses)?;
        }

        if unbonding_purses_modified {
            self.write(unbonding_purses_uref, unbonding_purses)?;
        }

        Ok(())
    }

    /// Takes active_bids and delegators to construct a list of validators' total bids (their own
    /// added to their delegators') ordered by size from largest to smallest, then takes the top N
    /// (number of auction slots) bidders and replaces era_validators with these.
    ///
    /// Accessed by: node
    fn run_auction(&mut self) -> Result<()> {
        if self.get_caller() != SYSTEM_ACCOUNT {
            return Err(Error::InvalidContext);
        }

        detail::process_unbond_requests(self)?;

        let mut era_id = internal::get_era_id(self)?;

        let mut bids = internal::get_bids(self)?;
        //
        // Process locked bids
        //
        let mut bids_modified = false;
        for bid in bids.values_mut() {
            if let Some(locked_until) = bid.funds_locked {
                if era_id >= locked_until {
                    bid.funds_locked = None;
                    bids_modified = true;
                }
            }
        }

        //
        // Compute next auction slots
        //

        // Take winning validators and add them to validator_weights right away.
        let mut bid_weights: ValidatorWeights = {
            bids.iter()
                .filter(|(_validator_account_hash, founding_validator)| {
                    founding_validator.funds_locked.is_some()
                })
                .map(|(validator_account_hash, amount)| {
                    (*validator_account_hash, amount.staked_amount)
                })
                .collect()
        };

        // Non-winning validators are taken care of later
        let bid_scores = bids
            .iter()
            .filter(|(_validator_account_hash, founding_validator)| {
                founding_validator.funds_locked.is_none()
            })
            .map(|(validator_account_hash, amount)| {
                (*validator_account_hash, amount.staked_amount)
            });

        // Validator's entries from both maps as a single iterable.
        // let all_scores = founders_scores.chain(validators_scores);

        // All the scores are then grouped by the account hash to calculate a sum of each
        // consecutive scores for each validator.
        let mut scores = BTreeMap::new();
        for (account_hash, score) in bid_scores {
            scores
                .entry(account_hash)
                .and_modify(|acc| *acc += score)
                .or_insert_with(|| score);
        }

        // Compute new winning validators.
        let mut scores: Vec<_> = scores.into_iter().collect();
        // Sort the results in descending order
        scores.sort_by(|(_, lhs), (_, rhs)| rhs.cmp(lhs));

        // Fill in remaining validators
        let remaining_auction_slots = AUCTION_SLOTS.saturating_sub(bid_weights.len());
        bid_weights.extend(scores.into_iter().take(remaining_auction_slots));

        let mut era_validators = internal::get_era_validators(self)?;

        // Era index is assumed to be equal to era id on the consensus side.
        era_id += 1;

        let next_era_id = era_id + AUCTION_DELAY;

        //
        // Compute seiginiorage recipients for current era
        //
        let mut delegators = internal::get_delegators(self)?;
        let mut seigniorage_recipients_snapshot =
            internal::get_seigniorage_recipients_snapshot(self)?;
        let mut seigniorage_recipients = SeigniorageRecipients::new();

        // for each validator...
        for era_validator in bid_weights.keys() {
            let mut seigniorage_recipient = SeigniorageRecipient::default();
            // ... mapped to their bids
            if let Some(founding_validator) = bids.get(era_validator) {
                seigniorage_recipient.stake = founding_validator.staked_amount;
                seigniorage_recipient.delegation_rate = founding_validator.delegation_rate;
            }

            if let Some(delegator_map) = delegators.remove(era_validator) {
                seigniorage_recipient.delegators = delegator_map;
            }

            seigniorage_recipients.insert(*era_validator, seigniorage_recipient);
        }
        let previous_seigniorage_recipients =
            seigniorage_recipients_snapshot.insert(next_era_id, seigniorage_recipients);
        assert!(previous_seigniorage_recipients.is_none());

        let seigniorage_recipients_snapshot = seigniorage_recipients_snapshot
            .into_iter()
            .rev()
            .take(SNAPSHOT_SIZE)
            .collect();
        internal::set_seigniorage_recipients_snapshot(self, seigniorage_recipients_snapshot)?;

        // Index for next set of validators: `era_id + AUCTION_DELAY`
        let previous_era_validators = era_validators.insert(era_id + AUCTION_DELAY, bid_weights);
        assert!(previous_era_validators.is_none());

        internal::set_era_id(self, era_id)?;

        // Keep maximum of `AUCTION_DELAY + 1` elements
        let era_validators = era_validators
            .into_iter()
            .rev()
            .take(SNAPSHOT_SIZE)
            .collect();

        internal::set_era_validators(self, era_validators)?;

        if bids_modified {
            internal::set_bids(self, bids)?;
        }

        Ok(())
    }

    /// Mint and distribute seigniorage rewards to validators and their delegators,
    /// according to `reward_factors` returned by the consensus component.
    fn distribute(&mut self, reward_factors: BTreeMap<PublicKey, u64>) -> Result<()> {
        if self.get_caller() != SYSTEM_ACCOUNT {
            return Err(Error::InvalidContext);
        }

        let seigniorage_recipients = self.read_seigniorage_recipients()?;
        let base_round_reward = self.read_base_round_reward()?;

        if reward_factors.keys().ne(seigniorage_recipients.keys()) {
            return Err(Error::MismatchedEraValidators);
        }

        for (public_key, reward_factor) in reward_factors {
            let recipient = seigniorage_recipients
                .get(&public_key)
                .ok_or(Error::ValidatorNotFound)?;

            let total_stake = recipient.total_stake();
            if total_stake.is_zero() {
                // TODO: error?
                continue;
            }

            let total_reward: Ratio<U512> = {
                let reward_rate = Ratio::new(U512::from(reward_factor), U512::from(BLOCK_REWARD));
                reward_rate * base_round_reward
            };

            let delegator_total_stake: U512 = recipient.delegator_total_stake();

            let delegators_part: Ratio<U512> = {
                let commission_rate = Ratio::new(
                    U512::from(recipient.delegation_rate),
                    U512::from(DELEGATION_RATE_DENOMINATOR),
                );
                let reward_multiplier: Ratio<U512> = Ratio::new(delegator_total_stake, total_stake);
                let delegator_reward: Ratio<U512> = total_reward * reward_multiplier;
                let commission: Ratio<U512> = delegator_reward * commission_rate;
                delegator_reward - commission
            };

            let delegator_rewards =
                recipient
                    .delegators
                    .iter()
                    .map(|(delegator_key, delegator_stake)| {
                        let reward_multiplier = Ratio::new(*delegator_stake, delegator_total_stake);
                        let reward = delegators_part * reward_multiplier;
                        (*delegator_key, reward)
                    });
            let total_delegator_payout: U512 =
                detail::update_delegator_rewards(self, public_key, delegator_rewards)?;

            let validators_part: Ratio<U512> = total_reward - Ratio::from(total_delegator_payout);
            let validator_reward = validators_part.to_integer();
            detail::update_validator_reward(self, public_key, validator_reward)?;

            // TODO: add "mint into existing purse" facility
            let validator_reward_purse = self
                .get_key(VALIDATOR_REWARD_PURSE)
                .ok_or(Error::MissingKey)?
                .into_uref()
                .ok_or(Error::InvalidKeyVariant)?;
            let tmp_validator_reward_purse =
                self.mint(validator_reward).map_err(|_| Error::MintReward)?;
            self.transfer_purse_to_purse(
                tmp_validator_reward_purse,
                validator_reward_purse,
                validator_reward,
            )
            .map_err(|_| Error::Transfer)?;

            // TODO: add "mint into existing purse" facility
            let delegator_reward_purse = self
                .get_key(DELEGATOR_REWARD_PURSE)
                .ok_or(Error::MissingKey)?
                .into_uref()
                .ok_or(Error::InvalidKeyVariant)?;
            let tmp_delegator_reward_purse = self
                .mint(total_delegator_payout)
                .map_err(|_| Error::MintReward)?;
            self.transfer_purse_to_purse(
                tmp_delegator_reward_purse,
                delegator_reward_purse,
                total_delegator_payout,
            )
            .map_err(|_| Error::Transfer)?;
        }
        Ok(())
    }

    /// Allows delegators to withdraw the seigniorage rewards they have earned.
    /// Pays out the entire accumulated amount to the destination purse.
    fn withdraw_delegator_reward(
        &mut self,
        validator_public_key: PublicKey,
        delegator_public_key: PublicKey,
        target_purse: URef,
    ) -> Result<U512> {
        let mut outer: DelegatorRewardMap = internal::get_delegator_reward_map(self)?;
        let mut inner = outer
            .remove(&validator_public_key)
            .ok_or(Error::ValidatorNotFound)?;

        let reward_amount: &mut U512 = inner
            .get_mut(&delegator_public_key)
            .ok_or(Error::DelegatorNotFound)?;

        let ret = *reward_amount;

        if !ret.is_zero() {
            let source_purse = self
                .get_key(DELEGATOR_REWARD_PURSE)
                .ok_or(Error::MissingKey)?
                .into_uref()
                .ok_or(Error::InvalidKeyVariant)?;

            self.transfer_purse_to_purse(source_purse, target_purse, *reward_amount)
                .map_err(|_| Error::Transfer)?;

            *reward_amount = U512::zero();
        }

        outer.insert(validator_public_key, inner);
        internal::set_delegator_reward_map(self, outer)?;
        Ok(ret)
    }

    /// Allows validators to withdraw the seigniorage rewards they have earned.
    /// Pays out the entire accumulated amount to the destination purse.
    fn withdraw_validator_reward(
        &mut self,
        validator_public_key: PublicKey,
        target_purse: URef,
    ) -> Result<U512> {
        let mut validator_reward_map = internal::get_validator_reward_map(self)?;

        let reward_amount: &mut U512 = validator_reward_map
            .get_mut(&validator_public_key)
            .ok_or(Error::ValidatorNotFound)?;

        let ret = *reward_amount;

        if !ret.is_zero() {
            let source_purse = self
                .get_key(VALIDATOR_REWARD_PURSE)
                .ok_or(Error::MissingKey)?
                .into_uref()
                .ok_or(Error::InvalidKeyVariant)?;

            self.transfer_purse_to_purse(source_purse, target_purse, *reward_amount)
                .map_err(|_| Error::Transfer)?;

            *reward_amount = U512::zero();
        }

        internal::set_validator_reward_map(self, validator_reward_map)?;
        Ok(ret)
    }

    /// Reads current era id.
    fn read_era_id(&mut self) -> Result<EraId> {
        internal::get_era_id(self)
    }
}<|MERGE_RESOLUTION|>--- conflicted
+++ resolved
@@ -42,15 +42,10 @@
 pub const DEFAULT_UNBONDING_DELAY: u64 = 14;
 
 /// Bonding auction contract interface
-<<<<<<< HEAD
-pub trait Auction: StorageProvider + SystemProvider + RuntimeProvider {
-    /// Returns validator weights for given era.
-=======
 pub trait Auction:
     StorageProvider + SystemProvider + RuntimeProvider + MintProvider + Sized
 {
     /// Returns era_validators.
->>>>>>> 63ecf3c2
     ///
     /// Publicly accessible, but intended for periodic use by the PoS contract to update its own
     /// internal data structures recording current and past winners.
