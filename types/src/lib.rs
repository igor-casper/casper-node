//! Types used to allow creation of Wasm contracts and tests for use on the Casper Platform.

#![cfg_attr(
    not(any(
        feature = "json-schema",
        feature = "datasize",
        feature = "std",
        feature = "testing",
        test,
    )),
    no_std
)]
#![doc(html_root_url = "https://docs.rs/casper-types/3.0.0")]
#![doc(
    html_favicon_url = "https://raw.githubusercontent.com/casper-network/casper-node/blob/dev/images/Casper_Logo_Favicon_48.png",
    html_logo_url = "https://raw.githubusercontent.com/casper-network/casper-node/blob/dev/images/Casper_Logo_Favicon.png"
)]
#![warn(missing_docs)]
#![cfg_attr(docsrs, feature(doc_auto_cfg))]

#[cfg_attr(not(test), macro_use)]
extern crate alloc;
extern crate core;

mod access_rights;
pub mod account;
pub mod addressable_entity;
pub mod api_error;
mod auction_state;
pub mod binary_port;
mod block;
mod block_time;
mod byte_code;
pub mod bytesrepr;
#[cfg(any(feature = "std", test))]
mod chainspec;
pub mod checksummed_hex;
mod cl_type;
mod cl_value;
pub mod contract_messages;
mod contract_wasm;
pub mod contracts;
pub mod crypto;
mod deploy_info;
mod digest;
mod display_iter;
mod era_id;
pub mod execution;
#[cfg(any(feature = "std", test))]
pub mod file_utils;
mod gas;
#[cfg(any(feature = "testing", feature = "gens", test))]
pub mod gens;
mod json_pretty_printer;
mod key;
mod motes;
pub mod package;
mod peers_map;
mod phase;
mod protocol_version;
mod reactor_state;
mod semver;
pub(crate) mod serde_helpers;
mod stored_value;
pub mod system;
mod tagged;
#[cfg(any(feature = "testing", test))]
pub mod testing;
mod timestamp;
mod transaction;
mod transfer;
mod transfer_result;
mod uint;
mod uref;
mod validator_change;

#[cfg(feature = "std")]
use libc::{c_long, sysconf, _SC_PAGESIZE};
#[cfg(feature = "std")]
use once_cell::sync::Lazy;

pub use crate::uint::{UIntParseError, U128, U256, U512};

pub use access_rights::{
    AccessRights, ContextAccessRights, GrantedAccess, ACCESS_RIGHTS_SERIALIZED_LENGTH,
};
pub use account::Account;
#[doc(inline)]
pub use addressable_entity::{
    AddressableEntity, AddressableEntityHash, EntityAddr, EntityKind, EntryPoint, EntryPointAccess,
    EntryPointType, EntryPoints, Parameter,
};
#[doc(inline)]
pub use api_error::ApiError;
pub use auction_state::{AuctionState, JsonEraValidators, JsonValidatorWeights};
#[cfg(all(feature = "std", feature = "json-schema"))]
pub use block::JsonBlockWithSignatures;
pub use block::{
<<<<<<< HEAD
    AvailableBlockRange, Block, BlockBody, BlockBodyV1, BlockBodyV2, BlockHash, BlockHashAndHeight,
    BlockHeader, BlockHeaderV1, BlockHeaderV2, BlockIdentifier, BlockSignatures,
    BlockSignaturesMergeError, BlockSyncStatus, BlockSynchronizerStatus, BlockV1, BlockV2,
    BlockValidationError, EraEnd, EraEndV1, EraEndV2, EraReport, FinalitySignature,
    FinalitySignatureId, RewardedSignatures, Rewards, SignedBlock, SignedBlockHeader,
=======
    Block, BlockBody, BlockBodyV1, BlockBodyV2, BlockHash, BlockHeader, BlockHeaderV1,
    BlockHeaderV2, BlockSignatures, BlockSignaturesMergeError, BlockSignaturesV1,
    BlockSignaturesV2, BlockV1, BlockV2, BlockValidationError, ChainNameDigest, EraEnd, EraEndV1,
    EraEndV2, EraReport, FinalitySignature, FinalitySignatureId, FinalitySignatureV1,
    FinalitySignatureV2, RewardedSignatures, Rewards, SignedBlockHeader,
>>>>>>> f5e1836f
    SignedBlockHeaderValidationError, SingleBlockRewardedSignatures,
};
#[cfg(any(all(feature = "std", feature = "testing"), test))]
pub use block::{TestBlockBuilder, TestBlockV1Builder};
pub use block_time::{BlockTime, BLOCKTIME_SERIALIZED_LENGTH};
pub use byte_code::{ByteCode, ByteCodeAddr, ByteCodeHash, ByteCodeKind};
#[cfg(any(feature = "std", test))]
pub use chainspec::{
    AccountConfig, AccountsConfig, ActivationPoint, AdministratorAccount, AuctionCosts,
    BrTableCost, Chainspec, ChainspecRawBytes, ChainspecRegistry, ConsensusProtocolName,
    ControlFlowCosts, CoreConfig, DelegatorConfig, DeployConfig, FeeHandling, GenesisAccount,
    GenesisConfig, GenesisConfigBuilder, GenesisValidator, GlobalStateUpdate,
    GlobalStateUpdateConfig, GlobalStateUpdateError, HandlePaymentCosts, HighwayConfig,
    HostFunction, HostFunctionCost, HostFunctionCosts, LegacyRequiredFinality, MessageLimits,
    MintCosts, NetworkConfig, NextUpgrade, OpcodeCosts, ProtocolConfig, ProtocolUpgradeConfig,
    RefundHandling, StandardPaymentCosts, StorageCosts, SystemConfig, TransactionConfig,
    TransactionV1Config, ValidatorConfig, WasmConfig, DEFAULT_HOST_FUNCTION_NEW_DICTIONARY,
};
#[cfg(any(all(feature = "std", feature = "testing"), test))]
pub use chainspec::{
    DEFAULT_ADD_BID_COST, DEFAULT_ADD_COST, DEFAULT_BIT_COST, DEFAULT_CONST_COST,
    DEFAULT_CONTROL_FLOW_BLOCK_OPCODE, DEFAULT_CONTROL_FLOW_BR_IF_OPCODE,
    DEFAULT_CONTROL_FLOW_BR_OPCODE, DEFAULT_CONTROL_FLOW_BR_TABLE_MULTIPLIER,
    DEFAULT_CONTROL_FLOW_BR_TABLE_OPCODE, DEFAULT_CONTROL_FLOW_CALL_INDIRECT_OPCODE,
    DEFAULT_CONTROL_FLOW_CALL_OPCODE, DEFAULT_CONTROL_FLOW_DROP_OPCODE,
    DEFAULT_CONTROL_FLOW_ELSE_OPCODE, DEFAULT_CONTROL_FLOW_END_OPCODE,
    DEFAULT_CONTROL_FLOW_IF_OPCODE, DEFAULT_CONTROL_FLOW_LOOP_OPCODE,
    DEFAULT_CONTROL_FLOW_RETURN_OPCODE, DEFAULT_CONTROL_FLOW_SELECT_OPCODE,
    DEFAULT_CONVERSION_COST, DEFAULT_CURRENT_MEMORY_COST, DEFAULT_DELEGATE_COST, DEFAULT_DIV_COST,
    DEFAULT_FEE_HANDLING, DEFAULT_GLOBAL_COST, DEFAULT_GROW_MEMORY_COST,
    DEFAULT_INTEGER_COMPARISON_COST, DEFAULT_LOAD_COST, DEFAULT_LOCAL_COST,
    DEFAULT_MAX_PAYMENT_MOTES, DEFAULT_MAX_STACK_HEIGHT, DEFAULT_MIN_TRANSFER_MOTES,
    DEFAULT_MUL_COST, DEFAULT_NEW_DICTIONARY_COST, DEFAULT_NOP_COST, DEFAULT_REFUND_HANDLING,
    DEFAULT_STORE_COST, DEFAULT_TRANSFER_COST, DEFAULT_UNREACHABLE_COST,
    DEFAULT_WASMLESS_TRANSFER_COST, DEFAULT_WASM_MAX_MEMORY,
};
pub use cl_type::{named_key_type, CLType, CLTyped};

pub use cl_value::{
    handle_stored_dictionary_value, CLTypeMismatch, CLValue, CLValueError, ChecksumRegistry,
    DictionaryValue as CLValueDictionary, SystemEntityRegistry,
};
pub use contract_wasm::ContractWasm;
#[doc(inline)]
pub use contracts::Contract;
pub use crypto::*;
pub use deploy_info::DeployInfo;
pub use digest::{
    ChunkWithProof, ChunkWithProofVerificationError, Digest, DigestError, IndexedMerkleProof,
    MerkleConstructionError, MerkleVerificationError,
};
pub use display_iter::DisplayIter;
pub use era_id::EraId;
pub use gas::Gas;
pub use json_pretty_printer::json_pretty_print;
#[doc(inline)]
pub use key::{
    DictionaryAddr, FromStrError as KeyFromStrError, HashAddr, Key, KeyTag, PackageAddr,
    BLAKE2B_DIGEST_LENGTH, DICTIONARY_ITEM_KEY_MAX_LENGTH, KEY_DICTIONARY_LENGTH, KEY_HASH_LENGTH,
};
pub use motes::Motes;
#[doc(inline)]
pub use package::{
    EntityVersion, EntityVersionKey, EntityVersions, Group, Groups, Package, PackageHash,
};
pub use peers_map::{PeerEntry, Peers};
pub use phase::{Phase, PHASE_SERIALIZED_LENGTH};
pub use protocol_version::{ProtocolVersion, VersionCheckResult};
pub use reactor_state::ReactorState;
pub use semver::{ParseSemVerError, SemVer, SEM_VER_SERIALIZED_LENGTH};
pub use stored_value::{
    GlobalStateIdentifier, StoredValue, TypeMismatch as StoredValueTypeMismatch,
};
pub use tagged::Tagged;
#[cfg(any(feature = "std", test))]
pub use timestamp::serde_option_time_diff;
pub use timestamp::{TimeDiff, Timestamp};
pub use transaction::{
    AddressableEntityIdentifier, Deploy, DeployApproval, DeployApprovalsHash, DeployConfigFailure,
    DeployDecodeFromJsonError, DeployError, DeployExcessiveSizeError, DeployFootprint, DeployHash,
    DeployHeader, DeployId, ExecutableDeployItem, ExecutableDeployItemIdentifier, ExecutionInfo,
    FinalizedApprovals, FinalizedDeployApprovals, FinalizedTransactionV1Approvals, InitiatorAddr,
    NamedArg, PackageIdentifier, PricingMode, RuntimeArgs, Transaction, TransactionApprovalsHash,
    TransactionEntryPoint, TransactionHash, TransactionHeader, TransactionId,
    TransactionInvocationTarget, TransactionRuntime, TransactionScheduling, TransactionSessionKind,
    TransactionTarget, TransactionV1, TransactionV1Approval, TransactionV1ApprovalsHash,
    TransactionV1Body, TransactionV1ConfigFailure, TransactionV1DecodeFromJsonError,
    TransactionV1Error, TransactionV1ExcessiveSizeError, TransactionV1Hash, TransactionV1Header,
    TransferTarget,
};
#[cfg(any(feature = "std", test))]
pub use transaction::{
    DeployBuilder, DeployBuilderError, TransactionV1Builder, TransactionV1BuilderError,
};
pub use transfer::{
    FromStrError as TransferFromStrError, Transfer, TransferAddr, TRANSFER_ADDR_LENGTH,
};
pub use transfer_result::{TransferResult, TransferredTo};
pub use uref::{
    FromStrError as URefFromStrError, URef, URefAddr, UREF_ADDR_LENGTH, UREF_SERIALIZED_LENGTH,
};
pub use validator_change::ValidatorChange;

/// OS page size.
#[cfg(feature = "std")]
pub static OS_PAGE_SIZE: Lazy<usize> = Lazy::new(|| {
    /// Sensible default for many if not all systems.
    const DEFAULT_PAGE_SIZE: usize = 4096;

    // https://www.gnu.org/software/libc/manual/html_node/Sysconf.html
    let value: c_long = unsafe { sysconf(_SC_PAGESIZE) };
    if value <= 0 {
        DEFAULT_PAGE_SIZE
    } else {
        value as usize
    }
});<|MERGE_RESOLUTION|>--- conflicted
+++ resolved
@@ -96,19 +96,12 @@
 #[cfg(all(feature = "std", feature = "json-schema"))]
 pub use block::JsonBlockWithSignatures;
 pub use block::{
-<<<<<<< HEAD
     AvailableBlockRange, Block, BlockBody, BlockBodyV1, BlockBodyV2, BlockHash, BlockHashAndHeight,
     BlockHeader, BlockHeaderV1, BlockHeaderV2, BlockIdentifier, BlockSignatures,
-    BlockSignaturesMergeError, BlockSyncStatus, BlockSynchronizerStatus, BlockV1, BlockV2,
-    BlockValidationError, EraEnd, EraEndV1, EraEndV2, EraReport, FinalitySignature,
-    FinalitySignatureId, RewardedSignatures, Rewards, SignedBlock, SignedBlockHeader,
-=======
-    Block, BlockBody, BlockBodyV1, BlockBodyV2, BlockHash, BlockHeader, BlockHeaderV1,
-    BlockHeaderV2, BlockSignatures, BlockSignaturesMergeError, BlockSignaturesV1,
-    BlockSignaturesV2, BlockV1, BlockV2, BlockValidationError, ChainNameDigest, EraEnd, EraEndV1,
-    EraEndV2, EraReport, FinalitySignature, FinalitySignatureId, FinalitySignatureV1,
-    FinalitySignatureV2, RewardedSignatures, Rewards, SignedBlockHeader,
->>>>>>> f5e1836f
+    BlockSignaturesMergeError, BlockSignaturesV1, BlockSignaturesV2, BlockSyncStatus,
+    BlockSynchronizerStatus, BlockV1, BlockV2, BlockValidationError, ChainNameDigest, EraEnd,
+    EraEndV1, EraEndV2, EraReport, FinalitySignature, FinalitySignatureId, FinalitySignatureV1,
+    FinalitySignatureV2, RewardedSignatures, Rewards, SignedBlock, SignedBlockHeader,
     SignedBlockHeaderValidationError, SingleBlockRewardedSignatures,
 };
 #[cfg(any(all(feature = "std", feature = "testing"), test))]
