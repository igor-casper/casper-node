--- conflicted
+++ resolved
@@ -50,21 +50,8 @@
 
     fn try_from(value: u8) -> Result<Self, Self::Error> {
         match value {
-<<<<<<< HEAD
-            0 => Ok(Self::NoError),
-            1 => Ok(Self::FunctionDisabled),
-            2 => Ok(Self::NotFound),
-            3 => Ok(Self::RootNotFound),
-            4 => Ok(Self::InvalidDeployItemVariant),
-            5 => Ok(Self::WasmPreprocessing),
-            6 => Ok(Self::UnsupportedProtocolVersion),
-            7 => Ok(Self::InvalidDeploy),
-            8 => Ok(Self::InternalError),
-            9 => Ok(Self::QueryFailedToExecute),
-            10 => Ok(Self::BadRequest),
-=======
             0 => Ok(ErrorCode::NoError),
-            1 => Ok(ErrorCode::FunctionIsDisabled),
+            1 => Ok(ErrorCode::FunctionDisabled),
             2 => Ok(ErrorCode::NotFound),
             3 => Ok(ErrorCode::RootNotFound),
             4 => Ok(ErrorCode::InvalidDeployItemVariant),
@@ -75,7 +62,6 @@
             9 => Ok(ErrorCode::QueryFailedToExecute),
             10 => Ok(ErrorCode::BadRequest),
             11 => Ok(ErrorCode::UnsupportedRequest),
->>>>>>> 7556aebd
             _ => Err(UnknownErrorCode),
         }
     }
