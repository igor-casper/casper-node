mod error;
mod transfer_v1;
mod transfer_v2;

use alloc::vec::Vec;

#[cfg(any(feature = "testing", test))]
use crate::testing::TestRng;
#[cfg(feature = "datasize")]
use datasize::DataSize;
#[cfg(feature = "json-schema")]
<<<<<<< HEAD
use once_cell::sync::Lazy;
#[cfg(any(feature = "testing", test))]
use rand::Rng;
=======
use schemars::{gen::SchemaGenerator, schema::Schema, JsonSchema};
use serde::{de::Error as SerdeError, Deserialize, Deserializer, Serialize, Serializer};

use crate::{
    account::AccountHash,
    bytesrepr::{self, FromBytes, ToBytes},
    checksummed_hex, CLType, CLTyped, URef, U512,
};

/// The length of a deploy hash.
pub const DEPLOY_HASH_LENGTH: usize = 32;
/// The length of a transfer address.
pub const TRANSFER_ADDR_LENGTH: usize = 32;
pub(super) const TRANSFER_ADDR_FORMATTED_STRING_PREFIX: &str = "transfer-";

/// A newtype wrapping a <code>[u8; [DEPLOY_HASH_LENGTH]]</code> which is the raw bytes of the
/// deploy hash.
#[derive(Default, PartialOrd, Ord, PartialEq, Eq, Hash, Clone, Copy)]
#[cfg_attr(feature = "datasize", derive(DataSize))]
pub struct DeployHash([u8; DEPLOY_HASH_LENGTH]);

impl DeployHash {
    /// Constructs a new `DeployHash` instance from the raw bytes of a deploy hash.
    pub const fn new(value: [u8; DEPLOY_HASH_LENGTH]) -> DeployHash {
        DeployHash(value)
    }

    /// Returns the raw bytes of the deploy hash as an array.
    pub fn value(&self) -> [u8; DEPLOY_HASH_LENGTH] {
        self.0
    }

    /// Returns the raw bytes of the deploy hash as a `slice`.
    pub fn as_bytes(&self) -> &[u8] {
        &self.0
    }
}

impl AsRef<[u8]> for DeployHash {
    fn as_ref(&self) -> &[u8] {
        self.0.as_ref()
    }
}

>>>>>>> e4e700e4
#[cfg(feature = "json-schema")]
use schemars::JsonSchema;
use serde::{Deserialize, Serialize};

use crate::bytesrepr::{self, FromBytes, ToBytes, U8_SERIALIZED_LENGTH};
#[cfg(feature = "json-schema")]
use crate::{account::AccountHash, TransactionV1Hash, URef, U512};
#[cfg(any(feature = "testing", feature = "json-schema", test))]
use crate::{Gas, InitiatorAddr, TransactionHash};
pub use error::TransferFromStrError;
pub use transfer_v1::{TransferAddr, TransferV1, TRANSFER_ADDR_LENGTH};
pub use transfer_v2::TransferV2;

const V1_TAG: u8 = 0;
const V2_TAG: u8 = 1;

#[cfg(feature = "json-schema")]
pub(super) static TRANSFER: Lazy<Transfer> = Lazy::new(|| {
    let transaction_hash = TransactionHash::V1(TransactionV1Hash::from_raw([1; 32]));
    let from = InitiatorAddr::AccountHash(AccountHash::new([2; 32]));
    let to = Some(AccountHash::new([3; 32]));
    let source = URef::from_formatted_str(
        "uref-0a0a0a0a0a0a0a0a0a0a0a0a0a0a0a0a0a0a0a0a0a0a0a0a0a0a0a0a0a0a0a0a-007",
    )
    .unwrap();
    let target = URef::from_formatted_str(
        "uref-1b1b1b1b1b1b1b1b1b1b1b1b1b1b1b1b1b1b1b1b1b1b1b1b1b1b1b1b1b1b1b1b-000",
    )
    .unwrap();
    let amount = U512::from(1_000_000_000_000_u64);
    let gas = Gas::new(2_500_000_000_u64);
    let id = Some(999);
    Transfer::V2(TransferV2::new(
        transaction_hash,
        from,
        to,
        source,
        target,
        amount,
        gas,
        id,
    ))
});

/// A versioned wrapper for a transfer.
#[derive(Clone, PartialEq, Eq, PartialOrd, Ord, Hash, Serialize, Deserialize, Debug)]
#[cfg_attr(feature = "datasize", derive(DataSize))]
#[cfg_attr(feature = "json-schema", derive(JsonSchema))]
pub enum Transfer {
    /// A version 1 transfer.
    #[serde(rename = "Version1")]
    V1(TransferV1),
    /// A version 2 transfer.
    #[serde(rename = "Version2")]
    V2(TransferV2),
}

impl Transfer {
    // This method is not intended to be used by third party crates.
    #[doc(hidden)]
    #[cfg(feature = "json-schema")]
    pub fn example() -> &'static Self {
        &TRANSFER
    }

    /// Returns a random `Transfer`.
    #[cfg(any(feature = "testing", test))]
    pub fn random(rng: &mut TestRng) -> Self {
        use crate::DeployHash;

        if rng.gen() {
            Transfer::V1(TransferV1::new(
                DeployHash::random(rng),
                rng.gen(),
                rng.gen(),
                rng.gen(),
                rng.gen(),
                rng.gen(),
                rng.gen(),
                rng.gen(),
            ))
        } else {
            Transfer::V2(TransferV2::new(
                TransactionHash::random(rng),
                InitiatorAddr::random(rng),
                rng.gen(),
                rng.gen(),
                rng.gen(),
                rng.gen(),
                Gas::new(rng.gen::<u64>()),
                rng.gen(),
            ))
        }
    }
}

impl From<TransferV1> for Transfer {
    fn from(v1_transfer: TransferV1) -> Self {
        Transfer::V1(v1_transfer)
    }
}

impl From<TransferV2> for Transfer {
    fn from(v2_transfer: TransferV2) -> Self {
        Transfer::V2(v2_transfer)
    }
}

impl ToBytes for Transfer {
    fn write_bytes(&self, writer: &mut Vec<u8>) -> Result<(), bytesrepr::Error> {
        match self {
            Transfer::V1(transfer) => {
                V1_TAG.write_bytes(writer)?;
                transfer.write_bytes(writer)
            }
            Transfer::V2(transfer) => {
                V2_TAG.write_bytes(writer)?;
                transfer.write_bytes(writer)
            }
        }
    }

    fn to_bytes(&self) -> Result<Vec<u8>, bytesrepr::Error> {
        let mut buffer = bytesrepr::allocate_buffer(self)?;
        self.write_bytes(&mut buffer)?;
        Ok(buffer)
    }

    fn serialized_length(&self) -> usize {
        U8_SERIALIZED_LENGTH
            + match self {
                Transfer::V1(transfer) => transfer.serialized_length(),
                Transfer::V2(transfer) => transfer.serialized_length(),
            }
    }
}

impl FromBytes for Transfer {
    fn from_bytes(bytes: &[u8]) -> Result<(Self, &[u8]), bytesrepr::Error> {
        let (tag, remainder) = u8::from_bytes(bytes)?;
        match tag {
            V1_TAG => {
                let (transfer, remainder) = TransferV1::from_bytes(remainder)?;
                Ok((Transfer::V1(transfer), remainder))
            }
            V2_TAG => {
                let (transfer, remainder) = TransferV2::from_bytes(remainder)?;
                Ok((Transfer::V2(transfer), remainder))
            }
            _ => Err(bytesrepr::Error::Formatting),
        }
    }
}

/// Proptest generators for [`Transfer`].
#[cfg(any(feature = "testing", feature = "gens", test))]
pub mod gens {
    use proptest::{
        array,
        prelude::{prop::option, Arbitrary, Strategy},
    };

    use super::*;
    use crate::{
        gens::{account_hash_arb, u512_arb, uref_arb},
        transaction::gens::deploy_hash_arb,
    };

    pub fn transfer_v1_addr_arb() -> impl Strategy<Value = TransferAddr> {
        array::uniform32(<u8>::arbitrary()).prop_map(TransferAddr::new)
    }

    pub fn transfer_v1_arb() -> impl Strategy<Value = TransferV1> {
        (
            deploy_hash_arb(),
            account_hash_arb(),
            option::of(account_hash_arb()),
            uref_arb(),
            uref_arb(),
            u512_arb(),
            u512_arb(),
            option::of(<u64>::arbitrary()),
        )
            .prop_map(|(deploy_hash, from, to, source, target, amount, gas, id)| {
                TransferV1 {
                    deploy_hash,
                    from,
                    to,
                    source,
                    target,
                    amount,
                    gas,
                    id,
                }
            })
    }
}

#[cfg(test)]
mod tests {
    use crate::bytesrepr;

    use super::*;

    #[test]
    fn bytesrepr_roundtrip() {
        let rng = &mut TestRng::new();

        let transfer = Transfer::random(rng);
        bytesrepr::test_serialization_roundtrip(&transfer);
    }
}<|MERGE_RESOLUTION|>--- conflicted
+++ resolved
@@ -9,56 +9,9 @@
 #[cfg(feature = "datasize")]
 use datasize::DataSize;
 #[cfg(feature = "json-schema")]
-<<<<<<< HEAD
 use once_cell::sync::Lazy;
 #[cfg(any(feature = "testing", test))]
 use rand::Rng;
-=======
-use schemars::{gen::SchemaGenerator, schema::Schema, JsonSchema};
-use serde::{de::Error as SerdeError, Deserialize, Deserializer, Serialize, Serializer};
-
-use crate::{
-    account::AccountHash,
-    bytesrepr::{self, FromBytes, ToBytes},
-    checksummed_hex, CLType, CLTyped, URef, U512,
-};
-
-/// The length of a deploy hash.
-pub const DEPLOY_HASH_LENGTH: usize = 32;
-/// The length of a transfer address.
-pub const TRANSFER_ADDR_LENGTH: usize = 32;
-pub(super) const TRANSFER_ADDR_FORMATTED_STRING_PREFIX: &str = "transfer-";
-
-/// A newtype wrapping a <code>[u8; [DEPLOY_HASH_LENGTH]]</code> which is the raw bytes of the
-/// deploy hash.
-#[derive(Default, PartialOrd, Ord, PartialEq, Eq, Hash, Clone, Copy)]
-#[cfg_attr(feature = "datasize", derive(DataSize))]
-pub struct DeployHash([u8; DEPLOY_HASH_LENGTH]);
-
-impl DeployHash {
-    /// Constructs a new `DeployHash` instance from the raw bytes of a deploy hash.
-    pub const fn new(value: [u8; DEPLOY_HASH_LENGTH]) -> DeployHash {
-        DeployHash(value)
-    }
-
-    /// Returns the raw bytes of the deploy hash as an array.
-    pub fn value(&self) -> [u8; DEPLOY_HASH_LENGTH] {
-        self.0
-    }
-
-    /// Returns the raw bytes of the deploy hash as a `slice`.
-    pub fn as_bytes(&self) -> &[u8] {
-        &self.0
-    }
-}
-
-impl AsRef<[u8]> for DeployHash {
-    fn as_ref(&self) -> &[u8] {
-        self.0.as_ref()
-    }
-}
-
->>>>>>> e4e700e4
 #[cfg(feature = "json-schema")]
 use schemars::JsonSchema;
 use serde::{Deserialize, Serialize};
@@ -74,6 +27,12 @@
 
 const V1_TAG: u8 = 0;
 const V2_TAG: u8 = 1;
+
+impl AsRef<[u8]> for DeployHash {
+    fn as_ref(&self) -> &[u8] {
+        self.0.as_ref()
+    }
+}
 
 #[cfg(feature = "json-schema")]
 pub(super) static TRANSFER: Lazy<Transfer> = Lazy::new(|| {
