--- conflicted
+++ resolved
@@ -196,19 +196,6 @@
         Ok(approvals_hash)
     }
 
-<<<<<<< HEAD
-    /* TODO remove
-    /// Turns `self` into an invalid `Transaction` by clearing the `chain_name`, invalidating the
-    /// transaction hash.
-    #[cfg(any(all(feature = "std", feature = "testing"), test))]
-    pub fn invalidate(&mut self) {
-        match self {
-            Transaction::Deploy(deploy) => deploy.invalidate(),
-            Transaction::V1(v1) => v1.invalidate(),
-        }
-    }
-    */
-
     /// Returns the chain name for the transaction, whether it's a `Deploy` or `V1` transaction.
     pub fn chain_name(&self) -> String {
         match self {
@@ -234,8 +221,6 @@
         }
     }
 
-=======
->>>>>>> 434e76fd
     /// Returns the computed `TransactionId` uniquely identifying this transaction and its
     /// approvals.
     pub fn compute_id(&self) -> TransactionId {
