--- conflicted
+++ resolved
@@ -31,10 +31,7 @@
 #[cfg(any(all(feature = "std", feature = "testing"), test))]
 use crate::{
     bytesrepr::Bytes, testing::TestRng, PublicKey, TransactionInvocationTarget, TransactionRuntime,
-<<<<<<< HEAD
-    TransactionSessionKind, TransferTarget,
-=======
->>>>>>> 36eec71c
+    TransferTarget,
 };
 
 /// The body of a [`TransactionV1`].
@@ -98,7 +95,44 @@
         &self.scheduling
     }
 
-<<<<<<< HEAD
+    /// Returns true if this transaction is a native mint interaction.
+    pub fn is_native_mint(&self) -> bool {
+        TransactionTarget::Native == self.target
+            && TransactionEntryPoint::Transfer == self.entry_point
+    }
+
+    /// Returns true if this transaction is a native auction interaction.
+    pub fn is_native_auction(&self) -> bool {
+        if TransactionTarget::Native != self.target {
+            return false;
+        }
+        match self.entry_point {
+            TransactionEntryPoint::Custom(_) | TransactionEntryPoint::Transfer => false,
+            TransactionEntryPoint::AddBid
+            | TransactionEntryPoint::WithdrawBid
+            | TransactionEntryPoint::ActivateBid
+            | TransactionEntryPoint::Delegate
+            | TransactionEntryPoint::Undelegate
+            | TransactionEntryPoint::Redelegate => true,
+        }
+    }
+
+    /// Returns true if this transaction is a smart contract installer or upgrader.
+    pub fn is_install_or_upgrade(&self) -> bool {
+        match self.target() {
+            TransactionTarget::Native | TransactionTarget::Stored { .. } => false,
+            TransactionTarget::Session { kind, .. } => match kind {
+                TransactionSessionKind::Standard | TransactionSessionKind::Isolated => false,
+                TransactionSessionKind::Installer | TransactionSessionKind::Upgrader => true,
+            },
+        }
+    }
+
+    /// Returns true if this transaction goes into the misc / standard category.
+    pub fn is_standard(&self) -> bool {
+        !self.is_native_mint() && !self.is_native_auction() && !self.is_install_or_upgrade()
+    }
+
     /// Consumes `self`, returning its constituent parts.
     pub fn destructure(
         self,
@@ -109,44 +143,6 @@
         TransactionScheduling,
     ) {
         (self.args, self.target, self.entry_point, self.scheduling)
-=======
-    /// This transaction is a native mint interaction.
-    pub fn is_native_mint(&self) -> bool {
-        TransactionTarget::Native == self.target
-            && TransactionEntryPoint::Transfer == self.entry_point
-    }
-
-    /// This transaction is a native auction interaction.
-    pub fn is_native_auction(&self) -> bool {
-        if TransactionTarget::Native != self.target {
-            return false;
-        }
-        match self.entry_point {
-            TransactionEntryPoint::Custom(_) | TransactionEntryPoint::Transfer => false,
-            TransactionEntryPoint::AddBid
-            | TransactionEntryPoint::WithdrawBid
-            | TransactionEntryPoint::ActivateBid
-            | TransactionEntryPoint::Delegate
-            | TransactionEntryPoint::Undelegate
-            | TransactionEntryPoint::Redelegate => true,
-        }
-    }
-
-    /// This transaction is a smart contract installer or upgrader.
-    pub fn is_install_or_upgrade(&self) -> bool {
-        match self.target() {
-            TransactionTarget::Native | TransactionTarget::Stored { .. } => false,
-            TransactionTarget::Session { kind, .. } => match kind {
-                TransactionSessionKind::Standard | TransactionSessionKind::Isolated => false,
-                TransactionSessionKind::Installer | TransactionSessionKind::Upgrader => true,
-            },
-        }
-    }
-
-    /// This transaction goes into the misc / standard category.
-    pub fn is_standard(&self) -> bool {
-        !self.is_native_mint() && !self.is_native_auction() && !self.is_install_or_upgrade()
->>>>>>> 36eec71c
     }
 
     #[cfg(any(feature = "std", test))]
@@ -257,14 +253,12 @@
 
     #[cfg(any(all(feature = "std", feature = "testing"), test))]
     fn random_transfer(rng: &mut TestRng) -> Self {
-        let source = rng.gen();
-        let target = rng.gen();
         let amount =
             rng.gen_range(TransactionConfig::default().native_transfer_minimum_motes..=u64::MAX);
-        let maybe_to = rng.gen::<bool>().then(|| rng.gen());
+        let maybe_source = if rng.gen() { Some(rng.gen()) } else { None };
+        let target = TransferTarget::random(rng);
         let maybe_id = rng.gen::<bool>().then(|| rng.gen());
-        let args =
-            arg_handling::new_transfer_args(source, target, amount, maybe_to, maybe_id).unwrap();
+        let args = arg_handling::new_transfer_args(amount, maybe_source, target, maybe_id).unwrap();
         TransactionV1Body::new(
             args,
             TransactionTarget::Native,
@@ -289,11 +283,9 @@
 
     #[cfg(any(all(feature = "std", feature = "testing"), test))]
     fn random_install_upgrade(rng: &mut TestRng) -> Self {
-        let mut buffer = vec![0u8; rng.gen_range(0..100)];
-        rng.fill_bytes(buffer.as_mut());
         let target = TransactionTarget::Session {
             kind: TransactionSessionKind::Upgrader,
-            module_bytes: Bytes::from(buffer),
+            module_bytes: Bytes::from(rng.random_vec(0..100)),
             runtime: TransactionRuntime::VmCasperV1,
         };
         TransactionV1Body::new(
@@ -306,14 +298,10 @@
 
     #[cfg(any(all(feature = "std", feature = "testing"), test))]
     fn random_staking(rng: &mut TestRng) -> Self {
-        let source = rng.gen();
-        let target = rng.gen();
-        let amount =
-            rng.gen_range(TransactionConfig::default().native_transfer_minimum_motes..=u64::MAX);
-        let maybe_to = rng.gen::<bool>().then(|| rng.gen());
-        let maybe_id = rng.gen::<bool>().then(|| rng.gen());
-        let args =
-            arg_handling::new_transfer_args(source, target, amount, maybe_to, maybe_id).unwrap();
+        let public_key = PublicKey::random(rng);
+        let delegation_rate = rng.gen();
+        let amount = rng.gen::<u64>();
+        let args = arg_handling::new_add_bid_args(public_key, delegation_rate, amount).unwrap();
         TransactionV1Body::new(
             args,
             TransactionTarget::Native,
@@ -326,7 +314,6 @@
     #[cfg(any(all(feature = "std", feature = "testing"), test))]
     pub fn random(rng: &mut TestRng) -> Self {
         match rng.gen_range(0..8) {
-<<<<<<< HEAD
             0 => {
                 let amount = rng.gen_range(
                     TransactionConfig::default().native_transfer_minimum_motes..=u64::MAX,
@@ -343,9 +330,6 @@
                     TransactionScheduling::random(rng),
                 )
             }
-=======
-            0 => Self::random_transfer(rng),
->>>>>>> 36eec71c
             1 => {
                 let public_key = PublicKey::random(rng);
                 let delegation_rate = rng.gen();
