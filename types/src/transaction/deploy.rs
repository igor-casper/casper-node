--- conflicted
+++ resolved
@@ -48,30 +48,17 @@
         METHOD_REDELEGATE, METHOD_UNDELEGATE, METHOD_WITHDRAW_BID,
     },
     testing::TestRng,
-    AddressableEntityHash, RuntimeArgs, TransactionConfig, DEFAULT_MAX_PAYMENT_MOTES,
-    DEFAULT_MIN_TRANSFER_MOTES,
+    AddressableEntityHash, Gas, RuntimeArgs, TransactionConfig, DEFAULT_MAX_PAYMENT_MOTES,
+    DEFAULT_MIN_TRANSFER_MOTES, U512,
 };
 use crate::{
     bytesrepr::{self, FromBytes, ToBytes},
-<<<<<<< HEAD
     crypto,
-    transaction::{Approval, ApprovalsHash},
-    Digest, DisplayIter, PublicKey, SecretKey, TimeDiff, Timestamp,
-=======
-    crypto, Digest, DisplayIter, PublicKey, SecretKey, TimeDiff, Timestamp, TransactionCategory,
->>>>>>> 67ad52e5
+    transaction::{Approval, ApprovalsHash, Categorized},
+    Digest, DisplayIter, PublicKey, SecretKey, TimeDiff, Timestamp, TransactionCategory,
 };
 #[cfg(any(feature = "std", test))]
-<<<<<<< HEAD
-use crate::{system::auction::ARG_AMOUNT, Gas, Motes, SystemConfig, U512};
-=======
-use crate::{system::auction::ARG_AMOUNT, SystemConfig};
-
-#[cfg(any(feature = "std", test))]
-pub use crate::transaction::GasLimited;
-
-use crate::transaction::{Approval, ApprovalsHash, Categorized};
->>>>>>> 67ad52e5
+use crate::{system::auction::ARG_AMOUNT, transaction::GasLimited, Motes, SystemConfig};
 #[cfg(any(feature = "std", test))]
 pub use deploy_builder::{DeployBuilder, DeployBuilderError};
 pub use deploy_category::DeployCategory;
@@ -394,43 +381,6 @@
         self.session.is_transfer()
     }
 
-<<<<<<< HEAD
-    /// Gas limit.
-    #[cfg(any(feature = "std", test))]
-    pub fn gas_limit(
-        &self,
-        system_costs: &SystemConfig,
-        gas_price: Option<u64>,
-    ) -> Result<Gas, DeployConfigFailure> {
-        let user_specified_price = self.gas_price();
-        let actual_price = match gas_price {
-            Some(price) => price.max(user_specified_price),
-            None => user_specified_price,
-        };
-        let motes = {
-            if self.is_transfer() {
-                Motes::new(system_costs.mint_costs().transfer)
-            } else {
-                let value = self
-                    .payment()
-                    .args()
-                    .get(ARG_AMOUNT)
-                    .ok_or(DeployConfigFailure::MissingPaymentAmount)?;
-                let payment_amount = value
-                    .clone()
-                    .into_t::<U512>()
-                    .map_err(|_| DeployConfigFailure::FailedToParsePaymentAmount)?;
-                Motes::new(payment_amount)
-            }
-        };
-        match Gas::from_motes(motes, actual_price) {
-            Some(gas) => Ok(gas),
-            None => Err(DeployConfigFailure::MissingPaymentAmount),
-        }
-    }
-
-=======
->>>>>>> 67ad52e5
     /// Returns `Ok` if and only if:
     ///   * the chain_name is correct,
     ///   * the configured parameters are complied with at the given timestamp
