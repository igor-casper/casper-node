--- conflicted
+++ resolved
@@ -51,15 +51,11 @@
 #[derive(Copy, Clone, DataSize, Ord, PartialOrd, Eq, PartialEq, Hash, Default, JsonSchema)]
 #[serde(deny_unknown_fields)]
 #[schemars(with = "String", description = "Checksummed hex-encoded hash digest.")]
-<<<<<<< HEAD
 pub struct Digest(
     #[serde(with = "ChecksummedHexForm::<[u8; Digest::LENGTH]>")]
     #[schemars(skip, with = "String")]
     pub(crate) [u8; Digest::LENGTH],
 );
-=======
-pub struct Digest(#[schemars(skip, with = "String")] [u8; Digest::LENGTH]);
->>>>>>> 450fe20f
 
 impl Digest {
     /// The number of bytes in a `Digest`.
@@ -544,7 +540,6 @@
     }
 
     #[test]
-<<<<<<< HEAD
     fn picks_correct_hashing_method() {
         let data_smaller_than_chunk_size = vec![];
         assert!(!Digest::should_hash_with_chunks(
@@ -553,7 +548,8 @@
 
         let data_bigger_than_chunk_size = vec![0; ChunkWithProof::CHUNK_SIZE_BYTES * 2];
         assert!(Digest::should_hash_with_chunks(data_bigger_than_chunk_size));
-=======
+    }
+    
     fn digest_deserialize_regression() {
         let input = Digest([0; 32]);
         let serialized = bincode::serialize(&input).expect("failed to serialize.");
@@ -564,6 +560,5 @@
         ];
 
         assert_eq!(expected, serialized);
->>>>>>> 450fe20f
     }
 }