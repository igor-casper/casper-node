--- conflicted
+++ resolved
@@ -308,14 +308,8 @@
 # Listening address for BinaryPort server.
 address = '0.0.0.0:7779'
 
-<<<<<<< HEAD
 # Flag that enables the `AllValues` get request. Disabled by default, because it can potentially be abused to retrieve huge amounts of data and clog the node.
 allow_request_get_all_values = false
-=======
-# The global max rate of requests (per second) before they are limited.
-# Request will be delayed to the next 1 second bucket once limited.
-qps_limit = 50
->>>>>>> e4e700e4
 
 # Flag that enables the `Trie` get request. Disabled by default, because it can potentially be abused to retrieve huge amounts of data and clog the node.
 allow_request_get_trie = false
