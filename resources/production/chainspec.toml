[protocol]
# Protocol version.
<<<<<<< HEAD
version = '1.4.6'
=======
version = '1.4.8'
>>>>>>> 58e62cf8
# Whether we need to clear latest blocks back to the switch block just before the activation point or not.
hard_reset = true
# This protocol version becomes active at this point.
#
# If it is a timestamp string, it represents the timestamp for the genesis block.  This is the beginning of era 0.  By
# this time, a sufficient majority (> 50% + F/2 — see finality_threshold_fraction below) of validator nodes must be up
# and running to start the blockchain.  This timestamp is also used in seeding the pseudo-random number generator used
# in contract-runtime for computing genesis post-state hash.
#
# If it is an integer, it represents an era ID, meaning the protocol version becomes active at the start of this era.
<<<<<<< HEAD
activation_point = 3000
=======
activation_point = 5900
# Optional era ID in which the last emergency restart happened.
#last_emergency_restart = 0
>>>>>>> 58e62cf8

[network]
# Human readable name for convenience; the genesis_hash is the true identifier.  The name influences the genesis hash by
# contributing to the seeding of the pseudo-random number generator used in contract-runtime for computing genesis
# post-state hash.
name = 'casper'
# The maximum size of an acceptable networking message in bytes.  Any message larger than this will
# be rejected at the networking level.
maximum_net_message_size = 23_068_672

[core]
# Era duration.
era_duration = '120min'
# Minimum number of blocks per era.  An era will take longer than `era_duration` if that is necessary to reach the
# minimum height.
minimum_era_height = 20
# Number of slots available in validator auction.
validator_slots = 100
# Number of eras before an auction actually defines the set of validators.  If you bond with a sufficient bid in era N,
# you will be a validator in era N + auction_delay + 1.
auction_delay = 1
# The period after genesis during which a genesis validator's bid is locked.
locked_funds_period = '90days'
# The period in which genesis validator's bid is released over time after it's unlocked.
vesting_schedule_period = '13 weeks'
# Default number of eras that need to pass to be able to withdraw unbonded funds.
unbonding_delay = 7
# Round seigniorage rate represented as a fraction of the total supply.
#
# Annual issuance: 8%
# Minimum round exponent: 15
# Ticks per year: 31536000000
#
# (1+0.08)^((2^15)/31536000000)-1 is expressed as a fractional number below
# Python:
# from fractions import Fraction
# Fraction((1 + 0.08)**((2**15)/31536000000) - 1).limit_denominator(1000000000)
round_seigniorage_rate = [7, 87535408]
# Maximum number of associated keys for a single account.
max_associated_keys = 100
# Maximum height of contract runtime call stack.
max_runtime_call_stack_height = 12
# Minimum allowed delegation amount in motes
minimum_delegation_amount = 500_000_000_000
<<<<<<< HEAD
# Enables strict arguments checking when calling a contract.
strict_argument_checking = false
=======
# Allows peer to peer transfers between users.
#
# Setting this to false makes sense only for private chains.
allow_unrestricted_transfers = true
# Enables the auction entry points 'delegate' and 'add_bid'.
#
# Setting this to false makes sense only for private chains which don't need to auction new validator slots. These
# auction entry points will return an error if called when this option is set to false.
allow_auction_bids = true
# If set to false, then consensus doesn't compute rewards and always uses 0.
compute_rewards = true
# Defines how refunds of the unused portion of payment amounts are calculated and handled.
#
# Valid options are:
#   'refund': this causes excess payment amounts to be sent to either a pre-defined purse, or back to the sender.
#             the refunded amount is calculated as the given ratio of the payment amount minus the execution costs.
#   'burn': similar to what refund does; except the refund amount is burned.
refund_handling = { type = 'refund', refund_ratio = [0, 1] }
# Defines how fees are handled.
#
# Valid options are:
#   'pay_to_proposer': fees are paid to the block proposer
#   'accumulate': fees are accumulated in a special purse and distributed at the end of each era evenly among all
#                 administrator accounts
#   'burn': fees are burned
fee_handling = { type = 'pay_to_proposer' }
administrators = []
>>>>>>> 58e62cf8

[highway]
# A number between 0 and 1 representing the fault tolerance threshold as a fraction, used by the internal finalizer.
# It is the fraction of validators that would need to equivocate to make two honest nodes see two conflicting blocks as
# finalized: A higher value F makes it safer to rely on finalized blocks.  It also makes it more difficult to finalize
# blocks, however, and requires strictly more than (F + 1)/2 validators to be working correctly.
finality_threshold_fraction = [1, 3]
# Integer between 0 and 255.  The power of two that is the number of milliseconds in the minimum round length, and
# therefore the minimum delay between a block and its child.  E.g. 14 means 2^14 milliseconds, i.e. about 16 seconds.
minimum_round_exponent = 15
# Integer between 0 and 255.  Must be greater than `minimum_round_exponent`.  The power of two that is the number of
# milliseconds in the maximum round length, and therefore the maximum delay between a block and its child.  E.g. 19
# means 2^19 milliseconds, i.e. about 8.7 minutes.
maximum_round_exponent = 17
# The factor by which rewards for a round are multiplied if the greatest summit has ≤50% quorum, i.e. no finality.
# Expressed as a fraction (1/5 by default).
reduced_reward_multiplier = [1, 5]

[deploys]
# The maximum number of Motes allowed to be spent during payment.  0 means unlimited.
max_payment_cost = '0'
# The duration after the deploy timestamp that it can be included in a block.
max_ttl = '1day'
# The maximum number of other deploys a deploy can depend on (require to have been executed before it can execute).
max_dependencies = 10
# Maximum block size in bytes including deploys contained by the block.  0 means unlimited.
max_block_size = 10_485_760
# Maximum deploy size in bytes.  Size is of the deploy when serialized via ToBytes.
max_deploy_size = 1_048_576
# The maximum number of non-transfer deploys permitted in a single block.
block_max_deploy_count = 50
# The maximum number of wasm-less transfer deploys permitted in a single block.
block_max_transfer_count = 1250
# The maximum number of approvals permitted in a single block.
block_max_approval_count = 2600
# The upper limit of total gas of all deploys in a block.
block_gas_limit = 10_000_000_000_000
# The limit of length of serialized payment code arguments.
payment_args_max_length = 1024
# The limit of length of serialized session code arguments.
session_args_max_length = 1024
# The minimum amount in motes for a valid native transfer.
native_transfer_minimum_motes = 2_500_000_000

[wasm]
# Amount of free memory (in 64kB pages) each contract can use for stack.
max_memory = 64
# Max stack height (native WebAssembly stack limiter).
max_stack_height = 188

[wasm.storage_costs]
# Gas charged per byte stored in the global state.
gas_per_byte = 630_000

[wasm.opcode_costs]
# Bit operations multiplier.
bit = 300
# Arithmetic add operations multiplier.
add = 210
# Mul operations multiplier.
mul = 240
# Div operations multiplier.
div = 320
# Memory load operation multiplier.
load = 2_500
# Memory store operation multiplier.
store = 4_700
# Const store operation multiplier.
const = 110
# Local operations multiplier.
local = 390
# Global operations multiplier.
global = 390
# Control flow operations multiplier.
control_flow = 440
# Integer operations multiplier.
integer_comparison = 250
# Conversion operations multiplier.
conversion = 420
# Unreachable operation multiplier.
unreachable = 270
# Nop operation multiplier.
nop = 200
# Get current memory operation multiplier.
current_memory = 290
# Grow memory cost, per page (64kb).
grow_memory = 240_000
# Regular opcode cost.
regular = 210

# Host function declarations are located in smart_contracts/contract/src/ext_ffi.rs
[wasm.host_function_costs]
add = { cost = 5_800, arguments = [0, 0, 0, 0] }
add_associated_key = { cost = 9_000, arguments = [0, 0, 0] }
add_contract_version = { cost = 200, arguments = [0, 0, 0, 0, 0, 0, 0, 0, 0, 0] }
blake2b = { cost = 200, arguments = [0, 0, 0, 0] }
call_contract = { cost = 4_500, arguments = [0, 0, 0, 0, 0, 420, 0] }
call_versioned_contract = { cost = 4_500, arguments = [0, 0, 0, 0, 0, 0, 0, 420, 0] }
create_contract_package_at_hash = { cost = 200, arguments = [0, 0] }
create_contract_user_group = { cost = 200, arguments = [0, 0, 0, 0, 0, 0, 0, 0] }
create_purse = { cost = 2_500_000_000, arguments = [0, 0] }
disable_contract_version = { cost = 200, arguments = [0, 0, 0, 0] }
get_balance = { cost = 3_800, arguments = [0, 0, 0] }
get_blocktime = { cost = 330, arguments = [0] }
get_caller = { cost = 380, arguments = [0] }
get_key = { cost = 2_000, arguments = [0, 440, 0, 0, 0] }
get_main_purse = { cost = 1_300, arguments = [0] }
get_named_arg = { cost = 200, arguments = [0, 0, 0, 0] }
get_named_arg_size = { cost = 200, arguments = [0, 0, 0] }
get_phase = { cost = 710, arguments = [0] }
get_system_contract = { cost = 1_100, arguments = [0, 0, 0] }
has_key = { cost = 1_500, arguments = [0, 840] }
is_valid_uref = { cost = 760, arguments = [0, 0] }
load_named_keys = { cost = 42_000, arguments = [0, 0] }
new_uref = { cost = 17_000, arguments = [0, 0, 590] }
random_bytes = { cost = 200, arguments = [0, 0] }
print = { cost = 20_000, arguments = [0, 4_600] }
provision_contract_user_group_uref = { cost = 200, arguments = [0, 0, 0, 0, 0] }
put_key = { cost = 38_000, arguments = [0, 1_100, 0, 0] }
read_host_buffer = { cost = 3_500, arguments = [0, 310, 0] }
read_value = { cost = 6_000, arguments = [0, 0, 0] }
read_value_local = { cost = 5_500, arguments = [0, 590, 0] }
remove_associated_key = { cost = 4_200, arguments = [0, 0] }
remove_contract_user_group = { cost = 200, arguments = [0, 0, 0, 0] }
remove_contract_user_group_urefs = { cost = 200, arguments = [0, 0, 0, 0, 0, 0] }
remove_key = { cost = 61_000, arguments = [0, 3_200] }
ret = { cost = 23_000, arguments = [0, 420_000] }
revert = { cost = 500, arguments = [0] }
set_action_threshold = { cost = 74_000, arguments = [0, 0] }
transfer_from_purse_to_account = { cost = 2_500_000_000, arguments = [0, 0, 0, 0, 0, 0, 0, 0, 0] }
transfer_from_purse_to_purse = { cost = 82_000, arguments = [0, 0, 0, 0, 0, 0, 0, 0] }
transfer_to_account = { cost = 2_500_000_000, arguments = [0, 0, 0, 0, 0, 0, 0] }
update_associated_key = { cost = 4_200, arguments = [0, 0, 0] }
write = { cost = 14_000, arguments = [0, 0, 0, 980] }
write_local = { cost = 9_500, arguments = [0, 1_800, 0, 520] }
enable_contract_version = { cost = 200, arguments = [0, 0, 0, 0] }

[system_costs]
wasmless_transfer_cost = 100_000_000

[system_costs.auction_costs]
get_era_validators = 10_000
read_seigniorage_recipients = 10_000
add_bid = 2_500_000_000
withdraw_bid = 10_000
delegate = 2_500_000_000
undelegate = 10_000
run_auction = 10_000
slash = 10_000
distribute = 10_000
withdraw_delegator_reward = 10_000
withdraw_validator_reward = 10_000
read_era_id = 10_000
activate_bid = 10_000

[system_costs.mint_costs]
mint = 2_500_000_000
reduce_total_supply = 10_000
create = 2_500_000_000
balance = 10_000
transfer = 10_000
read_base_round_reward = 10_000

[system_costs.handle_payment_costs]
get_payment_purse = 10_000
set_refund_purse = 10_000
get_refund_purse = 10_000
finalize_payment = 10_000

[system_costs.standard_payment_costs]
pay = 10_000<|MERGE_RESOLUTION|>--- conflicted
+++ resolved
@@ -1,10 +1,6 @@
 [protocol]
 # Protocol version.
-<<<<<<< HEAD
-version = '1.4.6'
-=======
 version = '1.4.8'
->>>>>>> 58e62cf8
 # Whether we need to clear latest blocks back to the switch block just before the activation point or not.
 hard_reset = true
 # This protocol version becomes active at this point.
@@ -15,13 +11,7 @@
 # in contract-runtime for computing genesis post-state hash.
 #
 # If it is an integer, it represents an era ID, meaning the protocol version becomes active at the start of this era.
-<<<<<<< HEAD
 activation_point = 3000
-=======
-activation_point = 5900
-# Optional era ID in which the last emergency restart happened.
-#last_emergency_restart = 0
->>>>>>> 58e62cf8
 
 [network]
 # Human readable name for convenience; the genesis_hash is the true identifier.  The name influences the genesis hash by
@@ -66,10 +56,6 @@
 max_runtime_call_stack_height = 12
 # Minimum allowed delegation amount in motes
 minimum_delegation_amount = 500_000_000_000
-<<<<<<< HEAD
-# Enables strict arguments checking when calling a contract.
-strict_argument_checking = false
-=======
 # Allows peer to peer transfers between users.
 #
 # Setting this to false makes sense only for private chains.
@@ -97,7 +83,8 @@
 #   'burn': fees are burned
 fee_handling = { type = 'pay_to_proposer' }
 administrators = []
->>>>>>> 58e62cf8
+# Enables strict arguments checking when calling a contract.
+strict_argument_checking = false
 
 [highway]
 # A number between 0 and 1 representing the fault tolerance threshold as a fraction, used by the internal finalizer.
