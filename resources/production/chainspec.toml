[protocol]
# Protocol version.
version = '2.0.0'
# Whether we need to clear latest blocks back to the switch block just before the activation point or not.
hard_reset = true
# This protocol version becomes active at this point.
#
# If it is a timestamp string, it represents the timestamp for the genesis block.  This is the beginning of era 0.  By
# this time, a sufficient majority (> 50% + F/2 — see finality_threshold_fraction below) of validator nodes must be up
# and running to start the blockchain.  This timestamp is also used in seeding the pseudo-random number generator used
# in contract-runtime for computing genesis post-state hash.
#
# If it is an integer, it represents an era ID, meaning the protocol version becomes active at the start of this era.
activation_point = 11000

[network]
# Human readable name for convenience; the genesis_hash is the true identifier.  The name influences the genesis hash by
# contributing to the seeding of the pseudo-random number generator used in contract-runtime for computing genesis
# post-state hash.
name = 'casper'
# The maximum size of an acceptable networking message in bytes.  Any message larger than this will
# be rejected at the networking level.
maximum_net_message_size = 25_165_824

[core]
# Era duration.
era_duration = '120 minutes'
# Minimum number of blocks per era.  An era will take longer than `era_duration` if that is necessary to reach the
# minimum height.
minimum_era_height = 20
# Minimum difference between a block's and its child's timestamp.
minimum_block_time = '16384 ms'
# Number of slots available in validator auction.
validator_slots = 100
# A number between 0 and 1 representing the fault tolerance threshold as a fraction, used by the internal finalizer.
# It is the fraction of validators that would need to equivocate to make two honest nodes see two conflicting blocks as
# finalized: A higher value F makes it safer to rely on finalized blocks.  It also makes it more difficult to finalize
# blocks, however, and requires strictly more than (F + 1)/2 validators to be working correctly.
finality_threshold_fraction = [1, 3]
# Protocol version from which nodes are required to hold strict finality signatures.
start_protocol_version_with_strict_finality_signatures_required = '1.5.0'
# Which finality is required for legacy blocks. Options are 'Strict', 'Weak' and 'Any'.
# Used to determine finality sufficiency for new joiners syncing blocks created
# in a protocol version before
# `start_protocol_version_with_strict_finality_signatures_required`.
legacy_required_finality = 'Strict'
# Number of eras before an auction actually defines the set of validators.  If you bond with a sufficient bid in era N,
# you will be a validator in era N + auction_delay + 1.
auction_delay = 1
# The period after genesis during which a genesis validator's bid is locked.
locked_funds_period = '0 days'
# The period in which genesis validator's bid is released over time after it's unlocked.
vesting_schedule_period = '0 weeks'
# Default number of eras that need to pass to be able to withdraw unbonded funds.
unbonding_delay = 7
# Round seigniorage rate represented as a fraction of the total supply.
#
# Annual issuance: 8%
# Minimum block time: 2^14 milliseconds
# Ticks per year: 31536000000
#
# (1+0.08)^((2^14)/31536000000)-1 is expressed as a fractional number below
# Python:
# from fractions import Fraction
# Fraction((1 + 0.08)**((2**14)/31536000000) - 1).limit_denominator(1000000000)
round_seigniorage_rate = [7, 175070816]
# Maximum number of associated keys for a single account.
max_associated_keys = 100
# Maximum height of contract runtime call stack.
max_runtime_call_stack_height = 12
# Minimum allowed delegation amount in motes
minimum_delegation_amount = 500_000_000_000
# Global state prune batch size (0 = this feature is off)
prune_batch_size = 0
# Enables strict arguments checking when calling a contract; i.e. that all non-optional args are provided and of the correct `CLType`.
strict_argument_checking = false
# Number of simultaneous peer requests.
simultaneous_peer_requests = 5
# The consensus protocol to use. Options are "Zug" and "Highway".
consensus_protocol = 'Zug'
# The maximum amount of delegators per validator.
max_delegators_per_validator = 1200
# The split in finality signature rewards between block producer and participating signers.
finders_fee = [1, 5]
# The proportion of baseline rewards going to reward finality signatures specifically.
finality_signature_proportion = [1, 2]
# Lookback interval indicating which past block we are looking at to reward.
signature_rewards_max_delay = 3
# Allows peer to peer transfers between users.
#
# Setting this to false makes sense only for private chains.
allow_unrestricted_transfers = true
# Enables the auction entry points 'delegate' and 'add_bid'.
#
# Setting this to false makes sense only for private chains which don't need to auction new validator slots. These
# auction entry points will return an error if called when this option is set to false.
allow_auction_bids = true
# If set to false, then consensus doesn't compute rewards and always uses 0.
compute_rewards = true
# Defines how refunds of the unused portion of payment amounts are calculated and handled.
#
# Valid options are:
#   'refund': a ratio of the unspent token is returned to the spender.
#   'burn': a ratio of the unspent token is burned.
#   'no_refund': no refunds are paid out; this is functionally equivalent to refund with 0% ratio.
# This causes excess payment amounts to be sent to either a
# pre-defined purse, or back to the sender.  The refunded amount is calculated as the given ratio of the payment amount
# minus the execution costs.
refund_handling = { type = 'no_refund' }
# Defines how fees are handled.
#
# Valid options are:
#   'no_fee': fees are eliminated.
#   'pay_to_proposer': fees are paid to the block proposer
#   'accumulate': fees are accumulated in a special purse and distributed at the end of each era evenly among all
#                 administrator accounts
#   'burn': fees are burned
fee_handling = { type = 'no_fee' }
# Defines how fees are handled.
#
# Valid options are:
#   'classic': senders of transaction self-specify how much they pay.
#   'fixed': costs are fixed, per the cost table
#   'reserved': prepaid transaction (currently not supported)
pricing_handling = { type = 'fixed' }
# Does the network allow pre-payment / reservations for future
# execution? Currently not supported.
#
allow_reservations = false
# How long does it take for a balance hold to fade away?
balance_hold_interval = '24 hours'
# List of public keys of administrator accounts. Setting this option makes only on private chains which require
# administrator accounts for regulatory reasons.
administrators = []

[highway]
# Highway dynamically chooses its round length, between minimum_block_time and maximum_round_length.
maximum_round_length = '66 seconds'
# The factor by which rewards for a round are multiplied if the greatest summit has ≤50% quorum, i.e. no finality.
# Expressed as a fraction (1/5 by default).
reduced_reward_multiplier = [1, 5]

[transactions]
# The duration after the transaction timestamp that it can be included in a block.
max_ttl = '2 hours'
# Maximum transaction size in bytes.  Size is of the transaction when serialized via ToBytes.
max_transaction_size = 1_048_576
# Maximum number of mint transactions (i.e. transfers) allowed in a block.
block_max_mint_count = 650
# Maximum number of auction (staking) transactions allowed in a block.
block_max_auction_count = 100
# Maximum number of installer/upgrader transactions allowed in a block.
block_max_install_upgrade_count = 2
# Maximum number of other transactions (non-transfer, non-staking, non-installer/upgrader) allowed in a block.
block_max_standard_count = 25
# The maximum number of approvals permitted in a single block.
block_max_approval_count = 2600
# Maximum block size in bytes including transactions contained by the block.  0 means unlimited.
max_block_size = 5_242_880
# The upper limit of total gas of all transactions in a block.
block_gas_limit = 4_000_000_000_000
# The minimum amount in motes for a valid native transfer.
native_transfer_minimum_motes = 2_500_000_000
# The maximum value to which `transaction_acceptor.timestamp_leeway` can be set in the config.toml file.
max_timestamp_leeway = '5 seconds'

[transactions.v1]
# The maximum length in bytes of runtime args per V1 transaction.
max_args_length = 1024

[transactions.deploy]
# The maximum number of Motes allowed to be spent during payment.  0 means unlimited.
max_payment_cost = '0'
# The maximum number of other deploys a deploy can depend on (require to have been executed before it can execute).
max_dependencies = 10
# The limit of length of serialized payment code arguments.
payment_args_max_length = 1024
# The limit of length of serialized session code arguments.
session_args_max_length = 1024

[wasm]
# Amount of free memory (in 64kB pages) each contract can use for stack.
max_memory = 64
# Max stack height (native WebAssembly stack limiter).
max_stack_height = 500

[wasm.storage_costs]
# Gas charged per byte stored in the global state.
gas_per_byte = 1_117_587

[wasm.opcode_costs]
# Bit operations multiplier.
bit = 300
# Arithmetic add operations multiplier.
add = 210
# Mul operations multiplier.
mul = 240
# Div operations multiplier.
div = 320
# Memory load operation multiplier.
load = 2_500
# Memory store operation multiplier.
store = 4_700
# Const store operation multiplier.
const = 110
# Local operations multiplier.
local = 390
# Global operations multiplier.
global = 390
# Integer operations multiplier.
integer_comparison = 250
# Conversion operations multiplier.
conversion = 420
# Unreachable operation multiplier.
unreachable = 270
# Nop operation multiplier.
nop = 200
# Get current memory operation multiplier.
current_memory = 290
# Grow memory cost, per page (64kb).
grow_memory = 240_000

# Control flow operations multiplier.
[wasm.opcode_costs.control_flow]
block = 440
loop = 440
if = 440
else = 440
end = 440
br = 35_000
br_if = 35_000
return = 440
select = 440
call = 68_000
call_indirect = 68_000
drop = 440

[wasm.opcode_costs.control_flow.br_table]
# Fixed cost per `br_table` opcode
cost = 35_000
# Size of target labels in the `br_table` opcode will be multiplied by `size_multiplier`
size_multiplier = 100

# Host function declarations are located in smart_contracts/contract/src/ext_ffi.rs
[wasm.host_function_costs]
add = { cost = 5_800, arguments = [0, 0, 0, 0] }
add_associated_key = { cost = 1_200_000, arguments = [0, 0, 0] }
add_contract_version = { cost = 200, arguments = [0, 0, 0, 0, 120_000, 0, 0, 0, 0, 0, 0] }
blake2b = { cost = 1_200_000, arguments = [0, 120_000, 0, 0] }
call_contract = { cost = 300_000_000, arguments = [0, 0, 0, 120_000, 0, 120_000, 0] }
call_versioned_contract = { cost = 300_000_000, arguments = [0, 0, 0, 0, 0, 120_000, 0, 120_000, 0] }
create_contract_package_at_hash = { cost = 200, arguments = [0, 0] }
create_contract_user_group = { cost = 200, arguments = [0, 0, 0, 0, 0, 0, 0, 0] }
create_purse = { cost = 2_500_000_000, arguments = [0, 0] }
disable_contract_version = { cost = 200, arguments = [0, 0, 0, 0] }
get_balance = { cost = 3_000_000, arguments = [0, 0, 0] }
get_blocktime = { cost = 330, arguments = [0] }
get_caller = { cost = 380, arguments = [0] }
get_key = { cost = 2_000, arguments = [0, 440, 0, 0, 0] }
get_main_purse = { cost = 1_300, arguments = [0] }
get_named_arg = { cost = 200, arguments = [0, 120_000, 0, 120_000] }
get_named_arg_size = { cost = 200, arguments = [0, 0, 0] }
get_phase = { cost = 710, arguments = [0] }
get_system_contract = { cost = 1_100, arguments = [0, 0, 0] }
has_key = { cost = 1_500, arguments = [0, 840] }
is_valid_uref = { cost = 760, arguments = [0, 0] }
load_named_keys = { cost = 42_000, arguments = [0, 0] }
new_uref = { cost = 17_000, arguments = [0, 0, 590] }
random_bytes = { cost = 200, arguments = [0, 0] }
print = { cost = 20_000, arguments = [0, 4_600] }
provision_contract_user_group_uref = { cost = 200, arguments = [0, 0, 0, 0, 0] }
put_key = { cost = 100_000_000, arguments = [0, 120_000, 0, 120_000] }
read_host_buffer = { cost = 3_500, arguments = [0, 310, 0] }
read_value = { cost = 60_000, arguments = [0, 120_000, 0] }
read_value_local = { cost = 5_500, arguments = [0, 590, 0] }
remove_associated_key = { cost = 4_200, arguments = [0, 0] }
remove_contract_user_group = { cost = 200, arguments = [0, 0, 0, 0] }
remove_contract_user_group_urefs = { cost = 200, arguments = [0, 0, 0, 0, 0, 120_000] }
remove_key = { cost = 61_000, arguments = [0, 3_200] }
ret = { cost = 23_000, arguments = [0, 420_000] }
revert = { cost = 500, arguments = [0] }
set_action_threshold = { cost = 74_000, arguments = [0, 0] }
transfer_from_purse_to_account = { cost = 2_500_000_000, arguments = [0, 0, 0, 0, 0, 0, 0, 0, 0] }
transfer_from_purse_to_purse = { cost = 82_000_000, arguments = [0, 0, 0, 0, 0, 0, 0, 0] }
transfer_to_account = { cost = 2_500_000_000, arguments = [0, 0, 0, 0, 0, 0, 0] }
update_associated_key = { cost = 4_200, arguments = [0, 0, 0] }
write = { cost = 14_000, arguments = [0, 0, 0, 980] }
write_local = { cost = 9_500, arguments = [0, 1_800, 0, 520] }
enable_contract_version = { cost = 200, arguments = [0, 0, 0, 0] }
manage_message_topic = { cost = 200, arguments = [0, 0, 0, 0] }
emit_message = { cost = 200, arguments = [0, 0, 0, 0] }
cost_increase_per_message = 50

[wasm.messages_limits]
max_topic_name_size = 256
max_topics_per_contract = 128
max_message_size = 1_024

[system_costs]
install_upgrade_gas_limit = 3_500_000_000_000
standard_transaction_gas_limit = 500_000_000_000

[system_costs.auction_costs]
get_era_validators = 10_000
read_seigniorage_recipients = 10_000
add_bid = 2_500_000_000
withdraw_bid = 2_500_000_000
delegate = 2_500_000_000
undelegate = 2_500_000_000
run_auction = 10_000
slash = 10_000
distribute = 10_000
withdraw_delegator_reward = 10_000
withdraw_validator_reward = 10_000
read_era_id = 10_000
activate_bid = 10_000
redelegate = 2_500_000_000

[system_costs.mint_costs]
mint = 2_500_000_000
reduce_total_supply = 10_000
create = 2_500_000_000
balance = 10_000
<<<<<<< HEAD
burn = 10_000
transfer = 10_000
=======
transfer = 100_000_000
>>>>>>> 336d6377
read_base_round_reward = 10_000
mint_into_existing_purse = 2_500_000_000

[system_costs.handle_payment_costs]
get_payment_purse = 10_000
set_refund_purse = 10_000
get_refund_purse = 10_000
finalize_payment = 10_000

[system_costs.standard_payment_costs]
pay = 10_000


[vacancy]
# The cost of a transaction is based on a multiplier. This allows for economic disincentives for misuse of the network.
#
# The network starts with a current_gas_price of min_gas_price.
#
# Each block has multiple limits (bytes, transactions, transfers, gas, etc.)
# The utilization for a block is determined by the highest percentage utilization of each these limits.
#
# Ex: transfers limit is 650 and transactions limit is 20 (assume other limits are not a factor here)
#     19 transactons -> 19/20 or 95%
#     600 transfers -> 600/650 or 92.3%
#     resulting block utilization is 95
#
# The utilization for an era is the average of all block utilizations. At the switch block, the dynamic gas_price is
# adjusted with the following:
#
# If utilization was below the lower_threshold, current_gas_price is decremented by one if higher than min_gas_price.
# If utilization falls between the thresholds, current_gas_price is not changed.
# If utilization was above the upper_threshold, current_gas_price is incremented by one if lower than max_gas_price.
#
# The cost charged for the transaction is simply the gas_used * current_gas_price.
upper_threshold = 90
lower_threshold = 50
max_gas_price = 3
min_gas_price = 1<|MERGE_RESOLUTION|>--- conflicted
+++ resolved
@@ -321,12 +321,8 @@
 reduce_total_supply = 10_000
 create = 2_500_000_000
 balance = 10_000
-<<<<<<< HEAD
 burn = 10_000
-transfer = 10_000
-=======
 transfer = 100_000_000
->>>>>>> 336d6377
 read_base_round_reward = 10_000
 mint_into_existing_purse = 2_500_000_000
 
