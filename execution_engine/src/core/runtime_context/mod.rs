//! The context of execution of WASM code.
use std::{
    cell::RefCell,
    collections::BTreeSet,
    convert::{TryFrom, TryInto},
    fmt::Debug,
    rc::Rc,
};

use tracing::error;

use casper_types::{
    account::{
        Account, AccountHash, ActionType, AddKeyFailure, RemoveKeyFailure, SetThresholdFailure,
        UpdateKeyFailure, Weight,
    },
    bytesrepr::ToBytes,
    contracts::NamedKeys,
    system::auction::EraInfo,
    AccessRights, BlockTime, CLType, CLValue, ContextAccessRights, Contract, ContractHash,
    ContractPackage, ContractPackageHash, DeployHash, DeployInfo, EntryPointAccess, EntryPointType,
    Gas, GrantedAccess, Key, KeyTag, Phase, ProtocolVersion, PublicKey, RuntimeArgs, StoredValue,
    Transfer, TransferAddr, URef, URefAddr, DICTIONARY_ITEM_KEY_MAX_LENGTH, KEY_HASH_LENGTH, U512,
};

use crate::{
    core::{
        engine_state::{execution_effect::ExecutionEffect, EngineConfig, SystemContractRegistry},
        execution::{AddressGenerator, Error},
        runtime_context::dictionary::DictionaryValue,
        tracking_copy::{AddResult, TrackingCopy, TrackingCopyExt},
    },
<<<<<<< HEAD
    shared::{newtypes::CorrelationId, wasm_engine::WasmEngine},
=======
    shared::{execution_journal::ExecutionJournal, newtypes::CorrelationId},
>>>>>>> 1bbdc220
    storage::global_state::StateReader,
};

pub(crate) mod dictionary;
#[cfg(test)]
mod tests;

/// Number of bytes returned from the `random_bytes` function.
pub const RANDOM_BYTES_COUNT: usize = 32;

/// Validates an entry point access with a special validator callback.
///
/// If the passed `access` object is a `Groups` variant, then this function will return a
/// [`Error::InvalidContext`] if there are no groups specified, as such entry point is uncallable.
/// For each [`URef`] in every group that this `access` object refers to, a validator callback is
/// called. If a validator function returns `false` for any of the `URef` in the set, an
/// [`Error::InvalidContext`] is returned.
///
/// Otherwise, if `access` object is a `Public` variant, then the entry point is considered callable
/// and an unit value is returned.
pub fn validate_group_membership(
    contract_package: &ContractPackage,
    access: &EntryPointAccess,
    validator: impl Fn(&URef) -> bool,
) -> Result<(), Error> {
    if let EntryPointAccess::Groups(groups) = access {
        if groups.is_empty() {
            // Exits early in a special case of empty list of groups regardless of the group
            // checking logic below it.
            return Err(Error::InvalidContext);
        }

        let find_result = groups.iter().find(|g| {
            contract_package
                .groups()
                .get(g)
                .and_then(|set| set.iter().find(|u| validator(u)))
                .is_some()
        });

        if find_result.is_none() {
            return Err(Error::InvalidContext);
        }
    }
    Ok(())
}

/// Holds information specific to the deployed contract.
pub struct RuntimeContext<'a, R> {
    tracking_copy: Rc<RefCell<TrackingCopy<R>>>,
    // Enables look up of specific uref based on human-readable name
    named_keys: &'a mut NamedKeys,
    // Used to check uref is known before use (prevents forging urefs)
    access_rights: ContextAccessRights,
    // Original account for read only tasks taken before execution
    account: &'a Account,
    args: RuntimeArgs,
    authorization_keys: BTreeSet<AccountHash>,
    // Key pointing to the entity we are currently running
    //(could point at an account or contract in the global state)
    base_key: Key,
    blocktime: BlockTime,
    deploy_hash: DeployHash,
    gas_limit: Gas,
    gas_counter: Gas,
    address_generator: Rc<RefCell<AddressGenerator>>,
    protocol_version: ProtocolVersion,
    correlation_id: CorrelationId,
    phase: Phase,
    engine_config: EngineConfig,
    entry_point_type: EntryPointType,
    transfers: Vec<TransferAddr>,
    remaining_spending_limit: U512,
}

impl<'a, R> RuntimeContext<'a, R>
where
    R: StateReader<Key, StoredValue>,
    R::Error: Into<Error>,
{
    /// Creates new runtime context where we don't already have one.
    ///
    /// Where we already have a runtime context, consider using `new_from_self()`.
    #[allow(clippy::too_many_arguments)]
    pub fn new(
        tracking_copy: Rc<RefCell<TrackingCopy<R>>>,
        entry_point_type: EntryPointType,
        named_keys: &'a mut NamedKeys,
        access_rights: ContextAccessRights,
        runtime_args: RuntimeArgs,
        authorization_keys: BTreeSet<AccountHash>,
        account: &'a Account,
        base_key: Key,
        blocktime: BlockTime,
        deploy_hash: DeployHash,
        gas_limit: Gas,
        gas_counter: Gas,
        address_generator: Rc<RefCell<AddressGenerator>>,
        protocol_version: ProtocolVersion,
        correlation_id: CorrelationId,
        phase: Phase,
        engine_config: EngineConfig,
        transfers: Vec<TransferAddr>,
        remaining_spending_limit: U512,
    ) -> Self {
        RuntimeContext {
            tracking_copy,
            entry_point_type,
            named_keys,
            access_rights,
            args: runtime_args,
            account,
            authorization_keys,
            blocktime,
            deploy_hash,
            base_key,
            gas_limit,
            gas_counter,
            address_generator,
            protocol_version,
            correlation_id,
            phase,
            engine_config,
            transfers,
            remaining_spending_limit,
        }
    }

    /// Creates new runtime context cloning values from self.
    #[allow(clippy::too_many_arguments)]
    pub fn new_from_self(
        &self,
        base_key: Key,
        entry_point_type: EntryPointType,
        named_keys: &'a mut NamedKeys,
        access_rights: ContextAccessRights,
        runtime_args: RuntimeArgs,
    ) -> Self {
        // debug_assert!(base_key != self.base_key);
        let tracking_copy = self.state();
        let authorization_keys = self.authorization_keys.clone();
        let account = self.account;
        let blocktime = self.blocktime;
        let deploy_hash = self.deploy_hash;
        let gas_limit = self.gas_limit;
        let gas_counter = self.gas_counter;
        let address_generator = self.address_generator.clone();
        let protocol_version = self.protocol_version;
        let correlation_id = self.correlation_id;
        let phase = self.phase;
        let engine_config = self.engine_config;
        let transfers = self.transfers.clone();
        let remaining_spending_limit = self.remaining_spending_limit();

        RuntimeContext {
            tracking_copy,
            entry_point_type,
            named_keys,
            access_rights,
            args: runtime_args,
            account,
            authorization_keys,
            blocktime,
            deploy_hash,
            base_key,
            gas_limit,
            gas_counter,
            address_generator,
            protocol_version,
            correlation_id,
            phase,
            engine_config,
            transfers,
            remaining_spending_limit,
        }
    }

    /// Returns all authorization keys for this deploy.
    pub fn authorization_keys(&self) -> &BTreeSet<AccountHash> {
        &self.authorization_keys
    }

    /// Returns a named key by a name if it exists.
    pub fn named_keys_get(&self, name: &str) -> Option<&Key> {
        self.named_keys.get(name)
    }

    /// Returns named keys.
    pub fn named_keys(&self) -> &NamedKeys {
        self.named_keys
    }

    /// Returns a mutable reference to named keys.
    pub fn named_keys_mut(&mut self) -> &mut NamedKeys {
        self.named_keys
    }

    /// Checks if named keys contains a key referenced by name.
    pub fn named_keys_contains_key(&self, name: &str) -> bool {
        self.named_keys.contains_key(name)
    }

    /// Helper function to avoid duplication in `remove_uref`.
    fn remove_key_from_contract(
        &mut self,
        key: Key,
        mut contract: Contract,
        name: &str,
    ) -> Result<(), Error> {
        if contract.remove_named_key(name).is_none() {
            return Ok(());
        }
        self.metered_write_gs_unsafe(key, contract)?;
        Ok(())
    }

    /// Remove Key from the `named_keys` map of the current context.
    /// It removes both from the ephemeral map (RuntimeContext::named_keys) but
    /// also persistable map (one that is found in the
    /// TrackingCopy/GlobalState).
    pub fn remove_key(&mut self, name: &str) -> Result<(), Error> {
        match self.base_key() {
            account_hash @ Key::Account(_) => {
                let account: Account = {
                    let mut account: Account = self.read_gs_typed(&account_hash)?;
                    account.named_keys_mut().remove(name);
                    account
                };
                self.named_keys.remove(name);
                let account_value = self.account_to_validated_value(account)?;
                self.metered_write_gs_unsafe(account_hash, account_value)?;
                Ok(())
            }
            contract_uref @ Key::URef(_) => {
                let contract: Contract = {
                    let value: StoredValue = self
                        .tracking_copy
                        .borrow_mut()
                        .read(self.correlation_id, &contract_uref)
                        .map_err(Into::into)?
                        .ok_or(Error::KeyNotFound(contract_uref))?;

                    value.try_into().map_err(Error::TypeMismatch)?
                };

                self.named_keys.remove(name);
                self.remove_key_from_contract(contract_uref, contract, name)
            }
            contract_hash @ Key::Hash(_) => {
                let contract: Contract = self.read_gs_typed(&contract_hash)?;
                self.named_keys.remove(name);
                self.remove_key_from_contract(contract_hash, contract, name)
            }
            transfer_addr @ Key::Transfer(_) => {
                let _transfer: Transfer = self.read_gs_typed(&transfer_addr)?;
                self.named_keys.remove(name);
                // Users cannot remove transfers from global state
                Ok(())
            }
            deploy_info_addr @ Key::DeployInfo(_) => {
                let _deploy_info: DeployInfo = self.read_gs_typed(&deploy_info_addr)?;
                self.named_keys.remove(name);
                // Users cannot remove deploy infos from global state
                Ok(())
            }
            era_info_addr @ Key::EraInfo(_) => {
                let _era_info: EraInfo = self.read_gs_typed(&era_info_addr)?;
                self.named_keys.remove(name);
                // Users cannot remove era infos from global state
                Ok(())
            }
            Key::Balance(_) => {
                self.named_keys.remove(name);
                Ok(())
            }
            Key::Bid(_) => {
                self.named_keys.remove(name);
                Ok(())
            }
            Key::Withdraw(_) => {
                self.named_keys.remove(name);
                Ok(())
            }
            Key::Unbond(_) => {
                self.named_keys.remove(name);
                Ok(())
            }
            Key::Dictionary(_) => {
                self.named_keys.remove(name);
                Ok(())
            }
            Key::SystemContractRegistry => {
                error!("should not remove the system contract registry key");
                Err(Error::RemoveKeyFailure(RemoveKeyFailure::PermissionDenied))
            }
            Key::ChainspecRegistry => {
                error!("should not remove the chainspec registry key");
                Err(Error::RemoveKeyFailure(RemoveKeyFailure::PermissionDenied))
            }
            Key::BlockEffectsRootHash { .. } => {
                error!("should not remove the execution results root hash key");
                Err(Error::RemoveKeyFailure(RemoveKeyFailure::PermissionDenied))
            }
            Key::DeployApprovalsRootHash { .. } => {
                error!("should not remove the deploy approvals root hash key");
                Err(Error::RemoveKeyFailure(RemoveKeyFailure::PermissionDenied))
            }
        }
    }

    /// Returns the caller of the contract.
    pub fn get_caller(&self) -> AccountHash {
        self.account.account_hash()
    }

    /// Returns the block time.
    pub fn get_blocktime(&self) -> BlockTime {
        self.blocktime
    }

    /// Returns the deploy hash.
    pub fn get_deploy_hash(&self) -> DeployHash {
        self.deploy_hash
    }

    /// Extends access rights with a new map.
    pub fn access_rights_extend(&mut self, urefs: &[URef]) {
        self.access_rights.extend(urefs);
    }

    /// Returns a mapping of access rights for each [`URef`]s address.
    pub fn access_rights(&self) -> &ContextAccessRights {
        &self.access_rights
    }

    /// Returns account of the caller.
    pub fn account(&self) -> &'a Account {
        self.account
    }

    /// Returns arguments.
    pub fn args(&self) -> &RuntimeArgs {
        &self.args
    }

    pub(crate) fn set_args(&mut self, args: RuntimeArgs) {
        self.args = args
    }

    /// Returns new shared instance of an address generator.
    pub fn address_generator(&self) -> Rc<RefCell<AddressGenerator>> {
        Rc::clone(&self.address_generator)
    }

    /// Returns new shared instance of a tracking copy.
    pub(super) fn state(&self) -> Rc<RefCell<TrackingCopy<R>>> {
        Rc::clone(&self.tracking_copy)
    }

    /// Returns the gas limit.
    pub fn gas_limit(&self) -> Gas {
        self.gas_limit
    }

    /// Returns the current gas counter.
    pub fn gas_counter(&self) -> Gas {
        self.gas_counter
    }

    /// Sets the gas counter to a new value.
    pub fn set_gas_counter(&mut self, new_gas_counter: Gas) {
        self.gas_counter = new_gas_counter;
    }

    /// Returns the base key.
    ///
    /// This could be either a [`Key::Account`] or a [`Key::Hash`] depending on the entry point
    /// type.
    pub fn base_key(&self) -> Key {
        self.base_key
    }

    /// Returns the protocol version.
    pub fn protocol_version(&self) -> ProtocolVersion {
        self.protocol_version
    }

    /// Returns the correlation id.
    pub fn correlation_id(&self) -> CorrelationId {
        self.correlation_id
    }

    /// Returns the current phase.
    pub fn phase(&self) -> Phase {
        self.phase
    }

    /// Generates new deterministic hash for uses as an address.
    pub fn new_hash_address(&mut self) -> Result<[u8; KEY_HASH_LENGTH], Error> {
        Ok(self.address_generator.borrow_mut().new_hash_address())
    }

    /// Returns 32 pseudo random bytes.
    pub fn random_bytes(&mut self) -> Result<[u8; RANDOM_BYTES_COUNT], Error> {
        Ok(self.address_generator.borrow_mut().create_address())
    }

    /// Creates new [`URef`] instance.
    pub fn new_uref(&mut self, value: StoredValue) -> Result<URef, Error> {
        let uref = self
            .address_generator
            .borrow_mut()
            .new_uref(AccessRights::READ_ADD_WRITE);
        self.insert_uref(uref);
        self.metered_write_gs(Key::URef(uref), value)?;
        Ok(uref)
    }

    /// Creates a new URef where the value it stores is CLType::Unit.
    pub(crate) fn new_unit_uref(&mut self) -> Result<URef, Error> {
        self.new_uref(StoredValue::CLValue(CLValue::unit()))
    }

    /// Creates a new transfer address using a transfer address generator.
    pub fn new_transfer_addr(&mut self) -> Result<TransferAddr, Error> {
        let transfer_addr = self.address_generator.borrow_mut().create_address();
        Ok(TransferAddr::new(transfer_addr))
    }

    /// Puts `key` to the map of named keys of current context.
    pub fn put_key(&mut self, name: &str, key: Key) -> Result<(), Error> {
        // No need to perform actual validation on the base key because an account or contract (i.e.
        // the element stored under `base_key`) is allowed to add new named keys to itself.
        let named_key_value = StoredValue::CLValue(CLValue::from_t((name.clone(), key))?);
        self.validate_value(&named_key_value)?;
        self.metered_add_gs_unsafe(self.base_key(), named_key_value)?;
<<<<<<< HEAD
        self.insert_key(name.to_string(), key);
=======
        self.insert_named_key(name, key);
>>>>>>> 1bbdc220
        Ok(())
    }

    /// Reads the balance of a purse [`URef`].
    ///
    /// Currently address of a purse [`URef`] is also a hash in the [`Key::Hash`] space.
    #[cfg(test)]
    pub(crate) fn read_purse_uref(&mut self, purse_uref: &URef) -> Result<Option<CLValue>, Error> {
        match self
            .tracking_copy
            .borrow_mut()
            .read(self.correlation_id, &Key::Hash(purse_uref.addr()))
            .map_err(Into::into)?
        {
            Some(stored_value) => Ok(Some(stored_value.try_into().map_err(Error::TypeMismatch)?)),
            None => Ok(None),
        }
    }

    #[cfg(test)]
    pub(crate) fn write_purse_uref(
        &mut self,
        purse_uref: URef,
        cl_value: CLValue,
    ) -> Result<(), Error> {
        self.metered_write_gs_unsafe(Key::Hash(purse_uref.addr()), cl_value)
    }

    /// Read a stored value under a [`Key`].
    pub fn read_gs(&mut self, key: &Key) -> Result<Option<StoredValue>, Error> {
        self.validate_readable(key)?;
        self.validate_key(key)?;

        let maybe_stored_value = self
            .tracking_copy
            .borrow_mut()
            .read(self.correlation_id, key)
            .map_err(Into::into)?;

        let stored_value = match maybe_stored_value {
            Some(stored_value) => dictionary::handle_stored_value(*key, stored_value)?,
            None => return Ok(None),
        };

        Ok(Some(stored_value))
    }

    /// Reads a value from a global state directly.
    ///
    /// # Usage
    ///
    /// DO NOT EXPOSE THIS VIA THE FFI - This function bypasses security checks and should be used
    /// with caution.
    pub fn read_gs_direct(&mut self, key: &Key) -> Result<Option<StoredValue>, Error> {
        self.tracking_copy
            .borrow_mut()
            .read(self.correlation_id, key)
            .map_err(Into::into)
    }

    /// This method is a wrapper over `read_gs` in the sense that it extracts the type held by a
    /// `StoredValue` stored in the global state in a type safe manner.
    ///
    /// This is useful if you want to get the exact type from global state.
    pub fn read_gs_typed<T>(&mut self, key: &Key) -> Result<T, Error>
    where
        T: TryFrom<StoredValue>,
        T::Error: Debug,
    {
        let value = match self.read_gs(key)? {
            None => return Err(Error::KeyNotFound(*key)),
            Some(value) => value,
        };

        value.try_into().map_err(|error| {
            Error::FunctionNotFound(format!(
                "Type mismatch for value under {:?}: {:?}",
                key, error
            ))
        })
    }

    /// Returns all keys based on the tag prefix.
    pub fn get_keys(&mut self, key_tag: &KeyTag) -> Result<BTreeSet<Key>, Error> {
        self.tracking_copy
            .borrow_mut()
            .get_keys(self.correlation_id, key_tag)
            .map_err(Into::into)
    }

    /// Read an account from the global state.
    pub fn read_account(&mut self, key: &Key) -> Result<Option<StoredValue>, Error> {
        if let Key::Account(_) = key {
            self.validate_key(key)?;
            self.tracking_copy
                .borrow_mut()
                .read(self.correlation_id, key)
                .map_err(Into::into)
        } else {
            panic!("Do not use this function for reading from non-account keys")
        }
    }

    /// Write an account to the global state.
    pub fn write_account(&mut self, key: Key, account: Account) -> Result<(), Error> {
        if let Key::Account(_) = key {
            self.validate_key(&key)?;
            let account_value = self.account_to_validated_value(account)?;
            self.metered_write_gs_unsafe(key, account_value)?;
            Ok(())
        } else {
            panic!("Do not use this function for writing non-account keys")
        }
    }

    /// Write a transfer instance to the global state.
    pub fn write_transfer(&mut self, key: Key, value: Transfer) {
        if let Key::Transfer(_) = key {
            // Writing a `Transfer` will not exceed write size limit.
            self.tracking_copy
                .borrow_mut()
                .write(key, StoredValue::Transfer(value));
        } else {
            panic!("Do not use this function for writing non-transfer keys")
        }
    }

    /// Write an era info instance to the global state.
    pub fn write_era_info(&mut self, key: Key, value: EraInfo) {
        if let Key::EraInfo(_) = key {
            // Writing an `EraInfo` for 100 validators will not exceed write size limit.
            self.tracking_copy
                .borrow_mut()
                .write(key, StoredValue::EraInfo(value));
        } else {
            panic!("Do not use this function for writing non-era-info keys")
        }
    }

    /// Adds a named key.
    ///
    /// If given `Key` refers to an [`URef`] then it extends the runtime context's access rights
    /// with the URef's access rights.
    fn insert_named_key(&mut self, name: String, key: Key) {
        if let Key::URef(uref) = key {
            self.insert_uref(uref);
        }
        self.named_keys.insert(name, key);
    }

    /// Adds a new [`URef`] into the context.
    ///
    /// Once an [`URef`] is inserted, it's considered a valid [`URef`] in this runtime context.
    fn insert_uref(&mut self, uref: URef) {
        self.access_rights.extend(&[uref])
    }

    /// Grants access to a [`URef`]; unless access was pre-existing.
    pub fn grant_access(&mut self, uref: URef) -> GrantedAccess {
        self.access_rights.grant_access(uref)
    }

    /// Removes an access right from the current runtime context.
    pub fn remove_access(&mut self, uref_addr: URefAddr, access_rights: AccessRights) {
        self.access_rights.remove_access(uref_addr, access_rights)
    }

    /// Returns current effects of a tracking copy.
    pub fn effect(&self) -> ExecutionEffect {
        self.tracking_copy.borrow().effect()
    }

    /// Returns an `ExecutionJournal`.
    pub fn execution_journal(&self) -> ExecutionJournal {
        self.tracking_copy.borrow().execution_journal()
    }

    /// Returns list of transfers.
    pub fn transfers(&self) -> &Vec<TransferAddr> {
        &self.transfers
    }

    /// Returns mutable list of transfers.
    pub fn transfers_mut(&mut self) -> &mut Vec<TransferAddr> {
        &mut self.transfers
    }

    fn validate_cl_value(&self, cl_value: &CLValue) -> Result<(), Error> {
        match cl_value.cl_type() {
            CLType::Bool
            | CLType::I32
            | CLType::I64
            | CLType::U8
            | CLType::U32
            | CLType::U64
            | CLType::U128
            | CLType::U256
            | CLType::U512
            | CLType::Unit
            | CLType::String
            | CLType::Option(_)
            | CLType::List(_)
            | CLType::ByteArray(..)
            | CLType::Result { .. }
            | CLType::Map { .. }
            | CLType::Tuple1(_)
            | CLType::Tuple3(_)
            | CLType::Any
            | CLType::PublicKey => Ok(()),
            CLType::Key => {
                let key: Key = cl_value.to_owned().into_t()?; // TODO: optimize?
                self.validate_key(&key)
            }
            CLType::URef => {
                let uref: URef = cl_value.to_owned().into_t()?; // TODO: optimize?
                self.validate_uref(&uref)
            }
            tuple @ CLType::Tuple2(_) if *tuple == casper_types::named_key_type() => {
                let (_name, key): (String, Key) = cl_value.to_owned().into_t()?; // TODO: optimize?
                self.validate_key(&key)
            }
            CLType::Tuple2(_) => Ok(()),
        }
    }

    /// Validates whether keys used in the `value` are not forged.
    fn validate_value(&self, value: &StoredValue) -> Result<(), Error> {
        match value {
            StoredValue::CLValue(cl_value) => self.validate_cl_value(cl_value),
            StoredValue::Account(account) => {
                // This should never happen as accounts can't be created by contracts.
                // I am putting this here for the sake of completeness.
                account
                    .named_keys()
                    .values()
                    .try_for_each(|key| self.validate_key(key))
            }
            StoredValue::ContractWasm(_) => Ok(()),
            StoredValue::Contract(contract_header) => contract_header
                .named_keys()
                .values()
                .try_for_each(|key| self.validate_key(key)),
            // TODO: anything to validate here?
            StoredValue::ContractPackage(_) => Ok(()),
            StoredValue::Transfer(_) => Ok(()),
            StoredValue::DeployInfo(_) => Ok(()),
            StoredValue::EraInfo(_) => Ok(()),
            StoredValue::Bid(_) => Ok(()),
            StoredValue::Withdraw(_) => Ok(()),
            StoredValue::Unbonding(_) => Ok(()),
        }
    }

    /// Validates whether key is not forged (whether it can be found in the
    /// `named_keys`) and whether the version of a key that contract wants
    /// to use, has access rights that are less powerful than access rights'
    /// of the key in the `named_keys`.
    pub(crate) fn validate_key(&self, key: &Key) -> Result<(), Error> {
        let uref = match key {
            Key::URef(uref) => uref,
            _ => return Ok(()),
        };
        self.validate_uref(uref)
    }

    /// Validate [`URef`] access rights.
    ///
    /// Returns unit if [`URef`]s address exists in the context, and has correct access rights bit
    /// set.
    pub(crate) fn validate_uref(&self, uref: &URef) -> Result<(), Error> {
        if self.access_rights.has_access_rights_to_uref(uref) {
            Ok(())
        } else {
            Err(Error::ForgedReference(*uref))
        }
    }

    /// Validates if a [`Key`] refers to a [`URef`] and has a read bit set.
    fn validate_readable(&self, key: &Key) -> Result<(), Error> {
        if self.is_readable(key) {
            Ok(())
        } else {
            Err(Error::InvalidAccess {
                required: AccessRights::READ,
            })
        }
    }

    /// Validates if a [`Key`] refers to a [`URef`] and has a add bit set.
    fn validate_addable(&self, key: &Key) -> Result<(), Error> {
        if self.is_addable(key) {
            Ok(())
        } else {
            Err(Error::InvalidAccess {
                required: AccessRights::ADD,
            })
        }
    }

    /// Validates if a [`Key`] refers to a [`URef`] and has a write bit set.
    fn validate_writeable(&self, key: &Key) -> Result<(), Error> {
        if self.is_writeable(key) {
            Ok(())
        } else {
            Err(Error::InvalidAccess {
                required: AccessRights::WRITE,
            })
        }
    }

    /// Tests whether reading from the `key` is valid.
    pub fn is_readable(&self, key: &Key) -> bool {
        match key {
            Key::Account(_) => &self.base_key() == key,
            Key::Hash(_) => true,
            Key::URef(uref) => uref.is_readable(),
            Key::Transfer(_) => true,
            Key::DeployInfo(_) => true,
            Key::EraInfo(_) => true,
            Key::Balance(_) => false,
            Key::Bid(_) => true,
            Key::Withdraw(_) => true,
            Key::Unbond(_) => true,
            Key::Dictionary(_) => true,
            Key::SystemContractRegistry => true,
            Key::ChainspecRegistry => true,
            Key::BlockEffectsRootHash { .. } => true,
            Key::DeployApprovalsRootHash { .. } => true,
        }
    }

    /// Tests whether addition to `key` is valid.
    pub fn is_addable(&self, key: &Key) -> bool {
        match key {
            Key::Account(_) | Key::Hash(_) => &self.base_key() == key, // ???
            Key::URef(uref) => uref.is_addable(),
            Key::Transfer(_) => false,
            Key::DeployInfo(_) => false,
            Key::EraInfo(_) => false,
            Key::Balance(_) => false,
            Key::Bid(_) => false,
            Key::Withdraw(_) => false,
            Key::Unbond(_) => false,
            Key::Dictionary(_) => {
                // Dictionary is a special case that will not be readable by default, but the access
                // bits are verified from within API call.
                false
            }
            Key::SystemContractRegistry => false,
            Key::ChainspecRegistry => false,
            Key::BlockEffectsRootHash { .. } => false,
            Key::DeployApprovalsRootHash { .. } => false,
        }
    }

    /// Tests whether writing to `key` is valid.
    pub fn is_writeable(&self, key: &Key) -> bool {
        match key {
            Key::Account(_) | Key::Hash(_) => false,
            Key::URef(uref) => uref.is_writeable(),
            Key::Transfer(_) => false,
            Key::DeployInfo(_) => false,
            Key::EraInfo(_) => false,
            Key::Balance(_) => false,
            Key::Bid(_) => false,
            Key::Withdraw(_) => false,
            Key::Unbond(_) => false,
            Key::Dictionary(_) => {
                // Dictionary is a special case that will not be readable by default, but the access
                // bits are verified from within API call.
                false
            }
            Key::SystemContractRegistry => false,
            Key::ChainspecRegistry => false,
            Key::BlockEffectsRootHash { .. } => false,
            Key::DeployApprovalsRootHash { .. } => false,
        }
    }

    /// Safely charge the specified amount of gas, up to the available gas limit.
    ///
    /// Returns [`Error::GasLimit`] if gas limit exceeded and `()` if not.
    /// Intuition about the return value sense is to answer the question 'are we
    /// allowed to continue?'
    pub(crate) fn charge_gas(&mut self, amount: Gas) -> Result<(), Error> {
        let prev = self.gas_counter();
        let gas_limit = self.gas_limit();
        // gas charge overflow protection
        match prev.checked_add(amount) {
            None => {
                self.set_gas_counter(gas_limit);
                Err(Error::GasLimit)
            }
            Some(val) if val > gas_limit => {
                self.set_gas_counter(gas_limit);
                Err(Error::GasLimit)
            }
            Some(val) => {
                self.set_gas_counter(val);
                Ok(())
            }
        }
    }

    /// Checks if we are calling a system contract.
    pub(crate) fn is_system_contract(&self, contract_hash: &ContractHash) -> Result<bool, Error> {
        Ok(self
            .system_contract_registry()?
            .has_contract_hash(contract_hash))
    }

    /// Charges gas for specified amount of bytes used.
    fn charge_gas_storage(&mut self, bytes_count: usize) -> Result<(), Error> {
        if let Some(base_key) = self.base_key().into_hash() {
            let contract_hash = ContractHash::new(base_key);
            if self.is_system_contract(&contract_hash)? {
                // Don't charge storage used while executing a system contract.
                return Ok(());
            }
        }

        let storage_costs = self.engine_config.wasm_config().storage_costs();

        let gas_cost = storage_costs.calculate_gas_cost(bytes_count);

        self.charge_gas(gas_cost)
    }

    /// Charges gas for using a host system contract's entrypoint.
    pub(crate) fn charge_system_contract_call<T>(&mut self, call_cost: T) -> Result<(), Error>
    where
        T: Into<Gas>,
    {
        if self.account.account_hash() == PublicKey::System.to_account_hash() {
            // Don't try to charge a system account for calling a system contract's entry point.
            // This will make sure that (for example) calling a mint's transfer from within auction
            // wouldn't try to incur cost to system account.
            return Ok(());
        }
        let amount: Gas = call_cost.into();
        self.charge_gas(amount)
    }

    /// Writes data to global state with a measurement.
    ///
    /// Use with caution - there is no validation done as the key is assumed to be validated
    /// already.
    pub(crate) fn metered_write_gs_unsafe<K, V>(&mut self, key: K, value: V) -> Result<(), Error>
    where
        K: Into<Key>,
        V: Into<StoredValue>,
    {
        let stored_value = value.into();

        // Charge for amount as measured by serialized length
        let bytes_count = stored_value.serialized_length();
        self.charge_gas_storage(bytes_count)?;

        self.tracking_copy
            .borrow_mut()
            .write(key.into(), stored_value);
        Ok(())
    }

    /// Writes data to a global state and charges for bytes stored.
    ///
    /// This method performs full validation of the key to be written.
    pub(crate) fn metered_write_gs<T>(&mut self, key: Key, value: T) -> Result<(), Error>
    where
        T: Into<StoredValue>,
    {
        let stored_value = value.into();
        self.validate_writeable(&key)?;
        self.validate_key(&key)?;
        self.validate_value(&stored_value)?;
        self.metered_write_gs_unsafe(key, stored_value)
    }

    /// Adds data to a global state key and charges for bytes stored.
    ///
    /// This method performs full validation of the key to be written.
    pub(crate) fn metered_add_gs_unsafe(
        &mut self,
        key: Key,
        value: StoredValue,
    ) -> Result<(), Error> {
        let value_bytes_count = value.serialized_length();
        self.charge_gas_storage(value_bytes_count)?;

        match self
            .tracking_copy
            .borrow_mut()
            .add(self.correlation_id, key, value)
        {
            Err(storage_error) => Err(storage_error.into()),
            Ok(AddResult::Success) => Ok(()),
            Ok(AddResult::KeyNotFound(key)) => Err(Error::KeyNotFound(key)),
            Ok(AddResult::TypeMismatch(type_mismatch)) => Err(Error::TypeMismatch(type_mismatch)),
            Ok(AddResult::Serialization(error)) => Err(Error::BytesRepr(error)),
        }
    }

    /// Adds `value` to the `key`. The premise for being able to `add` value is
    /// that the type of it value can be added (is a Monoid). If the
    /// values can't be added, either because they're not a Monoid or if the
    /// value stored under `key` has different type, then `TypeMismatch`
    /// errors is returned.
    pub(crate) fn metered_add_gs<K, V>(&mut self, key: K, value: V) -> Result<(), Error>
    where
        K: Into<Key>,
        V: Into<StoredValue>,
    {
        let key = key.into();
        let value = value.into();
        self.validate_addable(&key)?;
        self.validate_key(&key)?;
        self.validate_value(&value)?;
        self.metered_add_gs_unsafe(key, value)
    }

    /// Adds new associated key.
    pub(crate) fn add_associated_key(
        &mut self,
        account_hash: AccountHash,
        weight: Weight,
    ) -> Result<(), Error> {
        // Check permission to modify associated keys
        if !self.is_valid_context() {
            // Exit early with error to avoid mutations
            return Err(AddKeyFailure::PermissionDenied.into());
        }

        if !self
            .account()
            .can_manage_keys_with(&self.authorization_keys)
        {
            // Exit early if authorization keys weight doesn't exceed required
            // key management threshold
            return Err(AddKeyFailure::PermissionDenied.into());
        }

        // Converts an account's public key into a URef
        let key = Key::Account(self.account().account_hash());

        // Take an account out of the global state
        let account = {
            let mut account: Account = self.read_gs_typed(&key)?;

            if account.associated_keys().len()
                >= (self.engine_config.max_associated_keys() as usize)
            {
                return Err(Error::AddKeyFailure(AddKeyFailure::MaxKeysLimit));
            }

            // Exit early in case of error without updating global state
            account
                .add_associated_key(account_hash, weight)
                .map_err(Error::from)?;
            account
        };

        let account_value = self.account_to_validated_value(account)?;

        self.metered_write_gs_unsafe(key, account_value)?;

        Ok(())
    }

    /// Remove associated key.
    pub(crate) fn remove_associated_key(&mut self, account_hash: AccountHash) -> Result<(), Error> {
        // Check permission to modify associated keys
        if !self.is_valid_context() {
            // Exit early with error to avoid mutations
            return Err(RemoveKeyFailure::PermissionDenied.into());
        }

        if !self
            .account()
            .can_manage_keys_with(&self.authorization_keys)
        {
            // Exit early if authorization keys weight doesn't exceed required
            // key management threshold
            return Err(RemoveKeyFailure::PermissionDenied.into());
        }

        // Converts an account's public key into a URef
        let key = Key::Account(self.account().account_hash());

        // Take an account out of the global state
        let mut account: Account = self.read_gs_typed(&key)?;

        // Exit early in case of error without updating global state
        account
            .remove_associated_key(account_hash)
            .map_err(Error::from)?;

        let account_value = self.account_to_validated_value(account)?;

        self.metered_write_gs_unsafe(key, account_value)?;

        Ok(())
    }

    /// Update associated key.
    pub(crate) fn update_associated_key(
        &mut self,
        account_hash: AccountHash,
        weight: Weight,
    ) -> Result<(), Error> {
        // Check permission to modify associated keys
        if !self.is_valid_context() {
            // Exit early with error to avoid mutations
            return Err(UpdateKeyFailure::PermissionDenied.into());
        }

        if !self
            .account()
            .can_manage_keys_with(&self.authorization_keys)
        {
            // Exit early if authorization keys weight doesn't exceed required
            // key management threshold
            return Err(UpdateKeyFailure::PermissionDenied.into());
        }

        // Converts an account's public key into a URef
        let key = Key::Account(self.account().account_hash());

        // Take an account out of the global state
        let mut account: Account = self.read_gs_typed(&key)?;

        // Exit early in case of error without updating global state
        account
            .update_associated_key(account_hash, weight)
            .map_err(Error::from)?;

        let account_value = self.account_to_validated_value(account)?;

        self.metered_write_gs_unsafe(key, account_value)?;

        Ok(())
    }

    /// Set threshold of an associated key.
    pub(crate) fn set_action_threshold(
        &mut self,
        action_type: ActionType,
        threshold: Weight,
    ) -> Result<(), Error> {
        // Check permission to modify associated keys
        if !self.is_valid_context() {
            // Exit early with error to avoid mutations
            return Err(SetThresholdFailure::PermissionDeniedError.into());
        }

        if !self
            .account()
            .can_manage_keys_with(&self.authorization_keys)
        {
            // Exit early if authorization keys weight doesn't exceed required
            // key management threshold
            return Err(SetThresholdFailure::PermissionDeniedError.into());
        }

        // Converts an account's public key into a URef
        let key = Key::Account(self.account().account_hash());

        // Take an account out of the global state
        let mut account: Account = self.read_gs_typed(&key)?;

        // Exit early in case of error without updating global state
        account
            .set_action_threshold(action_type, threshold)
            .map_err(Error::from)?;

        let account_value = self.account_to_validated_value(account)?;

        self.metered_write_gs_unsafe(key, account_value)?;

        Ok(())
    }

    /// Creates validated instance of `StoredValue` from `account`.
    fn account_to_validated_value(&self, account: Account) -> Result<StoredValue, Error> {
        let value = StoredValue::Account(account);
        self.validate_value(&value)?;
        Ok(value)
    }

    /// Checks if the account context is valid.
    fn is_valid_context(&self) -> bool {
        self.base_key() == Key::Account(self.account().account_hash())
    }

    /// Gets main purse id
    pub fn get_main_purse(&mut self) -> Result<URef, Error> {
        if !self.is_valid_context() {
            return Err(Error::InvalidContext);
        }

        let main_purse = self.account().main_purse();
        Ok(main_purse)
    }

    /// Gets entry point type.
    pub fn entry_point_type(&self) -> EntryPointType {
        self.entry_point_type
    }

    /// Gets given contract package with its access_key validated against current context.
    pub(crate) fn get_validated_contract_package(
        &mut self,
        package_hash: ContractPackageHash,
    ) -> Result<ContractPackage, Error> {
        let package_hash_key = Key::from(package_hash);
        self.validate_key(&package_hash_key)?;
        let contract_package: ContractPackage = self.read_gs_typed(&Key::from(package_hash))?;
        self.validate_uref(&contract_package.access_key())?;
        Ok(contract_package)
    }

    /// Gets a dictionary item key from a dictionary referenced by a `uref`.
    pub(crate) fn dictionary_get(
        &mut self,
        uref: URef,
        dictionary_item_key: &str,
    ) -> Result<Option<CLValue>, Error> {
        self.validate_readable(&uref.into())?;
        self.validate_key(&uref.into())?;
        let dictionary_item_key_bytes = dictionary_item_key.as_bytes();

        if dictionary_item_key_bytes.len() > DICTIONARY_ITEM_KEY_MAX_LENGTH {
            return Err(Error::DictionaryItemKeyExceedsLength);
        }

        let dictionary_key = Key::dictionary(uref, dictionary_item_key_bytes);
        self.dictionary_read(dictionary_key)
    }

    /// Gets a dictionary value from a dictionary `Key`.
    pub(crate) fn dictionary_read(
        &mut self,
        dictionary_key: Key,
    ) -> Result<Option<CLValue>, Error> {
        let maybe_stored_value = self
            .tracking_copy
            .borrow_mut()
            .read(self.correlation_id, &dictionary_key)
            .map_err(Into::into)?;

        if let Some(stored_value) = maybe_stored_value {
            let stored_value = dictionary::handle_stored_value(dictionary_key, stored_value)?;
            let cl_value = CLValue::try_from(stored_value).map_err(Error::TypeMismatch)?;
            Ok(Some(cl_value))
        } else {
            Ok(None)
        }
    }

    /// Puts a dictionary item key from a dictionary referenced by a `uref`.
    pub fn dictionary_put(
        &mut self,
        seed_uref: URef,
        dictionary_item_key: &str,
        cl_value: CLValue,
    ) -> Result<(), Error> {
        let dictionary_item_key_bytes = dictionary_item_key.as_bytes();

        if dictionary_item_key_bytes.len() > DICTIONARY_ITEM_KEY_MAX_LENGTH {
            return Err(Error::DictionaryItemKeyExceedsLength);
        }

        self.validate_writeable(&seed_uref.into())?;
        self.validate_uref(&seed_uref)?;

        self.validate_cl_value(&cl_value)?;

        let wrapped_cl_value = {
            let dictionary_value = DictionaryValue::new(
                cl_value,
                seed_uref.addr().to_vec(),
                dictionary_item_key_bytes.to_vec(),
            );
            CLValue::from_t(dictionary_value).map_err(Error::from)?
        };

        let dictionary_key = Key::dictionary(seed_uref, dictionary_item_key_bytes);
        self.metered_write_gs_unsafe(dictionary_key, wrapped_cl_value)?;
        Ok(())
    }

    /// Gets system contract by name.
    pub(crate) fn get_system_contract(&self, name: &str) -> Result<ContractHash, Error> {
        let registry = self.system_contract_registry()?;
        let hash = registry.get(name).ok_or_else(|| {
            error!("Missing system contract hash: {}", name);
            Error::MissingSystemContractHash(name.to_string())
        })?;
        Ok(*hash)
    }

    /// Returns system contract registry by querying the global state.
    pub fn system_contract_registry(&self) -> Result<SystemContractRegistry, Error> {
        self.tracking_copy
            .borrow_mut()
            .get_system_contracts(self.correlation_id)
            .map_err(|_| {
                error!("Missing system contract registry");
                Error::MissingSystemContractRegistry
            })
    }

    pub(super) fn remaining_spending_limit(&self) -> U512 {
        self.remaining_spending_limit
    }

    /// Subtract spent amount from the main purse spending limit.
    pub(crate) fn subtract_amount_spent(&mut self, amount: U512) -> Option<U512> {
        if let Some(res) = self.remaining_spending_limit.checked_sub(amount) {
            self.remaining_spending_limit = res;
            Some(self.remaining_spending_limit)
        } else {
            error!(
                limit = %self.remaining_spending_limit,
                spent = %amount,
                "exceeded main purse spending limit"
            );
            self.remaining_spending_limit = U512::zero();
            None
        }
    }

    /// Sets a new spending limit.
    /// Should be called after inner context returns - if tokens were spent there, it must count
    /// towards global limit for the whole deploy execution.
    pub(crate) fn set_remaining_spending_limit(&mut self, amount: U512) {
        self.remaining_spending_limit = amount;
    }
}<|MERGE_RESOLUTION|>--- conflicted
+++ resolved
@@ -30,11 +30,7 @@
         runtime_context::dictionary::DictionaryValue,
         tracking_copy::{AddResult, TrackingCopy, TrackingCopyExt},
     },
-<<<<<<< HEAD
-    shared::{newtypes::CorrelationId, wasm_engine::WasmEngine},
-=======
     shared::{execution_journal::ExecutionJournal, newtypes::CorrelationId},
->>>>>>> 1bbdc220
     storage::global_state::StateReader,
 };
 
@@ -465,17 +461,13 @@
     }
 
     /// Puts `key` to the map of named keys of current context.
-    pub fn put_key(&mut self, name: &str, key: Key) -> Result<(), Error> {
+    pub fn put_key(&mut self, name: String, key: Key) -> Result<(), Error> {
         // No need to perform actual validation on the base key because an account or contract (i.e.
         // the element stored under `base_key`) is allowed to add new named keys to itself.
         let named_key_value = StoredValue::CLValue(CLValue::from_t((name.clone(), key))?);
         self.validate_value(&named_key_value)?;
         self.metered_add_gs_unsafe(self.base_key(), named_key_value)?;
-<<<<<<< HEAD
-        self.insert_key(name.to_string(), key);
-=======
         self.insert_named_key(name, key);
->>>>>>> 1bbdc220
         Ok(())
     }
 
@@ -874,6 +866,8 @@
                 Err(Error::GasLimit)
             }
             Some(val) => {
+                // let u128_val: u128 = val.value().as_u128();
+                // eprintln!("prev={} amount={} val={}", prev, amount, u128_val);
                 self.set_gas_counter(val);
                 Ok(())
             }
