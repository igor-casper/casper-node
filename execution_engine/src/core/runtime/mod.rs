mod args;
mod auction_internal;
mod externals;
mod mint_internal;
mod proof_of_stake_internal;
mod scoped_instrumenter;
mod standard_payment_internal;

use std::{
    cmp,
    collections::{BTreeMap, BTreeSet, HashMap, HashSet},
    convert::TryFrom,
    iter::IntoIterator,
};

use itertools::Itertools;
use parity_wasm::elements::Module;
use wasmi::{ImportsBuilder, MemoryRef, ModuleInstance, ModuleRef, Trap, TrapKind};

use casper_types::{
    account::{AccountHash, ActionType, Weight},
    auction::{self, Auction, EraId, EraInfo},
    bytesrepr::{self, FromBytes, ToBytes},
    contracts::{
        self, Contract, ContractPackage, ContractVersion, ContractVersions, DisabledVersions,
        EntryPoint, EntryPointAccess, EntryPoints, Group, Groups, NamedKeys,
    },
    mint::{self, Mint},
    proof_of_stake::{self, ProofOfStake},
    standard_payment::{self, StandardPayment},
    system_contract_errors, AccessRights, ApiError, CLType, CLTyped, CLValue, ContractHash,
    ContractPackageHash, ContractVersionKey, ContractWasm, DeployHash, EntryPointType, Key, Phase,
    ProtocolVersion, PublicKey, RuntimeArgs, SystemContractType, Transfer, TransferResult,
    TransferredTo, URef, U128, U256, U512,
};

use crate::{
    core::{
        engine_state::{system_contract_cache::SystemContractCache, EngineConfig},
        execution::{self, Error},
        resolvers::{create_module_resolver, memory_resolver::MemoryResolver},
        runtime::scoped_instrumenter::ScopedInstrumenter,
        runtime_context::{self, RuntimeContext},
        Address,
    },
    shared::{
        account::Account,
        gas::Gas,
        host_function_costs::{Cost, HostFunction},
        stored_value::StoredValue,
        wasm_config::WasmConfig,
    },
    storage::{global_state::StateReader, protocol_data::ProtocolData},
};

pub struct Runtime<'a, R> {
    system_contract_cache: SystemContractCache,
    config: EngineConfig,
    memory: MemoryRef,
    module: Module,
    host_buffer: Option<CLValue>,
    context: RuntimeContext<'a, R>,
}

pub fn instance_and_memory(
    parity_module: Module,
    protocol_version: ProtocolVersion,
    wasm_config: &WasmConfig,
) -> Result<(ModuleRef, MemoryRef), Error> {
    let module = wasmi::Module::from_parity_wasm_module(parity_module)?;
    let resolver = create_module_resolver(protocol_version, wasm_config)?;
    let mut imports = ImportsBuilder::new();
    imports.push_resolver("env", &resolver);
    let not_started_module = ModuleInstance::new(&module, &imports)?;
    if not_started_module.has_start() {
        return Err(Error::UnsupportedWasmStart);
    }
    let instance = not_started_module.not_started_instance().clone();
    let memory = resolver.memory_ref()?;
    Ok((instance, memory))
}

/// Turns `key` into a `([u8; 32], AccessRights)` tuple.
/// Returns None if `key` is not `Key::URef` as it wouldn't have `AccessRights`
/// associated with it. Helper function for creating `named_keys` associating
/// addresses and corresponding `AccessRights`.
pub fn key_to_tuple(key: Key) -> Option<([u8; 32], AccessRights)> {
    match key {
        Key::URef(uref) => Some((uref.addr(), uref.access_rights())),
        Key::Account(_) => None,
        Key::Hash(_) => None,
        Key::Transfer(_) => None,
        Key::DeployInfo(_) => None,
        Key::EraInfo(_) => None,
    }
}

/// Groups a collection of urefs by their addresses and accumulates access
/// rights per key
pub fn extract_access_rights_from_urefs<I: IntoIterator<Item = URef>>(
    input: I,
) -> HashMap<Address, HashSet<AccessRights>> {
    input
        .into_iter()
        .map(|uref: URef| (uref.addr(), uref.access_rights()))
        .group_by(|(key, _)| *key)
        .into_iter()
        .map(|(key, group)| {
            (
                key,
                group.map(|(_, x)| x).collect::<HashSet<AccessRights>>(),
            )
        })
        .collect()
}

/// Groups a collection of keys by their address and accumulates access rights
/// per key.
pub fn extract_access_rights_from_keys<I: IntoIterator<Item = Key>>(
    input: I,
) -> HashMap<Address, HashSet<AccessRights>> {
    input
        .into_iter()
        .map(key_to_tuple)
        .flatten()
        .group_by(|(key, _)| *key)
        .into_iter()
        .map(|(key, group)| {
            (
                key,
                group.map(|(_, x)| x).collect::<HashSet<AccessRights>>(),
            )
        })
        .collect()
}

#[allow(clippy::cognitive_complexity)]
fn extract_urefs(cl_value: &CLValue) -> Result<Vec<URef>, Error> {
    match cl_value.cl_type() {
        CLType::Bool
        | CLType::I32
        | CLType::I64
        | CLType::U8
        | CLType::U32
        | CLType::U64
        | CLType::U128
        | CLType::U256
        | CLType::U512
        | CLType::Unit
        | CLType::String
        | CLType::PublicKey
        | CLType::Any => Ok(vec![]),
        CLType::Option(ty) => match **ty {
            CLType::URef => {
                let opt: Option<URef> = cl_value.to_owned().into_t()?;
                Ok(opt.into_iter().collect())
            }
            CLType::Key => {
                let opt: Option<Key> = cl_value.to_owned().into_t()?;
                Ok(opt.into_iter().flat_map(Key::into_uref).collect())
            }
            _ => Ok(vec![]),
        },
        CLType::List(ty) => match **ty {
            CLType::URef => Ok(cl_value.to_owned().into_t()?),
            CLType::Key => {
                let keys: Vec<Key> = cl_value.to_owned().into_t()?;
                Ok(keys.into_iter().filter_map(Key::into_uref).collect())
            }
            _ => Ok(vec![]),
        },
        CLType::ByteArray(_) => Ok(vec![]),
        CLType::Result { ok, err } => match (&**ok, &**err) {
            (CLType::URef, CLType::Bool) => {
                let res: Result<URef, bool> = cl_value.to_owned().into_t()?;
                match res {
                    Ok(uref) => Ok(vec![uref]),
                    Err(_) => Ok(vec![]),
                }
            }
            (CLType::URef, CLType::I32) => {
                let res: Result<URef, i32> = cl_value.to_owned().into_t()?;
                match res {
                    Ok(uref) => Ok(vec![uref]),
                    Err(_) => Ok(vec![]),
                }
            }
            (CLType::URef, CLType::I64) => {
                let res: Result<URef, i64> = cl_value.to_owned().into_t()?;
                match res {
                    Ok(uref) => Ok(vec![uref]),
                    Err(_) => Ok(vec![]),
                }
            }
            (CLType::URef, CLType::U8) => {
                let res: Result<URef, u8> = cl_value.to_owned().into_t()?;
                match res {
                    Ok(uref) => Ok(vec![uref]),
                    Err(_) => Ok(vec![]),
                }
            }
            (CLType::URef, CLType::U32) => {
                let res: Result<URef, u32> = cl_value.to_owned().into_t()?;
                match res {
                    Ok(uref) => Ok(vec![uref]),
                    Err(_) => Ok(vec![]),
                }
            }
            (CLType::URef, CLType::U64) => {
                let res: Result<URef, u64> = cl_value.to_owned().into_t()?;
                match res {
                    Ok(uref) => Ok(vec![uref]),
                    Err(_) => Ok(vec![]),
                }
            }
            (CLType::URef, CLType::U128) => {
                let res: Result<URef, U128> = cl_value.to_owned().into_t()?;
                match res {
                    Ok(uref) => Ok(vec![uref]),
                    Err(_) => Ok(vec![]),
                }
            }
            (CLType::URef, CLType::U256) => {
                let res: Result<URef, U256> = cl_value.to_owned().into_t()?;
                match res {
                    Ok(uref) => Ok(vec![uref]),
                    Err(_) => Ok(vec![]),
                }
            }
            (CLType::URef, CLType::U512) => {
                let res: Result<URef, U512> = cl_value.to_owned().into_t()?;
                match res {
                    Ok(uref) => Ok(vec![uref]),
                    Err(_) => Ok(vec![]),
                }
            }
            (CLType::URef, CLType::Unit) => {
                let res: Result<URef, ()> = cl_value.to_owned().into_t()?;
                match res {
                    Ok(uref) => Ok(vec![uref]),
                    Err(_) => Ok(vec![]),
                }
            }
            (CLType::URef, CLType::String) => {
                let res: Result<URef, String> = cl_value.to_owned().into_t()?;
                match res {
                    Ok(uref) => Ok(vec![uref]),
                    Err(_) => Ok(vec![]),
                }
            }
            (CLType::URef, CLType::Key) => {
                let res: Result<URef, Key> = cl_value.to_owned().into_t()?;
                match res {
                    Ok(uref) => Ok(vec![uref]),
                    Err(key) => Ok(key.into_uref().into_iter().collect()),
                }
            }
            (CLType::URef, CLType::URef) => {
                let res: Result<URef, URef> = cl_value.to_owned().into_t()?;
                match res {
                    Ok(uref) => Ok(vec![uref]),
                    Err(uref) => Ok(vec![uref]),
                }
            }
            (CLType::Key, CLType::Bool) => {
                let res: Result<Key, bool> = cl_value.to_owned().into_t()?;
                match res {
                    Ok(key) => Ok(key.into_uref().into_iter().collect()),
                    Err(_) => Ok(vec![]),
                }
            }
            (CLType::Key, CLType::I32) => {
                let res: Result<Key, i32> = cl_value.to_owned().into_t()?;
                match res {
                    Ok(key) => Ok(key.into_uref().into_iter().collect()),
                    Err(_) => Ok(vec![]),
                }
            }
            (CLType::Key, CLType::I64) => {
                let res: Result<Key, i64> = cl_value.to_owned().into_t()?;
                match res {
                    Ok(key) => Ok(key.into_uref().into_iter().collect()),
                    Err(_) => Ok(vec![]),
                }
            }
            (CLType::Key, CLType::U8) => {
                let res: Result<Key, u8> = cl_value.to_owned().into_t()?;
                match res {
                    Ok(key) => Ok(key.into_uref().into_iter().collect()),
                    Err(_) => Ok(vec![]),
                }
            }
            (CLType::Key, CLType::U32) => {
                let res: Result<Key, u32> = cl_value.to_owned().into_t()?;
                match res {
                    Ok(key) => Ok(key.into_uref().into_iter().collect()),
                    Err(_) => Ok(vec![]),
                }
            }
            (CLType::Key, CLType::U64) => {
                let res: Result<Key, u64> = cl_value.to_owned().into_t()?;
                match res {
                    Ok(key) => Ok(key.into_uref().into_iter().collect()),
                    Err(_) => Ok(vec![]),
                }
            }
            (CLType::Key, CLType::U128) => {
                let res: Result<Key, U128> = cl_value.to_owned().into_t()?;
                match res {
                    Ok(key) => Ok(key.into_uref().into_iter().collect()),
                    Err(_) => Ok(vec![]),
                }
            }
            (CLType::Key, CLType::U256) => {
                let res: Result<Key, U256> = cl_value.to_owned().into_t()?;
                match res {
                    Ok(key) => Ok(key.into_uref().into_iter().collect()),
                    Err(_) => Ok(vec![]),
                }
            }
            (CLType::Key, CLType::U512) => {
                let res: Result<Key, U512> = cl_value.to_owned().into_t()?;
                match res {
                    Ok(key) => Ok(key.into_uref().into_iter().collect()),
                    Err(_) => Ok(vec![]),
                }
            }
            (CLType::Key, CLType::Unit) => {
                let res: Result<Key, ()> = cl_value.to_owned().into_t()?;
                match res {
                    Ok(key) => Ok(key.into_uref().into_iter().collect()),
                    Err(_) => Ok(vec![]),
                }
            }
            (CLType::Key, CLType::String) => {
                let res: Result<Key, String> = cl_value.to_owned().into_t()?;
                match res {
                    Ok(key) => Ok(key.into_uref().into_iter().collect()),
                    Err(_) => Ok(vec![]),
                }
            }
            (CLType::Key, CLType::URef) => {
                let res: Result<Key, URef> = cl_value.to_owned().into_t()?;
                match res {
                    Ok(key) => Ok(key.into_uref().into_iter().collect()),
                    Err(uref) => Ok(vec![uref]),
                }
            }
            (CLType::Key, CLType::Key) => {
                let res: Result<Key, Key> = cl_value.to_owned().into_t()?;
                match res {
                    Ok(key) => Ok(key.into_uref().into_iter().collect()),
                    Err(key) => Ok(key.into_uref().into_iter().collect()),
                }
            }
            (CLType::Bool, CLType::URef) => {
                let res: Result<bool, URef> = cl_value.to_owned().into_t()?;
                match res {
                    Ok(_) => Ok(vec![]),
                    Err(uref) => Ok(vec![uref]),
                }
            }
            (CLType::I32, CLType::URef) => {
                let res: Result<i32, URef> = cl_value.to_owned().into_t()?;
                match res {
                    Ok(_) => Ok(vec![]),
                    Err(uref) => Ok(vec![uref]),
                }
            }
            (CLType::I64, CLType::URef) => {
                let res: Result<i64, URef> = cl_value.to_owned().into_t()?;
                match res {
                    Ok(_) => Ok(vec![]),
                    Err(uref) => Ok(vec![uref]),
                }
            }
            (CLType::U8, CLType::URef) => {
                let res: Result<u8, URef> = cl_value.to_owned().into_t()?;
                match res {
                    Ok(_) => Ok(vec![]),
                    Err(uref) => Ok(vec![uref]),
                }
            }
            (CLType::U32, CLType::URef) => {
                let res: Result<u32, URef> = cl_value.to_owned().into_t()?;
                match res {
                    Ok(_) => Ok(vec![]),
                    Err(uref) => Ok(vec![uref]),
                }
            }
            (CLType::U64, CLType::URef) => {
                let res: Result<u64, URef> = cl_value.to_owned().into_t()?;
                match res {
                    Ok(_) => Ok(vec![]),
                    Err(uref) => Ok(vec![uref]),
                }
            }
            (CLType::U128, CLType::URef) => {
                let res: Result<U128, URef> = cl_value.to_owned().into_t()?;
                match res {
                    Ok(_) => Ok(vec![]),
                    Err(uref) => Ok(vec![uref]),
                }
            }
            (CLType::U256, CLType::URef) => {
                let res: Result<U256, URef> = cl_value.to_owned().into_t()?;
                match res {
                    Ok(_) => Ok(vec![]),
                    Err(uref) => Ok(vec![uref]),
                }
            }
            (CLType::U512, CLType::URef) => {
                let res: Result<U512, URef> = cl_value.to_owned().into_t()?;
                match res {
                    Ok(_) => Ok(vec![]),
                    Err(uref) => Ok(vec![uref]),
                }
            }
            (CLType::Unit, CLType::URef) => {
                let res: Result<(), URef> = cl_value.to_owned().into_t()?;
                match res {
                    Ok(_) => Ok(vec![]),
                    Err(uref) => Ok(vec![uref]),
                }
            }
            (CLType::String, CLType::URef) => {
                let res: Result<String, URef> = cl_value.to_owned().into_t()?;
                match res {
                    Ok(_) => Ok(vec![]),
                    Err(uref) => Ok(vec![uref]),
                }
            }
            (CLType::Bool, CLType::Key) => {
                let res: Result<bool, Key> = cl_value.to_owned().into_t()?;
                match res {
                    Ok(_) => Ok(vec![]),
                    Err(key) => Ok(key.into_uref().into_iter().collect()),
                }
            }
            (CLType::I32, CLType::Key) => {
                let res: Result<i32, Key> = cl_value.to_owned().into_t()?;
                match res {
                    Ok(_) => Ok(vec![]),
                    Err(key) => Ok(key.into_uref().into_iter().collect()),
                }
            }
            (CLType::I64, CLType::Key) => {
                let res: Result<i64, Key> = cl_value.to_owned().into_t()?;
                match res {
                    Ok(_) => Ok(vec![]),
                    Err(key) => Ok(key.into_uref().into_iter().collect()),
                }
            }
            (CLType::U8, CLType::Key) => {
                let res: Result<u8, Key> = cl_value.to_owned().into_t()?;
                match res {
                    Ok(_) => Ok(vec![]),
                    Err(key) => Ok(key.into_uref().into_iter().collect()),
                }
            }
            (CLType::U32, CLType::Key) => {
                let res: Result<u32, Key> = cl_value.to_owned().into_t()?;
                match res {
                    Ok(_) => Ok(vec![]),
                    Err(key) => Ok(key.into_uref().into_iter().collect()),
                }
            }
            (CLType::U64, CLType::Key) => {
                let res: Result<u64, Key> = cl_value.to_owned().into_t()?;
                match res {
                    Ok(_) => Ok(vec![]),
                    Err(key) => Ok(key.into_uref().into_iter().collect()),
                }
            }
            (CLType::U128, CLType::Key) => {
                let res: Result<U128, Key> = cl_value.to_owned().into_t()?;
                match res {
                    Ok(_) => Ok(vec![]),
                    Err(key) => Ok(key.into_uref().into_iter().collect()),
                }
            }
            (CLType::U256, CLType::Key) => {
                let res: Result<U256, Key> = cl_value.to_owned().into_t()?;
                match res {
                    Ok(_) => Ok(vec![]),
                    Err(key) => Ok(key.into_uref().into_iter().collect()),
                }
            }
            (CLType::U512, CLType::Key) => {
                let res: Result<U512, Key> = cl_value.to_owned().into_t()?;
                match res {
                    Ok(_) => Ok(vec![]),
                    Err(key) => Ok(key.into_uref().into_iter().collect()),
                }
            }
            (CLType::Unit, CLType::Key) => {
                let res: Result<(), Key> = cl_value.to_owned().into_t()?;
                match res {
                    Ok(_) => Ok(vec![]),
                    Err(key) => Ok(key.into_uref().into_iter().collect()),
                }
            }
            (CLType::String, CLType::Key) => {
                let res: Result<String, Key> = cl_value.to_owned().into_t()?;
                match res {
                    Ok(_) => Ok(vec![]),
                    Err(key) => Ok(key.into_uref().into_iter().collect()),
                }
            }
            (_, _) => Ok(vec![]),
        },
        CLType::Map { key, value } => match (&**key, &**value) {
            (CLType::URef, CLType::Bool) => {
                let map: BTreeMap<URef, bool> = cl_value.to_owned().into_t()?;
                Ok(map.keys().cloned().collect())
            }
            (CLType::URef, CLType::I32) => {
                let map: BTreeMap<URef, i32> = cl_value.to_owned().into_t()?;
                Ok(map.keys().cloned().collect())
            }
            (CLType::URef, CLType::I64) => {
                let map: BTreeMap<URef, i64> = cl_value.to_owned().into_t()?;
                Ok(map.keys().cloned().collect())
            }
            (CLType::URef, CLType::U8) => {
                let map: BTreeMap<URef, u8> = cl_value.to_owned().into_t()?;
                Ok(map.keys().cloned().collect())
            }
            (CLType::URef, CLType::U32) => {
                let map: BTreeMap<URef, u32> = cl_value.to_owned().into_t()?;
                Ok(map.keys().cloned().collect())
            }
            (CLType::URef, CLType::U64) => {
                let map: BTreeMap<URef, u64> = cl_value.to_owned().into_t()?;
                Ok(map.keys().cloned().collect())
            }
            (CLType::URef, CLType::U128) => {
                let map: BTreeMap<URef, U128> = cl_value.to_owned().into_t()?;
                Ok(map.keys().cloned().collect())
            }
            (CLType::URef, CLType::U256) => {
                let map: BTreeMap<URef, U256> = cl_value.to_owned().into_t()?;
                Ok(map.keys().cloned().collect())
            }
            (CLType::URef, CLType::U512) => {
                let map: BTreeMap<URef, U512> = cl_value.to_owned().into_t()?;
                Ok(map.keys().cloned().collect())
            }
            (CLType::URef, CLType::Unit) => {
                let map: BTreeMap<URef, ()> = cl_value.to_owned().into_t()?;
                Ok(map.keys().cloned().collect())
            }
            (CLType::URef, CLType::String) => {
                let map: BTreeMap<URef, String> = cl_value.to_owned().into_t()?;
                Ok(map.keys().cloned().collect())
            }
            (CLType::URef, CLType::Key) => {
                let map: BTreeMap<URef, Key> = cl_value.to_owned().into_t()?;
                Ok(map
                    .keys()
                    .cloned()
                    .chain(map.values().cloned().filter_map(Key::into_uref))
                    .collect())
            }
            (CLType::URef, CLType::URef) => {
                let map: BTreeMap<URef, URef> = cl_value.to_owned().into_t()?;
                Ok(map.keys().cloned().chain(map.values().cloned()).collect())
            }
            (CLType::Key, CLType::Bool) => {
                let map: BTreeMap<Key, bool> = cl_value.to_owned().into_t()?;
                Ok(map.keys().cloned().filter_map(Key::into_uref).collect())
            }
            (CLType::Key, CLType::I32) => {
                let map: BTreeMap<Key, i32> = cl_value.to_owned().into_t()?;
                Ok(map.keys().cloned().filter_map(Key::into_uref).collect())
            }
            (CLType::Key, CLType::I64) => {
                let map: BTreeMap<Key, i64> = cl_value.to_owned().into_t()?;
                Ok(map.keys().cloned().filter_map(Key::into_uref).collect())
            }
            (CLType::Key, CLType::U8) => {
                let map: BTreeMap<Key, u8> = cl_value.to_owned().into_t()?;
                Ok(map.keys().cloned().filter_map(Key::into_uref).collect())
            }
            (CLType::Key, CLType::U32) => {
                let map: BTreeMap<Key, u32> = cl_value.to_owned().into_t()?;
                Ok(map.keys().cloned().filter_map(Key::into_uref).collect())
            }
            (CLType::Key, CLType::U64) => {
                let map: BTreeMap<Key, u64> = cl_value.to_owned().into_t()?;
                Ok(map.keys().cloned().filter_map(Key::into_uref).collect())
            }
            (CLType::Key, CLType::U128) => {
                let map: BTreeMap<Key, U128> = cl_value.to_owned().into_t()?;
                Ok(map.keys().cloned().filter_map(Key::into_uref).collect())
            }
            (CLType::Key, CLType::U256) => {
                let map: BTreeMap<Key, U256> = cl_value.to_owned().into_t()?;
                Ok(map.keys().cloned().filter_map(Key::into_uref).collect())
            }
            (CLType::Key, CLType::U512) => {
                let map: BTreeMap<Key, U512> = cl_value.to_owned().into_t()?;
                Ok(map.keys().cloned().filter_map(Key::into_uref).collect())
            }
            (CLType::Key, CLType::Unit) => {
                let map: BTreeMap<Key, ()> = cl_value.to_owned().into_t()?;
                Ok(map.keys().cloned().filter_map(Key::into_uref).collect())
            }
            (CLType::Key, CLType::String) => {
                let map: BTreeMap<Key, String> = cl_value.to_owned().into_t()?;
                Ok(map.keys().cloned().filter_map(Key::into_uref).collect())
            }
            (CLType::Key, CLType::URef) => {
                let map: BTreeMap<Key, URef> = cl_value.to_owned().into_t()?;
                Ok(map
                    .keys()
                    .cloned()
                    .filter_map(Key::into_uref)
                    .chain(map.values().cloned())
                    .collect())
            }
            (CLType::Key, CLType::Key) => {
                let map: BTreeMap<Key, Key> = cl_value.to_owned().into_t()?;
                Ok(map
                    .keys()
                    .cloned()
                    .filter_map(Key::into_uref)
                    .chain(map.values().cloned().filter_map(Key::into_uref))
                    .collect())
            }
            (CLType::Bool, CLType::URef) => {
                let map: BTreeMap<bool, URef> = cl_value.to_owned().into_t()?;
                Ok(map.values().cloned().collect())
            }
            (CLType::I32, CLType::URef) => {
                let map: BTreeMap<i32, URef> = cl_value.to_owned().into_t()?;
                Ok(map.values().cloned().collect())
            }
            (CLType::I64, CLType::URef) => {
                let map: BTreeMap<i64, URef> = cl_value.to_owned().into_t()?;
                Ok(map.values().cloned().collect())
            }
            (CLType::U8, CLType::URef) => {
                let map: BTreeMap<u8, URef> = cl_value.to_owned().into_t()?;
                Ok(map.values().cloned().collect())
            }
            (CLType::U32, CLType::URef) => {
                let map: BTreeMap<u32, URef> = cl_value.to_owned().into_t()?;
                Ok(map.values().cloned().collect())
            }
            (CLType::U64, CLType::URef) => {
                let map: BTreeMap<u64, URef> = cl_value.to_owned().into_t()?;
                Ok(map.values().cloned().collect())
            }
            (CLType::U128, CLType::URef) => {
                let map: BTreeMap<U128, URef> = cl_value.to_owned().into_t()?;
                Ok(map.values().cloned().collect())
            }
            (CLType::U256, CLType::URef) => {
                let map: BTreeMap<U256, URef> = cl_value.to_owned().into_t()?;
                Ok(map.values().cloned().collect())
            }
            (CLType::U512, CLType::URef) => {
                let map: BTreeMap<U512, URef> = cl_value.to_owned().into_t()?;
                Ok(map.values().cloned().collect())
            }
            (CLType::Unit, CLType::URef) => {
                let map: BTreeMap<(), URef> = cl_value.to_owned().into_t()?;
                Ok(map.values().cloned().collect())
            }
            (CLType::String, CLType::URef) => {
                let map: BTreeMap<String, URef> = cl_value.to_owned().into_t()?;
                Ok(map.values().cloned().collect())
            }
            (CLType::PublicKey, CLType::URef) => {
                let map: BTreeMap<PublicKey, URef> = cl_value.to_owned().into_t()?;
                Ok(map.values().cloned().collect())
            }
            (CLType::Bool, CLType::Key) => {
                let map: BTreeMap<bool, Key> = cl_value.to_owned().into_t()?;
                Ok(map.values().cloned().filter_map(Key::into_uref).collect())
            }
            (CLType::I32, CLType::Key) => {
                let map: BTreeMap<i32, Key> = cl_value.to_owned().into_t()?;
                Ok(map.values().cloned().filter_map(Key::into_uref).collect())
            }
            (CLType::I64, CLType::Key) => {
                let map: BTreeMap<i64, Key> = cl_value.to_owned().into_t()?;
                Ok(map.values().cloned().filter_map(Key::into_uref).collect())
            }
            (CLType::U8, CLType::Key) => {
                let map: BTreeMap<u8, Key> = cl_value.to_owned().into_t()?;
                Ok(map.values().cloned().filter_map(Key::into_uref).collect())
            }
            (CLType::U32, CLType::Key) => {
                let map: BTreeMap<u32, Key> = cl_value.to_owned().into_t()?;
                Ok(map.values().cloned().filter_map(Key::into_uref).collect())
            }
            (CLType::U64, CLType::Key) => {
                let map: BTreeMap<u64, Key> = cl_value.to_owned().into_t()?;
                Ok(map.values().cloned().filter_map(Key::into_uref).collect())
            }
            (CLType::U128, CLType::Key) => {
                let map: BTreeMap<U128, Key> = cl_value.to_owned().into_t()?;
                Ok(map.values().cloned().filter_map(Key::into_uref).collect())
            }
            (CLType::U256, CLType::Key) => {
                let map: BTreeMap<U256, Key> = cl_value.to_owned().into_t()?;
                Ok(map.values().cloned().filter_map(Key::into_uref).collect())
            }
            (CLType::U512, CLType::Key) => {
                let map: BTreeMap<U512, Key> = cl_value.to_owned().into_t()?;
                Ok(map.values().cloned().filter_map(Key::into_uref).collect())
            }
            (CLType::Unit, CLType::Key) => {
                let map: BTreeMap<(), Key> = cl_value.to_owned().into_t()?;
                Ok(map.values().cloned().filter_map(Key::into_uref).collect())
            }
            (CLType::String, CLType::Key) => {
                let map: NamedKeys = cl_value.to_owned().into_t()?;
                Ok(map.values().cloned().filter_map(Key::into_uref).collect())
            }
            (CLType::PublicKey, CLType::Key) => {
                let map: BTreeMap<PublicKey, Key> = cl_value.to_owned().into_t()?;
                Ok(map.values().cloned().filter_map(Key::into_uref).collect())
            }
            (_, _) => Ok(vec![]),
        },
        CLType::Tuple1([ty]) => match **ty {
            CLType::URef => {
                let val: (URef,) = cl_value.to_owned().into_t()?;
                Ok(vec![val.0])
            }
            CLType::Key => {
                let val: (Key,) = cl_value.to_owned().into_t()?;
                Ok(val.0.into_uref().into_iter().collect())
            }
            _ => Ok(vec![]),
        },
        CLType::Tuple2([ty1, ty2]) => match (&**ty1, &**ty2) {
            (CLType::URef, CLType::Bool) => {
                let val: (URef, bool) = cl_value.to_owned().into_t()?;
                Ok(vec![val.0])
            }
            (CLType::URef, CLType::I32) => {
                let val: (URef, i32) = cl_value.to_owned().into_t()?;
                Ok(vec![val.0])
            }
            (CLType::URef, CLType::I64) => {
                let val: (URef, i64) = cl_value.to_owned().into_t()?;
                Ok(vec![val.0])
            }
            (CLType::URef, CLType::U8) => {
                let val: (URef, u8) = cl_value.to_owned().into_t()?;
                Ok(vec![val.0])
            }
            (CLType::URef, CLType::U32) => {
                let val: (URef, u32) = cl_value.to_owned().into_t()?;
                Ok(vec![val.0])
            }
            (CLType::URef, CLType::U64) => {
                let val: (URef, u64) = cl_value.to_owned().into_t()?;
                Ok(vec![val.0])
            }
            (CLType::URef, CLType::U128) => {
                let val: (URef, U128) = cl_value.to_owned().into_t()?;
                Ok(vec![val.0])
            }
            (CLType::URef, CLType::U256) => {
                let val: (URef, U256) = cl_value.to_owned().into_t()?;
                Ok(vec![val.0])
            }
            (CLType::URef, CLType::U512) => {
                let val: (URef, U512) = cl_value.to_owned().into_t()?;
                Ok(vec![val.0])
            }
            (CLType::URef, CLType::Unit) => {
                let val: (URef, ()) = cl_value.to_owned().into_t()?;
                Ok(vec![val.0])
            }
            (CLType::URef, CLType::String) => {
                let val: (URef, String) = cl_value.to_owned().into_t()?;
                Ok(vec![val.0])
            }
            (CLType::URef, CLType::Key) => {
                let val: (URef, Key) = cl_value.to_owned().into_t()?;
                let mut res = vec![val.0];
                res.extend(val.1.into_uref().into_iter());
                Ok(res)
            }
            (CLType::URef, CLType::URef) => {
                let val: (URef, URef) = cl_value.to_owned().into_t()?;
                Ok(vec![val.0, val.1])
            }
            (CLType::Key, CLType::Bool) => {
                let val: (Key, bool) = cl_value.to_owned().into_t()?;
                Ok(val.0.into_uref().into_iter().collect())
            }
            (CLType::Key, CLType::I32) => {
                let val: (Key, i32) = cl_value.to_owned().into_t()?;
                Ok(val.0.into_uref().into_iter().collect())
            }
            (CLType::Key, CLType::I64) => {
                let val: (Key, i64) = cl_value.to_owned().into_t()?;
                Ok(val.0.into_uref().into_iter().collect())
            }
            (CLType::Key, CLType::U8) => {
                let val: (Key, u8) = cl_value.to_owned().into_t()?;
                Ok(val.0.into_uref().into_iter().collect())
            }
            (CLType::Key, CLType::U32) => {
                let val: (Key, u32) = cl_value.to_owned().into_t()?;
                Ok(val.0.into_uref().into_iter().collect())
            }
            (CLType::Key, CLType::U64) => {
                let val: (Key, u64) = cl_value.to_owned().into_t()?;
                Ok(val.0.into_uref().into_iter().collect())
            }
            (CLType::Key, CLType::U128) => {
                let val: (Key, U128) = cl_value.to_owned().into_t()?;
                Ok(val.0.into_uref().into_iter().collect())
            }
            (CLType::Key, CLType::U256) => {
                let val: (Key, U256) = cl_value.to_owned().into_t()?;
                Ok(val.0.into_uref().into_iter().collect())
            }
            (CLType::Key, CLType::U512) => {
                let val: (Key, U512) = cl_value.to_owned().into_t()?;
                Ok(val.0.into_uref().into_iter().collect())
            }
            (CLType::Key, CLType::Unit) => {
                let val: (Key, ()) = cl_value.to_owned().into_t()?;
                Ok(val.0.into_uref().into_iter().collect())
            }
            (CLType::Key, CLType::String) => {
                let val: (Key, String) = cl_value.to_owned().into_t()?;
                Ok(val.0.into_uref().into_iter().collect())
            }
            (CLType::Key, CLType::URef) => {
                let val: (Key, URef) = cl_value.to_owned().into_t()?;
                let mut res: Vec<URef> = val.0.into_uref().into_iter().collect();
                res.push(val.1);
                Ok(res)
            }
            (CLType::Key, CLType::Key) => {
                let val: (Key, Key) = cl_value.to_owned().into_t()?;
                Ok(val
                    .0
                    .into_uref()
                    .into_iter()
                    .chain(val.1.into_uref().into_iter())
                    .collect())
            }
            (CLType::Bool, CLType::URef) => {
                let val: (bool, URef) = cl_value.to_owned().into_t()?;
                Ok(vec![val.1])
            }
            (CLType::I32, CLType::URef) => {
                let val: (i32, URef) = cl_value.to_owned().into_t()?;
                Ok(vec![val.1])
            }
            (CLType::I64, CLType::URef) => {
                let val: (i64, URef) = cl_value.to_owned().into_t()?;
                Ok(vec![val.1])
            }
            (CLType::U8, CLType::URef) => {
                let val: (u8, URef) = cl_value.to_owned().into_t()?;
                Ok(vec![val.1])
            }
            (CLType::U32, CLType::URef) => {
                let val: (u32, URef) = cl_value.to_owned().into_t()?;
                Ok(vec![val.1])
            }
            (CLType::U64, CLType::URef) => {
                let val: (u64, URef) = cl_value.to_owned().into_t()?;
                Ok(vec![val.1])
            }
            (CLType::U128, CLType::URef) => {
                let val: (U128, URef) = cl_value.to_owned().into_t()?;
                Ok(vec![val.1])
            }
            (CLType::U256, CLType::URef) => {
                let val: (U256, URef) = cl_value.to_owned().into_t()?;
                Ok(vec![val.1])
            }
            (CLType::U512, CLType::URef) => {
                let val: (U512, URef) = cl_value.to_owned().into_t()?;
                Ok(vec![val.1])
            }
            (CLType::Unit, CLType::URef) => {
                let val: ((), URef) = cl_value.to_owned().into_t()?;
                Ok(vec![val.1])
            }
            (CLType::String, CLType::URef) => {
                let val: (String, URef) = cl_value.to_owned().into_t()?;
                Ok(vec![val.1])
            }
            (CLType::Bool, CLType::Key) => {
                let val: (bool, Key) = cl_value.to_owned().into_t()?;
                Ok(val.1.into_uref().into_iter().collect())
            }
            (CLType::I32, CLType::Key) => {
                let val: (i32, Key) = cl_value.to_owned().into_t()?;
                Ok(val.1.into_uref().into_iter().collect())
            }
            (CLType::I64, CLType::Key) => {
                let val: (i64, Key) = cl_value.to_owned().into_t()?;
                Ok(val.1.into_uref().into_iter().collect())
            }
            (CLType::U8, CLType::Key) => {
                let val: (u8, Key) = cl_value.to_owned().into_t()?;
                Ok(val.1.into_uref().into_iter().collect())
            }
            (CLType::U32, CLType::Key) => {
                let val: (u32, Key) = cl_value.to_owned().into_t()?;
                Ok(val.1.into_uref().into_iter().collect())
            }
            (CLType::U64, CLType::Key) => {
                let val: (u64, Key) = cl_value.to_owned().into_t()?;
                Ok(val.1.into_uref().into_iter().collect())
            }
            (CLType::U128, CLType::Key) => {
                let val: (U128, Key) = cl_value.to_owned().into_t()?;
                Ok(val.1.into_uref().into_iter().collect())
            }
            (CLType::U256, CLType::Key) => {
                let val: (U256, Key) = cl_value.to_owned().into_t()?;
                Ok(val.1.into_uref().into_iter().collect())
            }
            (CLType::U512, CLType::Key) => {
                let val: (U512, Key) = cl_value.to_owned().into_t()?;
                Ok(val.1.into_uref().into_iter().collect())
            }
            (CLType::Unit, CLType::Key) => {
                let val: ((), Key) = cl_value.to_owned().into_t()?;
                Ok(val.1.into_uref().into_iter().collect())
            }
            (CLType::String, CLType::Key) => {
                let val: (String, Key) = cl_value.to_owned().into_t()?;
                Ok(val.1.into_uref().into_iter().collect())
            }
            (_, _) => Ok(vec![]),
        },
        // TODO: nested matches for Tuple3?
        CLType::Tuple3(_) => Ok(vec![]),
        CLType::Key => {
            let key: Key = cl_value.to_owned().into_t()?; // TODO: optimize?
            Ok(key.into_uref().into_iter().collect())
        }
        CLType::URef => {
            let uref: URef = cl_value.to_owned().into_t()?; // TODO: optimize?
            Ok(vec![uref])
        }
    }
}

impl<'a, R> Runtime<'a, R>
where
    R: StateReader<Key, StoredValue>,
    R::Error: Into<Error>,
{
    pub fn new(
        config: EngineConfig,
        system_contract_cache: SystemContractCache,
        memory: MemoryRef,
        module: Module,
        context: RuntimeContext<'a, R>,
    ) -> Self {
        Runtime {
            config,
            system_contract_cache,
            memory,
            module,
            host_buffer: None,
            context,
        }
    }

    pub fn memory(&self) -> &MemoryRef {
        &self.memory
    }

    pub fn module(&self) -> &Module {
        &self.module
    }

    pub fn context(&self) -> &RuntimeContext<'a, R> {
        &self.context
    }

    pub fn protocol_data(&self) -> &ProtocolData {
        self.context.protocol_data()
    }

    fn gas(&mut self, amount: Gas) -> Result<(), Error> {
        self.context.charge_gas(amount)
    }

    fn gas_counter(&self) -> Gas {
        self.context.gas_counter()
    }

    fn set_gas_counter(&mut self, new_gas_counter: Gas) {
        self.context.set_gas_counter(new_gas_counter);
    }

    pub(crate) fn charge_system_contract_call<T>(&mut self, amount: T) -> Result<(), Error>
    where
        T: Into<Gas>,
    {
        self.context.charge_system_contract_call(amount)
    }

    fn bytes_from_mem(&self, ptr: u32, size: usize) -> Result<Vec<u8>, Error> {
        self.memory.get(ptr, size).map_err(Into::into)
    }

    fn t_from_mem<T: FromBytes>(&self, ptr: u32, size: u32) -> Result<T, Error> {
        let bytes = self.bytes_from_mem(ptr, size as usize)?;
        bytesrepr::deserialize(bytes).map_err(Into::into)
    }

    /// Reads key (defined as `key_ptr` and `key_size` tuple) from Wasm memory.
    fn key_from_mem(&mut self, key_ptr: u32, key_size: u32) -> Result<Key, Error> {
        let bytes = self.bytes_from_mem(key_ptr, key_size as usize)?;
        bytesrepr::deserialize(bytes).map_err(Into::into)
    }

    /// Reads `CLValue` (defined as `cl_value_ptr` and `cl_value_size` tuple) from Wasm memory.
    fn cl_value_from_mem(
        &mut self,
        cl_value_ptr: u32,
        cl_value_size: u32,
    ) -> Result<CLValue, Error> {
        let bytes = self.bytes_from_mem(cl_value_ptr, cl_value_size as usize)?;
        bytesrepr::deserialize(bytes).map_err(Into::into)
    }

    fn string_from_mem(&self, ptr: u32, size: u32) -> Result<String, Trap> {
        let bytes = self.bytes_from_mem(ptr, size as usize)?;
        bytesrepr::deserialize(bytes).map_err(|e| Error::BytesRepr(e).into())
    }

    fn get_module_from_entry_points(
        &mut self,
        entry_points: &EntryPoints,
    ) -> Result<Vec<u8>, Error> {
        let export_section = self
            .module
            .export_section()
            .ok_or_else(|| Error::FunctionNotFound(String::from("Missing Export Section")))?;

        let entry_point_names: Vec<&str> = entry_points.keys().map(|s| s.as_str()).collect();

        let maybe_missing_name: Option<String> = entry_point_names
            .iter()
            .find(|name| {
                export_section
                    .entries()
                    .iter()
                    .find(|export_entry| export_entry.field() == **name)
                    .is_none()
            })
            .map(|s| String::from(*s));

        if let Some(missing_name) = maybe_missing_name {
            Err(Error::FunctionNotFound(missing_name))
        } else {
            let mut module = self.module.clone();
            pwasm_utils::optimize(&mut module, entry_point_names)?;
            parity_wasm::serialize(module).map_err(Error::ParityWasm)
        }
    }

    fn is_valid_uref(&mut self, uref_ptr: u32, uref_size: u32) -> Result<bool, Trap> {
        let bytes = self.bytes_from_mem(uref_ptr, uref_size as usize)?;
        let uref: URef = bytesrepr::deserialize(bytes).map_err(Error::BytesRepr)?;
        Ok(self.context.validate_uref(&uref).is_ok())
    }

    /// Load the uref known by the given name into the Wasm memory
    fn load_key(
        &mut self,
        name_ptr: u32,
        name_size: u32,
        output_ptr: u32,
        output_size: usize,
        bytes_written_ptr: u32,
    ) -> Result<Result<(), ApiError>, Trap> {
        let name = self.string_from_mem(name_ptr, name_size)?;

        // Get a key and serialize it
        let key = match self.context.named_keys_get(&name) {
            Some(key) => key,
            None => return Ok(Err(ApiError::MissingKey)),
        };

        let key_bytes = match key.to_bytes() {
            Ok(bytes) => bytes,
            Err(error) => return Ok(Err(error.into())),
        };

        // `output_size` has to be greater or equal to the actual length of serialized Key bytes
        if output_size < key_bytes.len() {
            return Ok(Err(ApiError::BufferTooSmall));
        }

        // Set serialized Key bytes into the output buffer
        if let Err(error) = self.memory.set(output_ptr, &key_bytes) {
            return Err(Error::Interpreter(error.into()).into());
        }

        // For all practical purposes following cast is assumed to be safe
        let bytes_size = key_bytes.len() as u32;
        let size_bytes = bytes_size.to_le_bytes(); // Wasm is little-endian
        if let Err(error) = self.memory.set(bytes_written_ptr, &size_bytes) {
            return Err(Error::Interpreter(error.into()).into());
        }

        Ok(Ok(()))
    }

    fn has_key(&mut self, name_ptr: u32, name_size: u32) -> Result<i32, Trap> {
        let name = self.string_from_mem(name_ptr, name_size)?;
        if self.context.named_keys_contains_key(&name) {
            Ok(0)
        } else {
            Ok(1)
        }
    }

    fn put_key(
        &mut self,
        name_ptr: u32,
        name_size: u32,
        key_ptr: u32,
        key_size: u32,
    ) -> Result<(), Trap> {
        let name = self.string_from_mem(name_ptr, name_size)?;
        let key = self.key_from_mem(key_ptr, key_size)?;
        self.context.put_key(name, key).map_err(Into::into)
    }

    fn remove_key(&mut self, name_ptr: u32, name_size: u32) -> Result<(), Trap> {
        let name = self.string_from_mem(name_ptr, name_size)?;
        self.context.remove_key(&name)?;
        Ok(())
    }

    /// Writes runtime context's account main purse to dest_ptr in the Wasm memory.
    fn get_main_purse(&mut self, dest_ptr: u32) -> Result<(), Trap> {
        let purse = self.context.get_main_purse()?;
        let purse_bytes = purse.into_bytes().map_err(Error::BytesRepr)?;
        self.memory
            .set(dest_ptr, &purse_bytes)
            .map_err(|e| Error::Interpreter(e.into()).into())
    }

    /// Writes caller (deploy) account public key to dest_ptr in the Wasm
    /// memory.
    fn get_caller(&mut self, output_size: u32) -> Result<Result<(), ApiError>, Trap> {
        if !self.can_write_to_host_buffer() {
            // Exit early if the host buffer is already occupied
            return Ok(Err(ApiError::HostBufferFull));
        }
        let value = CLValue::from_t(self.context.get_caller()).map_err(Error::CLValue)?;
        let value_size = value.inner_bytes().len();

        // Save serialized public key into host buffer
        if let Err(error) = self.write_host_buffer(value) {
            return Ok(Err(error));
        }

        // Write output
        let output_size_bytes = value_size.to_le_bytes(); // Wasm is little-endian
        if let Err(error) = self.memory.set(output_size, &output_size_bytes) {
            return Err(Error::Interpreter(error.into()).into());
        }
        Ok(Ok(()))
    }

    /// Writes runtime context's phase to dest_ptr in the Wasm memory.
    fn get_phase(&mut self, dest_ptr: u32) -> Result<(), Trap> {
        let phase = self.context.phase();
        let bytes = phase.into_bytes().map_err(Error::BytesRepr)?;
        self.memory
            .set(dest_ptr, &bytes)
            .map_err(|e| Error::Interpreter(e.into()).into())
    }

    /// Writes current blocktime to dest_ptr in Wasm memory.
    fn get_blocktime(&self, dest_ptr: u32) -> Result<(), Trap> {
        let blocktime = self
            .context
            .get_blocktime()
            .into_bytes()
            .map_err(Error::BytesRepr)?;
        self.memory
            .set(dest_ptr, &blocktime)
            .map_err(|e| Error::Interpreter(e.into()).into())
    }

    /// Return some bytes from the memory and terminate the current `sub_call`. Note that the return
    /// type is `Trap`, indicating that this function will always kill the current Wasm instance.
    fn ret(
        &mut self,
        value_ptr: u32,
        value_size: usize,
        scoped_instrumenter: &mut ScopedInstrumenter,
    ) -> Trap {
        const UREF_COUNT: &str = "uref_count";
        self.host_buffer = None;
        let mem_get = self
            .memory
            .get(value_ptr, value_size)
            .map_err(|e| Error::Interpreter(e.into()));
        match mem_get {
            Ok(buf) => {
                // Set the result field in the runtime and return the proper element of the `Error`
                // enum indicating that the reason for exiting the module was a call to ret.
                self.host_buffer = bytesrepr::deserialize(buf).ok();

                let urefs = match &self.host_buffer {
                    Some(buf) => extract_urefs(buf),
                    None => Ok(vec![]),
                };
                match urefs {
                    Ok(urefs) => {
                        scoped_instrumenter.add_property(UREF_COUNT, urefs.len());
                        Error::Ret(urefs).into()
                    }
                    Err(e) => {
                        scoped_instrumenter.add_property(UREF_COUNT, 0);
                        e.into()
                    }
                }
            }
            Err(e) => {
                scoped_instrumenter.add_property(UREF_COUNT, 0);
                e.into()
            }
        }
    }

    pub fn is_mint(&self, key: Key) -> bool {
<<<<<<< HEAD
        key.into_seed() == self.protocol_data().mint().value()
    }

    pub fn is_proof_of_stake(&self, key: Key) -> bool {
        key.into_seed() == self.protocol_data().proof_of_stake().value()
    }

    pub fn is_auction(&self, key: Key) -> bool {
        key.into_seed() == self.protocol_data().auction().value()
=======
        key.into_hash() == Some(self.protocol_data().mint())
    }

    pub fn is_proof_of_stake(&self, key: Key) -> bool {
        key.into_hash() == Some(self.protocol_data().proof_of_stake())
    }

    pub fn is_auction(&self, key: Key) -> bool {
        key.into_hash() == Some(self.protocol_data().auction())
>>>>>>> 3f49435c
    }

    fn get_named_argument<T: FromBytes + CLTyped>(
        args: &RuntimeArgs,
        name: &str,
    ) -> Result<T, Error> {
        let arg: CLValue = args
            .get(name)
            .cloned()
            .ok_or(Error::Revert(ApiError::MissingArgument))?;
        arg.into_t()
            .map_err(|_| Error::Revert(ApiError::InvalidArgument))
    }

    fn reverter<T: Into<ApiError>>(error: T) -> Error {
        let api_error: ApiError = error.into();
        // NOTE: This is special casing needed to keep the native system contracts propagate
        // GasLimit properly to the user. Once support for wasm system contract will be dropped this
        // won't be necessary anymore.
        match api_error {
            ApiError::Mint(mint_error)
                if mint_error == system_contract_errors::mint::Error::GasLimit as u8 =>
            {
                Error::GasLimit
            }
            ApiError::AuctionError(auction_error)
                if auction_error == system_contract_errors::auction::Error::GasLimit as u8 =>
            {
                Error::GasLimit
            }
            ApiError::ProofOfStake(pos_error)
                if pos_error == system_contract_errors::pos::Error::GasLimit as u8 =>
            {
                Error::GasLimit
            }
            api_error => Error::Revert(api_error),
        }
    }

    pub fn call_host_mint(
        &mut self,
        protocol_version: ProtocolVersion,
        entry_point_name: &str,
        named_keys: &mut NamedKeys,
        runtime_args: &RuntimeArgs,
        extra_keys: &[Key],
    ) -> Result<CLValue, Error> {
        let access_rights = {
            let mut keys: Vec<Key> = named_keys.values().cloned().collect();
            keys.extend(extra_keys);
            keys.push(self.get_mint_contract().into());
            keys.push(self.get_pos_contract().into());
            extract_access_rights_from_keys(keys)
        };
        let authorization_keys = self.context.authorization_keys().to_owned();
        let account = self.context.account();
        let base_key = self.protocol_data().mint().into();
        let blocktime = self.context.get_blocktime();
        let deploy_hash = self.context.get_deploy_hash();
        let gas_limit = self.context.gas_limit();
        let gas_counter = self.context.gas_counter();
        let hash_address_generator = self.context.hash_address_generator();
        let uref_address_generator = self.context.uref_address_generator();
        let transfer_address_generator = self.context.transfer_address_generator();
        let correlation_id = self.context.correlation_id();
        let phase = self.context.phase();
        let protocol_data = self.context.protocol_data();
        let transfers = self.context.transfers().to_owned();

        let mint_context = RuntimeContext::new(
            self.context.state(),
            EntryPointType::Contract,
            named_keys,
            access_rights,
            runtime_args.to_owned(),
            authorization_keys,
            account,
            base_key,
            blocktime,
            deploy_hash,
            gas_limit,
            gas_counter,
            hash_address_generator,
            uref_address_generator,
            transfer_address_generator,
            protocol_version,
            correlation_id,
            phase,
            *protocol_data,
            transfers,
        );

        let mut mint_runtime = Runtime::new(
            self.config,
            SystemContractCache::clone(&self.system_contract_cache),
            self.memory.clone(),
            self.module.clone(),
            mint_context,
        );

        let system_config = protocol_data.system_config();
        let mint_costs = system_config.mint_costs();

        let result = match entry_point_name {
            // Type: `fn mint(amount: U512) -> Result<URef, Error>`
            mint::METHOD_MINT => (|| {
                mint_runtime.charge_system_contract_call(mint_costs.mint)?;

                let amount: U512 = Self::get_named_argument(&runtime_args, mint::ARG_AMOUNT)?;
                let result: Result<URef, system_contract_errors::mint::Error> =
                    mint_runtime.mint(amount);
                if let Err(system_contract_errors::mint::Error::GasLimit) = result {
                    return Err(execution::Error::GasLimit);
                }
                CLValue::from_t(result).map_err(Self::reverter)
            })(),
            mint::METHOD_REDUCE_TOTAL_SUPPLY => (|| {
                mint_runtime.charge_system_contract_call(mint_costs.reduce_total_supply)?;

                let amount: U512 = Self::get_named_argument(&runtime_args, mint::ARG_AMOUNT)?;
                let result: Result<(), system_contract_errors::mint::Error> =
                    mint_runtime.reduce_total_supply(amount);
                CLValue::from_t(result).map_err(Self::reverter)
            })(),
            // Type: `fn create() -> URef`
            mint::METHOD_CREATE => (|| {
                mint_runtime.charge_system_contract_call(mint_costs.create)?;

                let uref = mint_runtime.mint(U512::zero()).map_err(Self::reverter)?;
                CLValue::from_t(uref).map_err(Self::reverter)
            })(),
            // Type: `fn balance(purse: URef) -> Option<U512>`
            mint::METHOD_BALANCE => (|| {
                mint_runtime.charge_system_contract_call(mint_costs.balance)?;

                let uref: URef = Self::get_named_argument(&runtime_args, mint::ARG_PURSE)?;
                let maybe_balance: Option<U512> =
                    mint_runtime.balance(uref).map_err(Self::reverter)?;
                CLValue::from_t(maybe_balance).map_err(Self::reverter)
            })(),
            // Type: `fn transfer(maybe_to: Option<AccountHash>, source: URef, target: URef, amount:
            // U512, id: Option<u64>) -> Result<(), Error>`
            mint::METHOD_TRANSFER => (|| {
                mint_runtime.charge_system_contract_call(mint_costs.transfer)?;

                let maybe_to: Option<AccountHash> =
                    Self::get_named_argument(&runtime_args, mint::ARG_TO)?;
                let source: URef = Self::get_named_argument(&runtime_args, mint::ARG_SOURCE)?;
                let target: URef = Self::get_named_argument(&runtime_args, mint::ARG_TARGET)?;
                let amount: U512 = Self::get_named_argument(&runtime_args, mint::ARG_AMOUNT)?;
                let id: Option<u64> = Self::get_named_argument(&runtime_args, mint::ARG_ID)?;
                let result: Result<(), system_contract_errors::mint::Error> =
                    mint_runtime.transfer(maybe_to, source, target, amount, id);
                CLValue::from_t(result).map_err(Self::reverter)
            })(),
            // Type: `fn read_base_round_reward() -> Result<U512, Error>`
            mint::METHOD_READ_BASE_ROUND_REWARD => (|| {
                mint_runtime.charge_system_contract_call(mint_costs.read_base_round_reward)?;

                let result: U512 = mint_runtime
                    .read_base_round_reward()
                    .map_err(Self::reverter)?;
                CLValue::from_t(result).map_err(Self::reverter)
            })(),

            _ => CLValue::from_t(()).map_err(Self::reverter),
        };

        // Charge just for the amount that particular entry point cost - using gas cost from the
        // isolated runtime might have a recursive costs whenever system contract calls other system
        // contract.
        self.gas(mint_runtime.gas_counter() - gas_counter)?;

        // Result still contains a result, but the entrypoints logic does not exit early on errors.
        let ret = result?;

        let urefs = extract_urefs(&ret)?;
        let access_rights = extract_access_rights_from_urefs(urefs);
        self.context.access_rights_extend(access_rights);
        {
            let transfers = self.context.transfers_mut();
            *transfers = mint_runtime.context.transfers().to_owned();
        }
        Ok(ret)
    }

    pub fn call_host_proof_of_stake(
        &mut self,
        protocol_version: ProtocolVersion,
        entry_point_name: &str,
        named_keys: &mut NamedKeys,
        runtime_args: &RuntimeArgs,
        extra_keys: &[Key],
    ) -> Result<CLValue, Error> {
        let access_rights = {
            let mut keys: Vec<Key> = named_keys.values().cloned().collect();
            keys.extend(extra_keys);
            keys.push(self.get_mint_contract().into());
            keys.push(self.get_pos_contract().into());
            extract_access_rights_from_keys(keys)
        };
        let authorization_keys = self.context.authorization_keys().to_owned();
        let account = self.context.account();
        let base_key = self.protocol_data().proof_of_stake().into();
        let blocktime = self.context.get_blocktime();
        let deploy_hash = self.context.get_deploy_hash();
        let gas_limit = self.context.gas_limit();
        let gas_counter = self.context.gas_counter();
        let fn_store_id = self.context.hash_address_generator();
        let address_generator = self.context.uref_address_generator();
        let transfer_address_generator = self.context.transfer_address_generator();
        let correlation_id = self.context.correlation_id();
        let phase = self.context.phase();
        let protocol_data = self.context.protocol_data();
        let transfers = self.context.transfers().to_owned();

        let runtime_context = RuntimeContext::new(
            self.context.state(),
            EntryPointType::Contract,
            named_keys,
            access_rights,
            runtime_args.to_owned(),
            authorization_keys,
            account,
            base_key,
            blocktime,
            deploy_hash,
            gas_limit,
            gas_counter,
            fn_store_id,
            address_generator,
            transfer_address_generator,
            protocol_version,
            correlation_id,
            phase,
            *protocol_data,
            transfers,
        );

        let mut runtime = Runtime::new(
            self.config,
            SystemContractCache::clone(&self.system_contract_cache),
            self.memory.clone(),
            self.module.clone(),
            runtime_context,
        );

        let system_config = protocol_data.system_config();
        let pos_costs = system_config.proof_of_stake_costs();

        let result = match entry_point_name {
            proof_of_stake::METHOD_GET_PAYMENT_PURSE => (|| {
                runtime.charge_system_contract_call(pos_costs.get_payment_purse)?;

                let rights_controlled_purse =
                    runtime.get_payment_purse().map_err(Self::reverter)?;
                CLValue::from_t(rights_controlled_purse).map_err(Self::reverter)
            })(),
            proof_of_stake::METHOD_SET_REFUND_PURSE => (|| {
                runtime.charge_system_contract_call(pos_costs.set_refund_purse)?;

                let purse: URef =
                    Self::get_named_argument(&runtime_args, proof_of_stake::ARG_PURSE)?;
                runtime.set_refund_purse(purse).map_err(Self::reverter)?;
                CLValue::from_t(()).map_err(Self::reverter)
            })(),
            proof_of_stake::METHOD_GET_REFUND_PURSE => (|| {
                runtime.charge_system_contract_call(pos_costs.get_refund_purse)?;

                let maybe_purse = runtime.get_refund_purse().map_err(Self::reverter)?;
                CLValue::from_t(maybe_purse).map_err(Self::reverter)
            })(),
            proof_of_stake::METHOD_FINALIZE_PAYMENT => (|| {
                runtime.charge_system_contract_call(pos_costs.finalize_payment)?;

                let amount_spent: U512 =
                    Self::get_named_argument(&runtime_args, proof_of_stake::ARG_AMOUNT)?;
                let account: AccountHash =
                    Self::get_named_argument(&runtime_args, proof_of_stake::ARG_ACCOUNT)?;
                let target: URef =
                    Self::get_named_argument(&runtime_args, proof_of_stake::ARG_TARGET)?;
                runtime
                    .finalize_payment(amount_spent, account, target)
                    .map_err(Self::reverter)?;
                CLValue::from_t(()).map_err(Self::reverter)
            })(),
            _ => CLValue::from_t(()).map_err(Self::reverter),
        };

        self.gas(runtime.gas_counter() - gas_counter)?;

        let ret = result?;
        let urefs = extract_urefs(&ret)?;
        let access_rights = extract_access_rights_from_urefs(urefs);
        self.context.access_rights_extend(access_rights);
        {
            let transfers = self.context.transfers_mut();
            *transfers = runtime.context.transfers().to_owned();
        }
        Ok(ret)
    }

    pub fn call_host_standard_payment(&mut self, _entry_point_name: &str) -> Result<(), Error> {
        // NOTE: This method (unlike other call_host_* methods) already runs on its own runtime
        // context.
        let gas_counter = self.gas_counter();
        let amount: U512 =
            Self::get_named_argument(&self.context.args(), standard_payment::ARG_AMOUNT)?;
        let result = self.pay(amount).map_err(Self::reverter);
        self.set_gas_counter(gas_counter);
        result
    }

    pub fn call_host_auction(
        &mut self,
        protocol_version: ProtocolVersion,
        entry_point_name: &str,
        named_keys: &mut NamedKeys,
        runtime_args: &RuntimeArgs,
        extra_keys: &[Key],
    ) -> Result<CLValue, Error> {
        let access_rights = {
            let mut keys: Vec<Key> = named_keys.values().cloned().collect();
            keys.extend(extra_keys);
            keys.push(self.get_mint_contract().into());
            keys.push(self.get_pos_contract().into());
            extract_access_rights_from_keys(keys)
        };
        let authorization_keys = self.context.authorization_keys().to_owned();
        let account = self.context.account();
        let base_key = self.protocol_data().auction().into();
        let blocktime = self.context.get_blocktime();
        let deploy_hash = self.context.get_deploy_hash();
        let gas_limit = self.context.gas_limit();
        let gas_counter = self.context.gas_counter();
        let fn_store_id = self.context.hash_address_generator();
        let address_generator = self.context.uref_address_generator();
        let transfer_address_generator = self.context.transfer_address_generator();
        let correlation_id = self.context.correlation_id();
        let phase = self.context.phase();
        let protocol_data = self.context.protocol_data();
        let transfers = self.context.transfers().to_owned();

        let runtime_context = RuntimeContext::new(
            self.context.state(),
            EntryPointType::Contract,
            named_keys,
            access_rights,
            runtime_args.to_owned(),
            authorization_keys,
            account,
            base_key,
            blocktime,
            deploy_hash,
            gas_limit,
            gas_counter,
            fn_store_id,
            address_generator,
            transfer_address_generator,
            protocol_version,
            correlation_id,
            phase,
            *protocol_data,
            transfers,
        );

        let mut runtime = Runtime::new(
            self.config,
            SystemContractCache::clone(&self.system_contract_cache),
            self.memory.clone(),
            self.module.clone(),
            runtime_context,
        );

        let system_config = protocol_data.system_config();
        let auction_costs = system_config.auction_costs();

        let result = match entry_point_name {
            auction::METHOD_GET_ERA_VALIDATORS => (|| {
                runtime.charge_system_contract_call(auction_costs.get_era_validators)?;

                let result = runtime.get_era_validators().map_err(Self::reverter)?;

                CLValue::from_t(result).map_err(Self::reverter)
            })(),

            auction::METHOD_READ_SEIGNIORAGE_RECIPIENTS => (|| {
                runtime.charge_system_contract_call(auction_costs.read_seigniorage_recipients)?;

                let result = runtime
                    .read_seigniorage_recipients()
                    .map_err(Self::reverter)?;

                CLValue::from_t(result).map_err(Self::reverter)
            })(),

            auction::METHOD_ADD_BID => (|| {
                runtime.charge_system_contract_call(auction_costs.add_bid)?;

                let account_hash =
                    Self::get_named_argument(&runtime_args, auction::ARG_PUBLIC_KEY)?;
                let source_purse =
                    Self::get_named_argument(&runtime_args, auction::ARG_SOURCE_PURSE)?;
                let delegation_rate =
                    Self::get_named_argument(&runtime_args, auction::ARG_DELEGATION_RATE)?;
                let amount = Self::get_named_argument(&runtime_args, auction::ARG_AMOUNT)?;

                let result = runtime
                    .add_bid(account_hash, source_purse, delegation_rate, amount)
                    .map_err(Self::reverter)?;

                CLValue::from_t(result).map_err(Self::reverter)
            })(),

            auction::METHOD_WITHDRAW_BID => (|| {
                runtime.charge_system_contract_call(auction_costs.withdraw_bid)?;

                let account_hash =
                    Self::get_named_argument(&runtime_args, auction::ARG_PUBLIC_KEY)?;
                let amount = Self::get_named_argument(&runtime_args, auction::ARG_AMOUNT)?;
                let unbond_purse =
                    Self::get_named_argument(&runtime_args, auction::ARG_UNBOND_PURSE)?;

                let result = runtime
                    .withdraw_bid(account_hash, amount, unbond_purse)
                    .map_err(Self::reverter)?;
                CLValue::from_t(result).map_err(Self::reverter)
            })(),

            auction::METHOD_DELEGATE => (|| {
                runtime.charge_system_contract_call(auction_costs.delegate)?;

                let delegator = Self::get_named_argument(&runtime_args, auction::ARG_DELEGATOR)?;
                let source_purse =
                    Self::get_named_argument(&runtime_args, auction::ARG_SOURCE_PURSE)?;
                let validator = Self::get_named_argument(&runtime_args, auction::ARG_VALIDATOR)?;
                let amount = Self::get_named_argument(&runtime_args, auction::ARG_AMOUNT)?;

                let result = runtime
                    .delegate(delegator, source_purse, validator, amount)
                    .map_err(Self::reverter)?;

                CLValue::from_t(result).map_err(Self::reverter)
            })(),

            auction::METHOD_UNDELEGATE => (|| {
                runtime.charge_system_contract_call(auction_costs.undelegate)?;

                let delegator = Self::get_named_argument(&runtime_args, auction::ARG_DELEGATOR)?;
                let validator = Self::get_named_argument(&runtime_args, auction::ARG_VALIDATOR)?;
                let amount = Self::get_named_argument(&runtime_args, auction::ARG_AMOUNT)?;
                let unbond_purse =
                    Self::get_named_argument(&runtime_args, auction::ARG_UNBOND_PURSE)?;

                let result = runtime
                    .undelegate(delegator, validator, amount, unbond_purse)
                    .map_err(Self::reverter)?;

                CLValue::from_t(result).map_err(Self::reverter)
            })(),

            auction::METHOD_RUN_AUCTION => (|| {
                runtime.charge_system_contract_call(auction_costs.run_auction)?;

                runtime.run_auction().map_err(Self::reverter)?;
                CLValue::from_t(()).map_err(Self::reverter)
            })(),

            // Type: `fn slash(validator_account_hashes: &[AccountHash]) -> Result<(), Error>`
            auction::METHOD_SLASH => (|| {
                runtime.charge_system_contract_call(auction_costs.slash)?;

                let validator_public_keys =
                    Self::get_named_argument(&runtime_args, auction::ARG_VALIDATOR_PUBLIC_KEYS)?;
                runtime
                    .slash(validator_public_keys)
                    .map_err(Self::reverter)?;
                CLValue::from_t(()).map_err(Self::reverter)
            })(),

            // Type: `fn distribute(reward_factors: BTreeMap<PublicKey, u64>) -> Result<(), Error>`
            auction::METHOD_DISTRIBUTE => (|| {
                runtime.charge_system_contract_call(auction_costs.distribute)?;

                let reward_factors: BTreeMap<PublicKey, u64> =
                    Self::get_named_argument(&runtime_args, auction::ARG_REWARD_FACTORS)?;
                runtime.distribute(reward_factors).map_err(Self::reverter)?;
                CLValue::from_t(()).map_err(Self::reverter)
            })(),

            // Type: `fn withdraw_delegator_reward(validator_public_key: PublicKey,
            // delegator_public_key: PublicKey, target_purse: URef) -> Result<(), Error>`
            auction::METHOD_WITHDRAW_DELEGATOR_REWARD => (|| {
                runtime.charge_system_contract_call(auction_costs.withdraw_delegator_reward)?;

                let validator_public_key: PublicKey =
                    Self::get_named_argument(&runtime_args, auction::ARG_VALIDATOR_PUBLIC_KEY)?;
                let delegator_public_key: PublicKey =
                    Self::get_named_argument(&runtime_args, auction::ARG_DELEGATOR_PUBLIC_KEY)?;
                let target_purse: URef =
                    Self::get_named_argument(&runtime_args, auction::ARG_TARGET_PURSE)?;
                runtime
                    .withdraw_delegator_reward(
                        validator_public_key,
                        delegator_public_key,
                        target_purse,
                    )
                    .map_err(Self::reverter)?;
                CLValue::from_t(()).map_err(Self::reverter)
            })(),

            // Type: `fn withdraw_delegator_reward(validator_public_key: PublicKey, target_purse:
            // URef) -> Result<(), Error>`
            auction::METHOD_WITHDRAW_VALIDATOR_REWARD => (|| {
                runtime.charge_system_contract_call(auction_costs.withdraw_validator_reward)?;

                let validator_public_key: PublicKey =
                    Self::get_named_argument(&runtime_args, auction::ARG_VALIDATOR_PUBLIC_KEY)?;
                let target_purse: URef =
                    Self::get_named_argument(&runtime_args, auction::ARG_TARGET_PURSE)?;
                runtime
                    .withdraw_validator_reward(validator_public_key, target_purse)
                    .map_err(Self::reverter)?;
                CLValue::from_t(()).map_err(Self::reverter)
            })(),

            // Type: `fn read_era_id() -> Result<EraId, Error>`
            auction::METHOD_READ_ERA_ID => (|| {
                runtime.charge_system_contract_call(auction_costs.read_era_id)?;

                let result = runtime.read_era_id().map_err(Self::reverter)?;
                CLValue::from_t(result).map_err(Self::reverter)
            })(),

            _ => CLValue::from_t(()).map_err(Self::reverter),
        };

        // Charge for the gas spent during execution in an isolated runtime.
        self.gas(runtime.gas_counter() - gas_counter)?;

        // Result still contains a result, but the entrypoints logic does not exit early on errors.
        let ret = result?;

        let urefs = extract_urefs(&ret)?;
        let access_rights = extract_access_rights_from_urefs(urefs);
        self.context.access_rights_extend(access_rights);
        {
            let transfers = self.context.transfers_mut();
            *transfers = runtime.context.transfers().to_owned();
        }

        Ok(ret)
    }

    /// Calls contract living under a `key`, with supplied `args`.
    pub fn call_contract(
        &mut self,
        contract_hash: ContractHash,
        entry_point_name: &str,
        args: RuntimeArgs,
    ) -> Result<CLValue, Error> {
        let key = contract_hash.into();
        let contract = match self.context.read_gs(&key)? {
            Some(StoredValue::Contract(contract)) => contract,
            Some(_) => {
                return Err(Error::FunctionNotFound(format!(
                    "Value at {:?} is not a contract",
                    key
                )));
            }
            None => return Err(Error::KeyNotFound(key)),
        };

        let entry_point = contract
            .entry_point(entry_point_name)
            .cloned()
            .ok_or_else(|| Error::NoSuchMethod(entry_point_name.to_owned()))?;

        let context_key = self.get_context_key_for_contract_call(contract_hash, &entry_point)?;

        self.execute_contract(
            key,
            context_key,
            contract,
            args,
            entry_point,
            self.context.protocol_version(),
        )
    }

    /// Calls `version` of the contract living at `key`, invoking `method` with
    /// supplied `args`. This function also checks the args conform with the
    /// types given in the contract header.
    pub fn call_versioned_contract(
        &mut self,
        contract_package_hash: ContractPackageHash,
        contract_version: Option<ContractVersion>,
        entry_point_name: String,
        args: RuntimeArgs,
    ) -> Result<CLValue, Error> {
        let key = contract_package_hash.into();

        let contract_package = match self.context.read_gs(&key)? {
            Some(StoredValue::ContractPackage(contract_package)) => contract_package,
            Some(_) => {
                return Err(Error::FunctionNotFound(format!(
                    "Value at {:?} is not a versioned contract",
                    contract_package_hash
                )));
            }
            None => return Err(Error::KeyNotFound(key)),
        };

        let contract_version_key = match contract_version {
            Some(version) => {
                ContractVersionKey::new(self.context.protocol_version().value().major, version)
            }
            None => match contract_package.current_contract_version() {
                Some(v) => v,
                None => return Err(Error::NoActiveContractVersions(contract_package_hash)),
            },
        };

        // Get contract entry point hash
        let contract_hash = contract_package
            .lookup_contract_hash(contract_version_key)
            .cloned()
            .ok_or(Error::InvalidContractVersion(contract_version_key))?;

        // Get contract data
        let contract = match self.context.read_gs(&contract_hash.into())? {
            Some(StoredValue::Contract(contract)) => contract,
            Some(_) => {
                return Err(Error::FunctionNotFound(format!(
                    "Value at {:?} is not a contract",
                    contract_package_hash
                )));
            }
            None => return Err(Error::KeyNotFound(key)),
        };

        let entry_point = contract
            .entry_point(&entry_point_name)
            .cloned()
            .ok_or_else(|| Error::NoSuchMethod(entry_point_name.to_owned()))?;

        self.validate_entry_point_access(&contract_package, entry_point.access())?;

        for (expected, found) in entry_point
            .args()
            .iter()
            .map(|a| a.cl_type())
            .cloned()
            .zip(args.to_values().into_iter().map(|v| v.cl_type()).cloned())
        {
            if expected != found {
                return Err(Error::type_mismatch(expected, found));
            }
        }

        let context_key = self.get_context_key_for_contract_call(contract_hash, &entry_point)?;

        self.execute_contract(
            context_key,
            context_key,
            contract,
            args,
            entry_point,
            self.context.protocol_version(),
        )
    }

    fn get_context_key_for_contract_call(
        &self,
        contract_hash: ContractHash,
        entry_point: &EntryPoint,
    ) -> Result<Key, Error> {
        match entry_point.entry_point_type() {
            EntryPointType::Session
                if self.context.entry_point_type() == EntryPointType::Contract =>
            {
                // Session code can't be called from Contract code for security reasons.
                Err(Error::InvalidContext)
            }
            EntryPointType::Session => {
                assert_eq!(self.context.entry_point_type(), EntryPointType::Session);
                // Session code called from session reuses current base key
                Ok(self.context.base_key())
            }
            EntryPointType::Contract => Ok(contract_hash.into()),
        }
    }

    pub(crate) fn access_rights_extend(
        &mut self,
        access_rights: HashMap<Address, HashSet<AccessRights>>,
    ) {
        self.context.access_rights_extend(access_rights)
    }

    fn execute_contract(
        &mut self,
        key: Key,
        base_key: Key,
        contract: Contract,
        args: RuntimeArgs,
        entry_point: EntryPoint,
        protocol_version: ProtocolVersion,
    ) -> Result<CLValue, Error> {
        // Check for major version compatibility before calling
        if !contract.is_compatible_protocol_version(protocol_version) {
            return Err(Error::IncompatibleProtocolMajorVersion {
                actual: contract.protocol_version().value().major,
                expected: protocol_version.value().major,
            });
        }

        // TODO: should we be using named_keys_mut() instead?
        let mut named_keys = match entry_point.entry_point_type() {
            EntryPointType::Session => self.context.account().named_keys().clone(),
            EntryPointType::Contract => contract.named_keys().clone(),
        };

        let extra_keys = {
            let mut extra_keys = vec![];
            // A loop is needed to be able to use the '?' operator
            for arg in args.to_values() {
                extra_keys.extend(
                    extract_urefs(arg)?
                        .into_iter()
                        .map(<Key as From<URef>>::from),
                );
            }
            for key in &extra_keys {
                if let Err(Error::ForgedReference(maybe_forged_uref)) =
                    self.context.validate_key(key)
                {
                    if !extra_keys.contains(&Key::from(maybe_forged_uref)) {
                        return Err(Error::ForgedReference(maybe_forged_uref));
                    }
                }
            }

            if !self.config.use_system_contracts() {
                if self.is_mint(key) {
                    return self.call_host_mint(
                        self.context.protocol_version(),
                        entry_point.name(),
                        &mut named_keys,
                        &args,
                        &extra_keys,
                    );
                } else if self.is_proof_of_stake(key) {
                    return self.call_host_proof_of_stake(
                        self.context.protocol_version(),
                        entry_point.name(),
                        &mut named_keys,
                        &args,
                        &extra_keys,
                    );
                } else if self.is_auction(key) {
                    return self.call_host_auction(
                        self.context.protocol_version(),
                        entry_point.name(),
                        &mut named_keys,
                        &args,
                        &extra_keys,
                    );
                }
            }

            extra_keys
        };

        let module = {
<<<<<<< HEAD
            let maybe_module = self.system_contract_cache.get(key.into_seed().into());
=======
            let maybe_module = key
                .into_hash()
                .and_then(|hash_addr| self.system_contract_cache.get(hash_addr));
>>>>>>> 3f49435c
            let wasm_key = contract.contract_wasm_key();

            let contract_wasm: ContractWasm = match self.context.read_gs(&wasm_key)? {
                Some(StoredValue::ContractWasm(contract_wasm)) => contract_wasm,
                Some(_) => {
                    return Err(Error::FunctionNotFound(format!(
                        "Value at {:?} is not contract wasm",
                        key
                    )));
                }
                None => return Err(Error::KeyNotFound(key)),
            };
            match maybe_module {
                Some(module) => module,
                None => parity_wasm::deserialize_buffer(contract_wasm.bytes())?,
            }
        };

        let entry_point_name = entry_point.name();

        let (instance, memory) = instance_and_memory(
            module.clone(),
            protocol_version,
            self.protocol_data().wasm_config(),
        )?;

        let access_rights = {
            let mut keys: Vec<Key> = named_keys.values().cloned().collect();
            keys.extend(extra_keys);
            keys.push(self.get_mint_contract().into());
            keys.push(self.get_pos_contract().into());
            extract_access_rights_from_keys(keys)
        };

        let system_contract_cache = SystemContractCache::clone(&self.system_contract_cache);

        let config = self.config;

        let host_buffer = None;

        let context = RuntimeContext::new(
            self.context.state(),
            entry_point.entry_point_type(),
            &mut named_keys,
            access_rights,
            args,
            self.context.authorization_keys().clone(),
            &self.context.account(),
            base_key,
            self.context.get_blocktime(),
            self.context.get_deploy_hash(),
            self.context.gas_limit(),
            self.context.gas_counter(),
            self.context.hash_address_generator(),
            self.context.uref_address_generator(),
            self.context.transfer_address_generator(),
            protocol_version,
            self.context.correlation_id(),
            self.context.phase(),
            *self.context.protocol_data(),
            self.context.transfers().to_owned(),
        );

        let mut runtime = Runtime {
            system_contract_cache,
            config,
            memory,
            module,
            host_buffer,
            context,
        };

        let result = instance.invoke_export(entry_point_name, &[], &mut runtime);

        // The `runtime`'s context was initialized with our counter from before the call and any gas
        // charged by the sub-call was added to its counter - so let's copy the correct value of the
        // counter from there to our counter
        self.context.set_gas_counter(runtime.context.gas_counter());

        {
            let transfers = self.context.transfers_mut();
            *transfers = runtime.context.transfers().to_owned();
        }

        let error = match result {
            Err(error) => error,
            // If `Ok` and the `host_buffer` is `None`, the contract's execution succeeded but did
            // not explicitly call `runtime::ret()`.  Treat as though the execution
            // returned the unit type `()` as per Rust functions which don't specify a
            // return value.
            Ok(_) => {
                if self.context.entry_point_type() == EntryPointType::Session
                    && runtime.context.entry_point_type() == EntryPointType::Session
                {
                    // Overwrites parent's named keys with child's new named key but only when
                    // running session code
                    *self.context.named_keys_mut() = runtime.context.named_keys().clone();
                }
                return Ok(runtime.take_host_buffer().unwrap_or(CLValue::from_t(())?));
            }
        };

        if let Some(host_error) = error.as_host_error() {
            // If the "error" was in fact a trap caused by calling `ret` then
            // this is normal operation and we should return the value captured
            // in the Runtime result field.
            let downcasted_error = host_error.downcast_ref::<Error>();
            match downcasted_error {
                Some(Error::Ret(ref ret_urefs)) => {
                    // insert extra urefs returned from call
                    let ret_urefs_map: HashMap<Address, HashSet<AccessRights>> =
                        extract_access_rights_from_urefs(ret_urefs.clone());
                    self.context.access_rights_extend(ret_urefs_map);
                    // if ret has not set host_buffer consider it programmer error
                    if self.context.entry_point_type() == EntryPointType::Session
                        && runtime.context.entry_point_type() == EntryPointType::Session
                    {
                        // Overwrites parent's named keys with child's new named key but only when
                        // running session code
                        *self.context.named_keys_mut() = runtime.context.named_keys().clone();
                    }
                    return runtime.take_host_buffer().ok_or(Error::ExpectedReturnValue);
                }
                Some(error) => return Err(error.clone()),
                None => return Err(Error::Interpreter(host_error.to_string())),
            }
        }

        Err(Error::Interpreter(error.into()))
    }

    fn call_contract_host_buffer(
        &mut self,
        contract_hash: ContractHash,
        entry_point_name: &str,
        args_bytes: Vec<u8>,
        result_size_ptr: u32,
        scoped_instrumenter: &mut ScopedInstrumenter,
    ) -> Result<Result<(), ApiError>, Error> {
        // Exit early if the host buffer is already occupied
        if let Err(err) = self.check_host_buffer() {
            return Ok(Err(err));
        }
        let args: RuntimeArgs = bytesrepr::deserialize(args_bytes)?;
        scoped_instrumenter.pause();
        let result = self.call_contract(contract_hash, entry_point_name, args)?;
        scoped_instrumenter.unpause();
        self.manage_call_contract_host_buffer(result_size_ptr, result)
    }

    fn call_versioned_contract_host_buffer(
        &mut self,
        contract_package_hash: ContractPackageHash,
        contract_version: Option<ContractVersion>,
        entry_point_name: String,
        args_bytes: Vec<u8>,
        result_size_ptr: u32,
        scoped_instrumenter: &mut ScopedInstrumenter,
    ) -> Result<Result<(), ApiError>, Error> {
        // Exit early if the host buffer is already occupied
        if let Err(err) = self.check_host_buffer() {
            return Ok(Err(err));
        }
        let args: RuntimeArgs = bytesrepr::deserialize(args_bytes)?;
        scoped_instrumenter.pause();
        let result = self.call_versioned_contract(
            contract_package_hash,
            contract_version,
            entry_point_name,
            args,
        )?;
        scoped_instrumenter.unpause();
        self.manage_call_contract_host_buffer(result_size_ptr, result)
    }

    fn check_host_buffer(&mut self) -> Result<(), ApiError> {
        if !self.can_write_to_host_buffer() {
            Err(ApiError::HostBufferFull)
        } else {
            Ok(())
        }
    }

    fn manage_call_contract_host_buffer(
        &mut self,
        result_size_ptr: u32,
        result: CLValue,
    ) -> Result<Result<(), ApiError>, Error> {
        let result_size = result.inner_bytes().len() as u32; // considered to be safe

        // leave the host buffer set to `None` if there's nothing to write there
        if result_size != 0 {
            if let Err(error) = self.write_host_buffer(result) {
                return Ok(Err(error));
            }
        }

        let result_size_bytes = result_size.to_le_bytes(); // Wasm is little-endian
        if let Err(error) = self.memory.set(result_size_ptr, &result_size_bytes) {
            return Err(Error::Interpreter(error.into()));
        }

        Ok(Ok(()))
    }

    fn load_named_keys(
        &mut self,
        total_keys_ptr: u32,
        result_size_ptr: u32,
        scoped_instrumenter: &mut ScopedInstrumenter,
    ) -> Result<Result<(), ApiError>, Trap> {
        scoped_instrumenter.add_property(
            "names_total_length",
            self.context
                .named_keys()
                .keys()
                .map(|name| name.len())
                .sum::<usize>(),
        );

        if !self.can_write_to_host_buffer() {
            // Exit early if the host buffer is already occupied
            return Ok(Err(ApiError::HostBufferFull));
        }

        let total_keys = self.context.named_keys().len() as u32;
        let total_keys_bytes = total_keys.to_le_bytes();
        if let Err(error) = self.memory.set(total_keys_ptr, &total_keys_bytes) {
            return Err(Error::Interpreter(error.into()).into());
        }

        if total_keys == 0 {
            // No need to do anything else, we leave host buffer empty.
            return Ok(Ok(()));
        }

        let named_keys =
            CLValue::from_t(self.context.named_keys().clone()).map_err(Error::CLValue)?;

        let length = named_keys.inner_bytes().len() as u32;
        if let Err(error) = self.write_host_buffer(named_keys) {
            return Ok(Err(error));
        }

        let length_bytes = length.to_le_bytes();
        if let Err(error) = self.memory.set(result_size_ptr, &length_bytes) {
            return Err(Error::Interpreter(error.into()).into());
        }

        Ok(Ok(()))
    }

    fn create_contract_package(&mut self) -> Result<(ContractPackage, URef), Error> {
        let access_key = self.context.new_unit_uref()?;
        let contract_package = ContractPackage::new(
            access_key,
            ContractVersions::default(),
            DisabledVersions::default(),
            Groups::default(),
        );

        Ok((contract_package, access_key))
    }

    fn create_contract_package_at_hash(&mut self) -> Result<([u8; 32], [u8; 32]), Error> {
        let addr = self.context.new_hash_address()?;
        let (contract_package, access_key) = self.create_contract_package()?;
        self.context
            .metered_write_gs_unsafe(addr, contract_package)?;
        Ok((addr, access_key.addr()))
    }

    fn create_contract_user_group(
        &mut self,
        contract_package_hash: ContractPackageHash,
        label: String,
        num_new_urefs: u32,
        mut existing_urefs: BTreeSet<URef>,
        output_size_ptr: u32,
    ) -> Result<Result<(), ApiError>, Error> {
        let mut contract_package: ContractPackage = self
            .context
            .get_validated_contract_package(contract_package_hash)?;

        let groups = contract_package.groups_mut();
        let new_group = Group::new(label);

        // Ensure group does not already exist
        if groups.get(&new_group).is_some() {
            return Ok(Err(contracts::Error::GroupAlreadyExists.into()));
        }

        // Ensure there are not too many groups
        if groups.len() >= (contracts::MAX_GROUPS as usize) {
            return Ok(Err(contracts::Error::MaxGroupsExceeded.into()));
        }

        // Ensure there are not too many urefs
        let total_urefs: usize = groups.values().map(|urefs| urefs.len()).sum::<usize>()
            + (num_new_urefs as usize)
            + existing_urefs.len();
        if total_urefs > contracts::MAX_TOTAL_UREFS {
            let err = contracts::Error::MaxTotalURefsExceeded;
            return Ok(Err(ApiError::ContractHeader(err as u8)));
        }

        // Proceed with creating user group
        let mut new_urefs = Vec::with_capacity(num_new_urefs as usize);
        for _ in 0..num_new_urefs {
            let u = self.context.new_unit_uref()?;
            new_urefs.push(u);
        }

        for u in new_urefs.iter().cloned() {
            existing_urefs.insert(u);
        }
        groups.insert(new_group, existing_urefs);

        // check we can write to the host buffer
        if let Err(err) = self.check_host_buffer() {
            return Ok(Err(err));
        }
        // create CLValue for return value
        let new_urefs_value = CLValue::from_t(new_urefs)?;
        let value_size = new_urefs_value.inner_bytes().len();
        // write return value to buffer
        if let Err(err) = self.write_host_buffer(new_urefs_value) {
            return Ok(Err(err));
        }
        // Write return value size to output location
        let output_size_bytes = value_size.to_le_bytes(); // Wasm is little-endian
        if let Err(error) = self.memory.set(output_size_ptr, &output_size_bytes) {
            return Err(Error::Interpreter(error.into()));
        }

        // Write updated package to the global state
        self.context
            .metered_write_gs_unsafe(contract_package_hash, contract_package)?;

        Ok(Ok(()))
    }

    #[allow(clippy::too_many_arguments)]
    fn add_contract_version(
        &mut self,
        contract_package_hash: ContractPackageHash,
        entry_points: EntryPoints,
        mut named_keys: NamedKeys,
        output_ptr: u32,
        output_size: usize,
        bytes_written_ptr: u32,
        version_ptr: u32,
    ) -> Result<Result<(), ApiError>, Error> {
        self.context
            .validate_key(&Key::from(contract_package_hash))?;

        let mut contract_package: ContractPackage = self
            .context
            .get_validated_contract_package(contract_package_hash)?;

        let contract_wasm_hash = self.context.new_hash_address()?;
        let contract_wasm = {
            let module_bytes = self.get_module_from_entry_points(&entry_points)?;
            ContractWasm::new(module_bytes)
        };

        let contract_hash = self.context.new_hash_address()?;

        let protocol_version = self.context.protocol_version();
        let major = protocol_version.value().major;

        // TODO: EE-1032 - Implement different ways of carrying on existing named keys
        if let Some(previous_contract_hash) = contract_package.current_contract_hash() {
            let previous_contract: Contract =
                self.context.read_gs_typed(&previous_contract_hash.into())?;

            let mut previous_named_keys = previous_contract.take_named_keys();
            named_keys.append(&mut previous_named_keys);
        }

        let contract = Contract::new(
            contract_package_hash,
            contract_wasm_hash.into(),
            named_keys,
            entry_points,
            protocol_version,
        );

        let insert_contract_result =
            contract_package.insert_contract_version(major, contract_hash.into());

        self.context
            .metered_write_gs_unsafe(contract_wasm_hash, contract_wasm)?;
        self.context
            .metered_write_gs_unsafe(contract_hash, contract)?;
        self.context
            .metered_write_gs_unsafe(contract_package_hash, contract_package)?;

        // return contract key to caller
        {
            let key_bytes = match contract_hash.to_bytes() {
                Ok(bytes) => bytes,
                Err(error) => return Ok(Err(error.into())),
            };

            // `output_size` must be >= actual length of serialized Key bytes
            if output_size < key_bytes.len() {
                return Ok(Err(ApiError::BufferTooSmall));
            }

            // Set serialized Key bytes into the output buffer
            if let Err(error) = self.memory.set(output_ptr, &key_bytes) {
                return Err(Error::Interpreter(error.into()));
            }

            // Following cast is assumed to be safe
            let bytes_size = key_bytes.len() as u32;
            let size_bytes = bytes_size.to_le_bytes(); // Wasm is little-endian
            if let Err(error) = self.memory.set(bytes_written_ptr, &size_bytes) {
                return Err(Error::Interpreter(error.into()));
            }

            let version_value: u32 = insert_contract_result.contract_version();
            let version_bytes = version_value.to_le_bytes();
            if let Err(error) = self.memory.set(version_ptr, &version_bytes) {
                return Err(Error::Interpreter(error.into()));
            }
        }

        Ok(Ok(()))
    }

    fn disable_contract_version(
        &mut self,
        contract_package_hash: ContractPackageHash,
        contract_hash: ContractHash,
    ) -> Result<Result<(), ApiError>, Error> {
        let contract_package_key = contract_package_hash.into();
        self.context.validate_key(&contract_package_key)?;

        let mut contract_package: ContractPackage = self
            .context
            .get_validated_contract_package(contract_package_hash)?;

        if let Err(err) = contract_package.disable_contract_version(contract_hash) {
            return Ok(Err(err.into()));
        }

        self.context
            .metered_write_gs_unsafe(contract_package_key, contract_package)?;

        Ok(Ok(()))
    }

    /// Writes function address (`hash_bytes`) into the Wasm memory (at
    /// `dest_ptr` pointer).
    fn function_address(&mut self, hash_bytes: [u8; 32], dest_ptr: u32) -> Result<(), Trap> {
        self.memory
            .set(dest_ptr, &hash_bytes)
            .map_err(|e| Error::Interpreter(e.into()).into())
    }

    /// Generates new unforgable reference and adds it to the context's
    /// access_rights set.
    fn new_uref(&mut self, uref_ptr: u32, value_ptr: u32, value_size: u32) -> Result<(), Trap> {
        let cl_value = self.cl_value_from_mem(value_ptr, value_size)?; // read initial value from memory
        let uref = self.context.new_uref(StoredValue::CLValue(cl_value))?;
        self.memory
            .set(uref_ptr, &uref.into_bytes().map_err(Error::BytesRepr)?)
            .map_err(|e| Error::Interpreter(e.into()).into())
    }

    /// Writes `value` under `key` in GlobalState.
    fn write(
        &mut self,
        key_ptr: u32,
        key_size: u32,
        value_ptr: u32,
        value_size: u32,
    ) -> Result<(), Trap> {
        let key = self.key_from_mem(key_ptr, key_size)?;
        let cl_value = self.cl_value_from_mem(value_ptr, value_size)?;
        self.context
            .metered_write_gs(key, cl_value)
            .map_err(Into::into)
    }

    /// Writes `value` under a key derived from `key` in the "local cluster" of
    /// GlobalState
    fn write_local(
        &mut self,
        key_ptr: u32,
        key_size: u32,
        value_ptr: u32,
        value_size: u32,
    ) -> Result<(), Trap> {
        let key_bytes = self.bytes_from_mem(key_ptr, key_size as usize)?;
        let cl_value = self.cl_value_from_mem(value_ptr, value_size)?;
        self.context
            .write_ls(&key_bytes, cl_value)
            .map_err(Into::into)
    }

    /// Records a transfer.
    fn record_transfer(
        &mut self,
        maybe_to: Option<AccountHash>,
        source: URef,
        target: URef,
        amount: U512,
        id: Option<u64>,
    ) -> Result<(), Error> {
        if self.context.base_key() != Key::from(self.protocol_data().mint()) {
            return Err(Error::InvalidContext);
        }

        if self.context.phase() != Phase::Session {
            return Ok(());
        }

        let transfer_addr = self.context.new_transfer_addr()?;
        let transfer = {
            let deploy_hash: DeployHash = self.context.get_deploy_hash();
            let from: AccountHash = self.context.account().account_hash();
            let fee: U512 = U512::zero(); // TODO
            Transfer::new(deploy_hash, from, maybe_to, source, target, amount, fee, id)
        };
        {
            let transfers = self.context.transfers_mut();
            transfers.push(transfer_addr);
        }
        self.context
            .write_transfer(Key::Transfer(transfer_addr), transfer);
        Ok(())
    }

    /// Records given auction info at a given era id
    fn record_era_info(&mut self, era_id: EraId, era_info: EraInfo) -> Result<(), Error> {
        if self.context.base_key() != Key::from(self.protocol_data().auction()) {
            return Err(Error::InvalidContext);
        }

        if self.context.phase() != Phase::Session {
            return Ok(());
        }

        self.context.write_era_info(Key::EraInfo(era_id), era_info);

        Ok(())
    }

    /// Adds `value` to the cell that `key` points at.
    fn add(
        &mut self,
        key_ptr: u32,
        key_size: u32,
        value_ptr: u32,
        value_size: u32,
    ) -> Result<(), Trap> {
        let key = self.key_from_mem(key_ptr, key_size)?;
        let cl_value = self.cl_value_from_mem(value_ptr, value_size)?;
        self.context
            .metered_add_gs(key, cl_value)
            .map_err(Into::into)
    }

    /// Reads value from the GS living under key specified by `key_ptr` and
    /// `key_size`. Wasm and host communicate through memory that Wasm
    /// module exports. If contract wants to pass data to the host, it has
    /// to tell it [the host] where this data lives in the exported memory
    /// (pass its pointer and length).
    fn read(
        &mut self,
        key_ptr: u32,
        key_size: u32,
        output_size_ptr: u32,
    ) -> Result<Result<(), ApiError>, Trap> {
        if !self.can_write_to_host_buffer() {
            // Exit early if the host buffer is already occupied
            return Ok(Err(ApiError::HostBufferFull));
        }

        let key = self.key_from_mem(key_ptr, key_size)?;
        let cl_value = match self.context.read_gs(&key)? {
            Some(stored_value) => CLValue::try_from(stored_value).map_err(Error::TypeMismatch)?,
            None => return Ok(Err(ApiError::ValueNotFound)),
        };

        let value_size = cl_value.inner_bytes().len() as u32;
        if let Err(error) = self.write_host_buffer(cl_value) {
            return Ok(Err(error));
        }

        let value_bytes = value_size.to_le_bytes(); // Wasm is little-endian
        if let Err(error) = self.memory.set(output_size_ptr, &value_bytes) {
            return Err(Error::Interpreter(error.into()).into());
        }

        Ok(Ok(()))
    }

    /// Similar to `read`, this function is for reading from the "local cluster"
    /// of global state
    fn read_local(
        &mut self,
        key_ptr: u32,
        key_size: u32,
        output_size_ptr: u32,
    ) -> Result<Result<(), ApiError>, Trap> {
        if !self.can_write_to_host_buffer() {
            // Exit early if the host buffer is already occupied
            return Ok(Err(ApiError::HostBufferFull));
        }

        let key_bytes = self.bytes_from_mem(key_ptr, key_size as usize)?;

        let cl_value = match self.context.read_ls(&key_bytes)? {
            Some(cl_value) => cl_value,
            None => return Ok(Err(ApiError::ValueNotFound)),
        };

        let value_size = cl_value.inner_bytes().len() as u32;
        if let Err(error) = self.write_host_buffer(cl_value) {
            return Ok(Err(error));
        }

        let value_bytes = value_size.to_le_bytes(); // Wasm is little-endian
        if let Err(error) = self.memory.set(output_size_ptr, &value_bytes) {
            return Err(Error::Interpreter(error.into()).into());
        }

        Ok(Ok(()))
    }

    /// Reverts contract execution with a status specified.
    fn revert(&mut self, status: u32) -> Trap {
        Error::Revert(status.into()).into()
    }

    fn add_associated_key(
        &mut self,
        account_hash_ptr: u32,
        account_hash_size: usize,
        weight_value: u8,
    ) -> Result<i32, Trap> {
        let account_hash = {
            // Account hash as serialized bytes
            let source_serialized = self.bytes_from_mem(account_hash_ptr, account_hash_size)?;
            // Account hash deserialized
            let source: AccountHash =
                bytesrepr::deserialize(source_serialized).map_err(Error::BytesRepr)?;
            source
        };
        let weight = Weight::new(weight_value);

        match self.context.add_associated_key(account_hash, weight) {
            Ok(_) => Ok(0),
            // This relies on the fact that `AddKeyFailure` is represented as
            // i32 and first variant start with number `1`, so all other variants
            // are greater than the first one, so it's safe to assume `0` is success,
            // and any error is greater than 0.
            Err(Error::AddKeyFailure(e)) => Ok(e as i32),
            // Any other variant just pass as `Trap`
            Err(e) => Err(e.into()),
        }
    }

    fn remove_associated_key(
        &mut self,
        account_hash_ptr: u32,
        account_hash_size: usize,
    ) -> Result<i32, Trap> {
        let account_hash = {
            // Account hash as serialized bytes
            let source_serialized = self.bytes_from_mem(account_hash_ptr, account_hash_size)?;
            // Account hash deserialized
            let source: AccountHash =
                bytesrepr::deserialize(source_serialized).map_err(Error::BytesRepr)?;
            source
        };
        match self.context.remove_associated_key(account_hash) {
            Ok(_) => Ok(0),
            Err(Error::RemoveKeyFailure(e)) => Ok(e as i32),
            Err(e) => Err(e.into()),
        }
    }

    fn update_associated_key(
        &mut self,
        account_hash_ptr: u32,
        account_hash_size: usize,
        weight_value: u8,
    ) -> Result<i32, Trap> {
        let account_hash = {
            // Account hash as serialized bytes
            let source_serialized = self.bytes_from_mem(account_hash_ptr, account_hash_size)?;
            // Account hash deserialized
            let source: AccountHash =
                bytesrepr::deserialize(source_serialized).map_err(Error::BytesRepr)?;
            source
        };
        let weight = Weight::new(weight_value);

        match self.context.update_associated_key(account_hash, weight) {
            Ok(_) => Ok(0),
            // This relies on the fact that `UpdateKeyFailure` is represented as
            // i32 and first variant start with number `1`, so all other variants
            // are greater than the first one, so it's safe to assume `0` is success,
            // and any error is greater than 0.
            Err(Error::UpdateKeyFailure(e)) => Ok(e as i32),
            // Any other variant just pass as `Trap`
            Err(e) => Err(e.into()),
        }
    }

    fn set_action_threshold(
        &mut self,
        action_type_value: u32,
        threshold_value: u8,
    ) -> Result<i32, Trap> {
        match ActionType::try_from(action_type_value) {
            Ok(action_type) => {
                let threshold = Weight::new(threshold_value);
                match self.context.set_action_threshold(action_type, threshold) {
                    Ok(_) => Ok(0),
                    Err(Error::SetThresholdFailure(e)) => Ok(e as i32),
                    Err(e) => Err(e.into()),
                }
            }
            Err(_) => Err(Trap::new(TrapKind::Unreachable)),
        }
    }

    /// Looks up the public mint contract key in the context's protocol data.
    ///
    /// Returned URef is already attenuated depending on the calling account.
    fn get_mint_contract(&self) -> ContractHash {
        self.context.protocol_data().mint()
    }

    /// Looks up the public PoS contract key in the context's protocol data.
    ///
    /// Returned URef is already attenuated depending on the calling account.
    fn get_pos_contract(&self) -> ContractHash {
        self.context.protocol_data().proof_of_stake()
    }

    /// Looks up the public standard payment contract key in the context's protocol data.
    ///
    /// Returned URef is already attenuated depending on the calling account.
    fn get_standard_payment_contract(&self) -> ContractHash {
        self.context.protocol_data().standard_payment()
    }

    /// Looks up the public auction contract key in the context's protocol data.
    ///
    /// Returned URef is already attenuated depending on the calling account.
    fn get_auction_contract(&self) -> ContractHash {
        self.context.protocol_data().auction()
    }

    /// Calls the `read_base_round_reward` method on the mint contract at the given mint
    /// contract key
    fn mint_read_base_round_reward(
        &mut self,
        mint_contract_hash: ContractHash,
    ) -> Result<U512, Error> {
        let gas_counter = self.gas_counter();
        let call_result = self.call_contract(
            mint_contract_hash,
            mint::METHOD_READ_BASE_ROUND_REWARD,
            RuntimeArgs::default(),
        );
        self.set_gas_counter(gas_counter);

        let reward = call_result?.into_t()?;
        Ok(reward)
    }

    /// Calls the `mint` method on the mint contract at the given mint
    /// contract key
    fn mint_mint(&mut self, mint_contract_hash: ContractHash, amount: U512) -> Result<URef, Error> {
        let gas_counter = self.gas_counter();
        let runtime_args = {
            let mut runtime_args = RuntimeArgs::new();
            runtime_args.insert(mint::ARG_AMOUNT, amount)?;
            runtime_args
        };
        let call_result = self.call_contract(mint_contract_hash, mint::METHOD_MINT, runtime_args);
        self.set_gas_counter(gas_counter);

        let result: Result<URef, system_contract_errors::mint::Error> = call_result?.into_t()?;
        Ok(result.map_err(system_contract_errors::Error::from)?)
    }

    /// Calls the `reduce_total_supply` method on the mint contract at the given mint
    /// contract key
    fn mint_reduce_total_supply(
        &mut self,
        mint_contract_hash: ContractHash,
        amount: U512,
    ) -> Result<(), Error> {
        let gas_counter = self.gas_counter();
        let runtime_args = {
            let mut runtime_args = RuntimeArgs::new();
            runtime_args.insert(mint::ARG_AMOUNT, amount)?;
            runtime_args
        };
        let call_result = self.call_contract(
            mint_contract_hash,
            mint::METHOD_REDUCE_TOTAL_SUPPLY,
            runtime_args,
        );
        self.set_gas_counter(gas_counter);

        let result: Result<(), system_contract_errors::mint::Error> = call_result?.into_t()?;
        Ok(result.map_err(system_contract_errors::Error::from)?)
    }

    /// Calls the "create" method on the mint contract at the given mint
    /// contract key
    fn mint_create(&mut self, mint_contract_hash: ContractHash) -> Result<URef, Error> {
        let gas_counter = self.gas_counter();
        let result =
            self.call_contract(mint_contract_hash, mint::METHOD_CREATE, RuntimeArgs::new());
        self.set_gas_counter(gas_counter);

        let purse = result?.into_t()?;
        Ok(purse)
    }

    fn create_purse(&mut self) -> Result<URef, Error> {
        self.mint_create(self.get_mint_contract())
    }

    /// Calls the "transfer" method on the mint contract at the given mint
    /// contract key
    fn mint_transfer(
        &mut self,
        mint_contract_hash: ContractHash,
        to: Option<AccountHash>,
        source: URef,
        target: URef,
        amount: U512,
        id: Option<u64>,
    ) -> Result<Result<(), system_contract_errors::mint::Error>, Error> {
        let args_values = {
            let mut runtime_args = RuntimeArgs::new();
            runtime_args.insert(mint::ARG_TO, to)?;
            runtime_args.insert(mint::ARG_SOURCE, source)?;
            runtime_args.insert(mint::ARG_TARGET, target)?;
            runtime_args.insert(mint::ARG_AMOUNT, amount)?;
            runtime_args.insert(mint::ARG_ID, id)?;
            runtime_args
        };

        let gas_counter = self.gas_counter();
        let call_result =
            self.call_contract(mint_contract_hash, mint::METHOD_TRANSFER, args_values);
        self.set_gas_counter(gas_counter);

        Ok(call_result?.into_t()?)
    }

    /// Creates a new account at a given public key, transferring a given amount
    /// of motes from the given source purse to the new account's purse.
    fn transfer_to_new_account(
        &mut self,
        source: URef,
        target: AccountHash,
        amount: U512,
        id: Option<u64>,
    ) -> Result<TransferResult, Error> {
        let mint_contract_hash = self.get_mint_contract();

        let target_key = Key::Account(target);

        // A precondition check that verifies that the transfer can be done
        // as the source purse has enough funds to cover the transfer.
        if amount > self.get_balance(source)?.unwrap_or_default() {
            return Ok(Err(
                system_contract_errors::mint::Error::InsufficientFunds.into()
            ));
        }

        let target_purse = self.mint_create(mint_contract_hash)?;

        if source == target_purse {
            return Ok(Err(
                system_contract_errors::mint::Error::EqualSourceAndTarget.into(),
            ));
        }

        match self.mint_transfer(
            mint_contract_hash,
            Some(target),
            source,
            target_purse.with_access_rights(AccessRights::ADD),
            amount,
            id,
        )? {
            Ok(()) => {
                let account = Account::create(target, Default::default(), target_purse);
                self.context.write_account(target_key, account)?;
                Ok(Ok(TransferredTo::NewAccount))
            }
            Err(mint_error) => Ok(Err(mint_error.into())),
        }
    }

    /// Transferring a given amount of motes from the given source purse to the
    /// new account's purse. Requires that the [`URef`]s have already
    /// been created by the mint contract (or are the genesis account's).
    fn transfer_to_existing_account(
        &mut self,
        to: Option<AccountHash>,
        source: URef,
        target: URef,
        amount: U512,
        id: Option<u64>,
    ) -> Result<TransferResult, Error> {
        let mint_contract_key = self.get_mint_contract();

        // This appears to be a load-bearing use of `RuntimeContext::insert_uref`.
        self.context.insert_uref(target);

        match self.mint_transfer(mint_contract_key, to, source, target, amount, id)? {
            Ok(()) => Ok(Ok(TransferredTo::ExistingAccount)),
            Err(error) => Ok(Err(error.into())),
        }
    }

    /// Transfers `amount` of motes from default purse of the account to
    /// `target` account. If that account does not exist, creates one.
    fn transfer_to_account(
        &mut self,
        target: AccountHash,
        amount: U512,
        id: Option<u64>,
    ) -> Result<TransferResult, Error> {
        let source = self.context.get_main_purse()?;
        self.transfer_from_purse_to_account(source, target, amount, id)
    }

    /// Transfers `amount` of motes from `source` purse to `target` account.
    /// If that account does not exist, creates one.
    fn transfer_from_purse_to_account(
        &mut self,
        source: URef,
        target: AccountHash,
        amount: U512,
        id: Option<u64>,
    ) -> Result<TransferResult, Error> {
        let target_key = Key::Account(target);
        // Look up the account at the given public key's address
        match self.context.read_account(&target_key)? {
            None => {
                // If no account exists, create a new account and transfer the amount to its
                // purse.
                self.transfer_to_new_account(source, target, amount, id)
            }
            Some(StoredValue::Account(account)) => {
                let target_uref = account.main_purse_add_only();
                if source == target_uref {
                    return Ok(Ok(TransferredTo::ExistingAccount));
                }
                // If an account exists, transfer the amount to its purse
                self.transfer_to_existing_account(Some(target), source, target_uref, amount, id)
            }
            Some(_) => {
                // If some other value exists, return an error
                Err(Error::AccountNotFound(target_key))
            }
        }
    }

    /// Transfers `amount` of motes from `source` purse to `target` purse.
    #[allow(clippy::too_many_arguments)]
    fn transfer_from_purse_to_purse(
        &mut self,
        source_ptr: u32,
        source_size: u32,
        target_ptr: u32,
        target_size: u32,
        amount_ptr: u32,
        amount_size: u32,
        id_ptr: u32,
        id_size: u32,
    ) -> Result<Result<(), system_contract_errors::mint::Error>, Error> {
        let source: URef = {
            let bytes = self.bytes_from_mem(source_ptr, source_size as usize)?;
            bytesrepr::deserialize(bytes).map_err(Error::BytesRepr)?
        };

        let target: URef = {
            let bytes = self.bytes_from_mem(target_ptr, target_size as usize)?;
            bytesrepr::deserialize(bytes).map_err(Error::BytesRepr)?
        };

        let amount: U512 = {
            let bytes = self.bytes_from_mem(amount_ptr, amount_size as usize)?;
            bytesrepr::deserialize(bytes).map_err(Error::BytesRepr)?
        };

        let id: Option<u64> = {
            let bytes = self.bytes_from_mem(id_ptr, id_size as usize)?;
            bytesrepr::deserialize(bytes).map_err(Error::BytesRepr)?
        };

        let mint_contract_key = self.get_mint_contract();

        match self.mint_transfer(mint_contract_key, None, source, target, amount, id)? {
            Ok(()) => Ok(Ok(())),
            Err(mint_error) => Ok(Err(mint_error)),
        }
    }

    fn get_balance(&mut self, purse: URef) -> Result<Option<U512>, Error> {
        let key = purse.addr();

        let uref_key = match self.context.read_ls(&key)? {
            Some(cl_value) => {
                let key: Key = cl_value.into_t()?;
                if key.as_uref().is_none() {
                    return Err(Error::KeyIsNotAURef(key));
                }
                key
            }
            None => return Ok(None),
        };

        let ret = match self.context.read_gs_direct(&uref_key)? {
            Some(StoredValue::CLValue(cl_value)) => {
                let balance: U512 = cl_value.into_t()?;
                Some(balance)
            }
            Some(_) => return Err(Error::UnexpectedStoredValueVariant),
            None => None,
        };

        Ok(ret)
    }

    fn get_balance_host_buffer(
        &mut self,
        purse_ptr: u32,
        purse_size: usize,
        output_size_ptr: u32,
    ) -> Result<Result<(), ApiError>, Error> {
        if !self.can_write_to_host_buffer() {
            // Exit early if the host buffer is already occupied
            return Ok(Err(ApiError::HostBufferFull));
        }

        let purse: URef = {
            let bytes = self.bytes_from_mem(purse_ptr, purse_size)?;
            match bytesrepr::deserialize(bytes) {
                Ok(purse) => purse,
                Err(error) => return Ok(Err(error.into())),
            }
        };

        let balance = match self.get_balance(purse)? {
            Some(balance) => balance,
            None => return Ok(Err(ApiError::InvalidPurse)),
        };

        let balance_cl_value = match CLValue::from_t(balance) {
            Ok(cl_value) => cl_value,
            Err(error) => return Ok(Err(error.into())),
        };

        let balance_size = balance_cl_value.inner_bytes().len() as i32;
        if let Err(error) = self.write_host_buffer(balance_cl_value) {
            return Ok(Err(error));
        }

        let balance_size_bytes = balance_size.to_le_bytes(); // Wasm is little-endian
        if let Err(error) = self.memory.set(output_size_ptr, &balance_size_bytes) {
            return Err(Error::Interpreter(error.into()));
        }

        Ok(Ok(()))
    }

    fn get_system_contract(
        &mut self,
        system_contract_index: u32,
        dest_ptr: u32,
        _dest_size: u32,
    ) -> Result<Result<(), ApiError>, Trap> {
        let contract_hash: ContractHash = match SystemContractType::try_from(system_contract_index)
        {
            Ok(SystemContractType::Mint) => self.get_mint_contract(),
            Ok(SystemContractType::ProofOfStake) => self.get_pos_contract(),
            Ok(SystemContractType::StandardPayment) => self.get_standard_payment_contract(),
            Ok(SystemContractType::Auction) => self.get_auction_contract(),
            Err(error) => return Ok(Err(error)),
        };

        match self.memory.set(dest_ptr, contract_hash.as_ref()) {
            Ok(_) => Ok(Ok(())),
            Err(error) => Err(Error::Interpreter(error.into()).into()),
        }
    }

    /// If host_buffer set, clears the host_buffer and returns value, else None
    pub fn take_host_buffer(&mut self) -> Option<CLValue> {
        self.host_buffer.take()
    }

    /// Checks if a write to host buffer can happen.
    ///
    /// This will check if the host buffer is empty.
    fn can_write_to_host_buffer(&self) -> bool {
        self.host_buffer.is_none()
    }

    /// Overwrites data in host buffer only if it's in empty state
    fn write_host_buffer(&mut self, data: CLValue) -> Result<(), ApiError> {
        match self.host_buffer {
            Some(_) => return Err(ApiError::HostBufferFull),
            None => self.host_buffer = Some(data),
        }
        Ok(())
    }

    fn read_host_buffer(
        &mut self,
        dest_ptr: u32,
        dest_size: usize,
        bytes_written_ptr: u32,
    ) -> Result<Result<(), ApiError>, Error> {
        let (_cl_type, serialized_value) = match self.take_host_buffer() {
            None => return Ok(Err(ApiError::HostBufferEmpty)),
            Some(cl_value) => cl_value.destructure(),
        };

        if serialized_value.len() > u32::max_value() as usize {
            return Ok(Err(ApiError::OutOfMemory));
        }
        if serialized_value.len() > dest_size {
            return Ok(Err(ApiError::BufferTooSmall));
        }

        // Slice data, so if `dest_size` is larger than host_buffer size, it will take host_buffer
        // as whole.
        let sliced_buf = &serialized_value[..cmp::min(dest_size, serialized_value.len())];
        if let Err(error) = self.memory.set(dest_ptr, sliced_buf) {
            return Err(Error::Interpreter(error.into()));
        }

        let bytes_written = sliced_buf.len() as u32;
        let bytes_written_data = bytes_written.to_le_bytes();

        if let Err(error) = self.memory.set(bytes_written_ptr, &bytes_written_data) {
            return Err(Error::Interpreter(error.into()));
        }

        Ok(Ok(()))
    }

    #[cfg(feature = "test-support")]
    fn print(&mut self, text_ptr: u32, text_size: u32) -> Result<(), Trap> {
        let text = self.string_from_mem(text_ptr, text_size)?;
        println!("{}", text);
        Ok(())
    }

    fn get_named_arg_size(
        &mut self,
        name_ptr: u32,
        name_size: usize,
        size_ptr: u32,
    ) -> Result<Result<(), ApiError>, Trap> {
        let name_bytes = self.bytes_from_mem(name_ptr, name_size)?;
        let name = String::from_utf8_lossy(&name_bytes);

        let arg_size = match self.context.args().get(&name) {
            Some(arg) if arg.inner_bytes().len() > u32::max_value() as usize => {
                return Ok(Err(ApiError::OutOfMemory));
            }
            Some(arg) => arg.inner_bytes().len() as u32,
            None => return Ok(Err(ApiError::MissingArgument)),
        };

        let arg_size_bytes = arg_size.to_le_bytes(); // Wasm is little-endian

        if let Err(e) = self.memory.set(size_ptr, &arg_size_bytes) {
            return Err(Error::Interpreter(e.into()).into());
        }

        Ok(Ok(()))
    }

    fn get_named_arg(
        &mut self,
        name_ptr: u32,
        name_size: usize,
        output_ptr: u32,
        output_size: usize,
    ) -> Result<Result<(), ApiError>, Trap> {
        let name_bytes = self.bytes_from_mem(name_ptr, name_size)?;
        let name = String::from_utf8_lossy(&name_bytes);

        let arg = match self.context.args().get(&name) {
            Some(arg) => arg,
            None => return Ok(Err(ApiError::MissingArgument)),
        };

        if arg.inner_bytes().len() > output_size {
            return Ok(Err(ApiError::OutOfMemory));
        }

        if let Err(e) = self
            .memory
            .set(output_ptr, &arg.inner_bytes()[..output_size])
        {
            return Err(Error::Interpreter(e.into()).into());
        }

        Ok(Ok(()))
    }

    fn validate_entry_point_access(
        &self,
        package: &ContractPackage,
        access: &EntryPointAccess,
    ) -> Result<(), Error> {
        runtime_context::validate_entry_point_access_with(package, access, |uref| {
            self.context.validate_uref(uref).is_ok()
        })
    }

    /// Remove a user group from access to a contract
    fn remove_contract_user_group(
        &mut self,
        package_key: ContractPackageHash,
        label: Group,
    ) -> Result<Result<(), ApiError>, Error> {
        let mut package: ContractPackage =
            self.context.get_validated_contract_package(package_key)?;

        let group_to_remove = Group::new(label);
        let groups = package.groups_mut();

        // Ensure group exists in groups
        if groups.get(&group_to_remove).is_none() {
            return Ok(Err(contracts::Error::GroupDoesNotExist.into()));
        }

        // Remove group if it is not referenced by at least one entry_point in active versions.
        let versions = package.versions();
        for contract_hash in versions.values() {
            let entry_points = {
                let contract: Contract = self.context.read_gs_typed(&Key::from(*contract_hash))?;
                contract.entry_points().clone().take_entry_points()
            };
            for entry_point in entry_points {
                match entry_point.access() {
                    EntryPointAccess::Public => {
                        continue;
                    }
                    EntryPointAccess::Groups(groups) => {
                        if groups.contains(&group_to_remove) {
                            return Ok(Err(contracts::Error::GroupInUse.into()));
                        }
                    }
                }
            }
        }

        if !package.remove_group(&group_to_remove) {
            return Ok(Err(contracts::Error::GroupInUse.into()));
        }

        // Write updated package to the global state
        self.context.metered_write_gs_unsafe(package_key, package)?;
        Ok(Ok(()))
    }

    #[allow(clippy::too_many_arguments)]
    fn provision_contract_user_group_uref(
        &mut self,
        package_ptr: u32,
        package_size: u32,
        label_ptr: u32,
        label_size: u32,
        output_size_ptr: u32,
    ) -> Result<Result<(), ApiError>, Error> {
        let contract_package_hash = self.t_from_mem(package_ptr, package_size)?;
        let label: String = self.t_from_mem(label_ptr, label_size)?;
        let mut contract_package = self
            .context
            .get_validated_contract_package(contract_package_hash)?;
        let groups = contract_package.groups_mut();

        let group_label = Group::new(label);

        // Ensure there are not too many urefs
        let total_urefs: usize = groups.values().map(|urefs| urefs.len()).sum();

        if total_urefs + 1 > contracts::MAX_TOTAL_UREFS {
            return Ok(Err(contracts::Error::MaxTotalURefsExceeded.into()));
        }

        // Ensure given group exists and does not exceed limits
        let group = match groups.get_mut(&group_label) {
            Some(group) if group.len() + 1 > contracts::MAX_GROUPS as usize => {
                // Ensures there are not too many groups to fit in amount of new urefs
                return Ok(Err(contracts::Error::MaxTotalURefsExceeded.into()));
            }
            Some(group) => group,
            None => return Ok(Err(contracts::Error::GroupDoesNotExist.into())),
        };

        // Proceed with creating new URefs
        let new_uref = self.context.new_unit_uref()?;
        if !group.insert(new_uref) {
            return Ok(Err(contracts::Error::URefAlreadyExists.into()));
        }

        // check we can write to the host buffer
        if let Err(err) = self.check_host_buffer() {
            return Ok(Err(err));
        }
        // create CLValue for return value
        let new_uref_value = CLValue::from_t(new_uref)?;
        let value_size = new_uref_value.inner_bytes().len();
        // write return value to buffer
        if let Err(err) = self.write_host_buffer(new_uref_value) {
            return Ok(Err(err));
        }
        // Write return value size to output location
        let output_size_bytes = value_size.to_le_bytes(); // Wasm is little-endian
        if let Err(error) = self.memory.set(output_size_ptr, &output_size_bytes) {
            return Err(Error::Interpreter(error.into()));
        }

        // Write updated package to the global state
        self.context
            .metered_write_gs_unsafe(contract_package_hash, contract_package)?;

        Ok(Ok(()))
    }

    #[allow(clippy::too_many_arguments)]
    fn remove_contract_user_group_urefs(
        &mut self,
        package_ptr: u32,
        package_size: u32,
        label_ptr: u32,
        label_size: u32,
        urefs_ptr: u32,
        urefs_size: u32,
    ) -> Result<Result<(), ApiError>, Error> {
        let contract_package_hash: ContractPackageHash =
            self.t_from_mem(package_ptr, package_size)?;
        let label: String = self.t_from_mem(label_ptr, label_size)?;
        let urefs: BTreeSet<URef> = self.t_from_mem(urefs_ptr, urefs_size)?;

        let mut contract_package = self
            .context
            .get_validated_contract_package(contract_package_hash)?;

        let groups = contract_package.groups_mut();
        let group_label = Group::new(label);

        let group = match groups.get_mut(&group_label) {
            Some(group) => group,
            None => return Ok(Err(contracts::Error::GroupDoesNotExist.into())),
        };

        if urefs.is_empty() {
            return Ok(Ok(()));
        }

        for uref in urefs {
            if !group.remove(&uref) {
                return Ok(Err(contracts::Error::UnableToRemoveURef.into()));
            }
        }
        // Write updated package to the global state
        self.context
            .metered_write_gs_unsafe(contract_package_hash, contract_package)?;

        Ok(Ok(()))
    }

    /// Calculate gas cost for a host function
    fn charge_host_function_call<T>(
        &mut self,
        host_function: &HostFunction<T>,
        weights: T,
    ) -> Result<(), Trap>
    where
        T: AsRef<[Cost]> + Copy,
    {
        let cost = host_function.calculate_gas_cost(weights);
        self.gas(cost)?;
        Ok(())
    }
}

#[cfg(test)]
mod tests {
    use std::collections::BTreeMap;

    use proptest::{
        array::uniform32,
        collection::{btree_map, vec},
        option,
        prelude::*,
        result,
    };

    use casper_types::{gens::*, AccessRights, CLType, CLValue, Key, PublicKey, SecretKey, URef};

    use super::extract_urefs;

    fn cl_value_with_urefs_arb() -> impl Strategy<Value = (CLValue, Vec<URef>)> {
        // If compiler brings you here it most probably means you've added a variant to `CLType`
        // enum but forgot to add generator for it.
        let stub: Option<CLType> = None;
        if let Some(cl_type) = stub {
            match cl_type {
                CLType::Bool
                | CLType::I32
                | CLType::I64
                | CLType::U8
                | CLType::U32
                | CLType::U64
                | CLType::U128
                | CLType::U256
                | CLType::U512
                | CLType::Unit
                | CLType::String
                | CLType::Key
                | CLType::URef
                | CLType::Option(_)
                | CLType::List(_)
                | CLType::ByteArray(..)
                | CLType::Result { .. }
                | CLType::Map { .. }
                | CLType::Tuple1(_)
                | CLType::Tuple2(_)
                | CLType::Tuple3(_)
                | CLType::PublicKey
                | CLType::Any => (),
            }
        };

        prop_oneof![
            Just((CLValue::from_t(()).expect("should create CLValue"), vec![])),
            any::<bool>()
                .prop_map(|x| (CLValue::from_t(x).expect("should create CLValue"), vec![])),
            any::<i32>().prop_map(|x| (CLValue::from_t(x).expect("should create CLValue"), vec![])),
            any::<i64>().prop_map(|x| (CLValue::from_t(x).expect("should create CLValue"), vec![])),
            any::<u8>().prop_map(|x| (CLValue::from_t(x).expect("should create CLValue"), vec![])),
            any::<u32>().prop_map(|x| (CLValue::from_t(x).expect("should create CLValue"), vec![])),
            any::<u64>().prop_map(|x| (CLValue::from_t(x).expect("should create CLValue"), vec![])),
            u128_arb().prop_map(|x| (CLValue::from_t(x).expect("should create CLValue"), vec![])),
            u256_arb().prop_map(|x| (CLValue::from_t(x).expect("should create CLValue"), vec![])),
            u512_arb().prop_map(|x| (CLValue::from_t(x).expect("should create CLValue"), vec![])),
            key_arb().prop_map(|x| {
                let urefs = x.as_uref().into_iter().cloned().collect();
                (CLValue::from_t(x).expect("should create CLValue"), urefs)
            }),
            uref_arb().prop_map(|x| (CLValue::from_t(x).expect("should create CLValue"), vec![x])),
            ".*".prop_map(|x: String| (CLValue::from_t(x).expect("should create CLValue"), vec![])),
            option::of(any::<u64>())
                .prop_map(|x| (CLValue::from_t(x).expect("should create CLValue"), vec![])),
            option::of(uref_arb()).prop_map(|x| {
                let urefs = x.iter().cloned().collect();
                (CLValue::from_t(x).expect("should create CLValue"), urefs)
            }),
            option::of(key_arb()).prop_map(|x| {
                let urefs = x.iter().filter_map(Key::as_uref).cloned().collect();
                (CLValue::from_t(x).expect("should create CLValue"), urefs)
            }),
            vec(any::<i32>(), 0..100)
                .prop_map(|x| (CLValue::from_t(x).expect("should create CLValue"), vec![])),
            vec(uref_arb(), 0..100).prop_map(|x| (
                CLValue::from_t(x.clone()).expect("should create CLValue"),
                x
            )),
            vec(key_arb(), 0..100).prop_map(|x| (
                CLValue::from_t(x.clone()).expect("should create CLValue"),
                x.into_iter().filter_map(Key::into_uref).collect()
            )),
            uniform32(any::<u8>())
                .prop_map(|x| (CLValue::from_t(x).expect("should create CLValue"), vec![])),
            result::maybe_err(key_arb(), ".*").prop_map(|x| {
                let urefs = match &x {
                    Ok(key) => key.as_uref().into_iter().cloned().collect(),
                    Err(_) => vec![],
                };
                (CLValue::from_t(x).expect("should create CLValue"), urefs)
            }),
            result::maybe_ok(".*", uref_arb()).prop_map(|x| {
                let urefs = match &x {
                    Ok(_) => vec![],
                    Err(uref) => vec![*uref],
                };
                (CLValue::from_t(x).expect("should create CLValue"), urefs)
            }),
            btree_map(".*", u512_arb(), 0..100)
                .prop_map(|x| (CLValue::from_t(x).expect("should create CLValue"), vec![])),
            btree_map(uref_arb(), u512_arb(), 0..100).prop_map(|x| {
                let urefs = x.keys().cloned().collect();
                (CLValue::from_t(x).expect("should create CLValue"), urefs)
            }),
            btree_map(".*", uref_arb(), 0..100).prop_map(|x| {
                let urefs = x.values().cloned().collect();
                (CLValue::from_t(x).expect("should create CLValue"), urefs)
            }),
            btree_map(uref_arb(), key_arb(), 0..100).prop_map(|x| {
                let mut urefs: Vec<URef> = x.keys().cloned().collect();
                urefs.extend(x.values().filter_map(Key::as_uref).cloned());
                (CLValue::from_t(x).expect("should create CLValue"), urefs)
            }),
            (any::<bool>())
                .prop_map(|x| (CLValue::from_t(x).expect("should create CLValue"), vec![])),
            (uref_arb())
                .prop_map(|x| (CLValue::from_t(x).expect("should create CLValue"), vec![x])),
            (any::<bool>(), any::<i32>())
                .prop_map(|x| (CLValue::from_t(x).expect("should create CLValue"), vec![])),
            (uref_arb(), any::<i32>()).prop_map(|x| {
                let uref = x.0;
                (
                    CLValue::from_t(x).expect("should create CLValue"),
                    vec![uref],
                )
            }),
            (any::<i32>(), key_arb()).prop_map(|x| {
                let urefs = x.1.as_uref().into_iter().cloned().collect();
                (CLValue::from_t(x).expect("should create CLValue"), urefs)
            }),
            (uref_arb(), key_arb()).prop_map(|x| {
                let mut urefs = vec![x.0];
                urefs.extend(x.1.as_uref().into_iter().cloned());
                (CLValue::from_t(x).expect("should create CLValue"), urefs)
            }),
        ]
    }

    proptest! {
        #[test]
        fn should_extract_urefs((cl_value, urefs) in cl_value_with_urefs_arb()) {
            let extracted_urefs = extract_urefs(&cl_value).unwrap();
            assert_eq!(extracted_urefs, urefs);
        }
    }

    #[test]
    fn extract_from_public_keys_to_urefs_map() {
        let uref = URef::new([43; 32], AccessRights::READ_ADD_WRITE);
        let mut map = BTreeMap::new();
        map.insert(
            PublicKey::from(SecretKey::ed25519([42; SecretKey::ED25519_LENGTH])),
            uref,
        );
        let cl_value = CLValue::from_t(map).unwrap();
        assert_eq!(extract_urefs(&cl_value).unwrap(), vec![uref]);
    }

    #[test]
    fn extract_from_public_keys_to_uref_keys_map() {
        let uref = URef::new([43; 32], AccessRights::READ_ADD_WRITE);
        let key = Key::from(uref);
        let mut map = BTreeMap::new();
        map.insert(
            PublicKey::from(SecretKey::ed25519([42; SecretKey::ED25519_LENGTH])),
            key,
        );
        let cl_value = CLValue::from_t(map).unwrap();
        assert_eq!(extract_urefs(&cl_value).unwrap(), vec![uref]);
    }
}<|MERGE_RESOLUTION|>--- conflicted
+++ resolved
@@ -1243,27 +1243,15 @@
     }
 
     pub fn is_mint(&self, key: Key) -> bool {
-<<<<<<< HEAD
-        key.into_seed() == self.protocol_data().mint().value()
+        key.into_hash() == Some(self.protocol_data().mint().value())
     }
 
     pub fn is_proof_of_stake(&self, key: Key) -> bool {
-        key.into_seed() == self.protocol_data().proof_of_stake().value()
+        key.into_hash() == Some(self.protocol_data().proof_of_stake().value())
     }
 
     pub fn is_auction(&self, key: Key) -> bool {
-        key.into_seed() == self.protocol_data().auction().value()
-=======
-        key.into_hash() == Some(self.protocol_data().mint())
-    }
-
-    pub fn is_proof_of_stake(&self, key: Key) -> bool {
-        key.into_hash() == Some(self.protocol_data().proof_of_stake())
-    }
-
-    pub fn is_auction(&self, key: Key) -> bool {
-        key.into_hash() == Some(self.protocol_data().auction())
->>>>>>> 3f49435c
+        key.into_hash() == Some(self.protocol_data().auction().value())
     }
 
     fn get_named_argument<T: FromBytes + CLTyped>(
@@ -2039,13 +2027,9 @@
         };
 
         let module = {
-<<<<<<< HEAD
-            let maybe_module = self.system_contract_cache.get(key.into_seed().into());
-=======
             let maybe_module = key
                 .into_hash()
-                .and_then(|hash_addr| self.system_contract_cache.get(hash_addr));
->>>>>>> 3f49435c
+                .and_then(|hash_addr| self.system_contract_cache.get(hash_addr.into()));
             let wasm_key = contract.contract_wasm_key();
 
             let contract_wasm: ContractWasm = match self.context.read_gs(&wasm_key)? {
