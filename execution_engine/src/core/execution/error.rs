--- conflicted
+++ resolved
@@ -9,13 +9,8 @@
 };
 
 use crate::{
-<<<<<<< HEAD
-    core::resolvers::error::ResolverError,
-    shared::wasm_engine::{self, RuntimeError},
-=======
     core::{resolvers::error::ResolverError, runtime::stack},
-    shared::wasm_prep,
->>>>>>> 1bbdc220
+    shared::wasm_engine::{self, PreprocessingError, RuntimeError},
     storage,
 };
 
