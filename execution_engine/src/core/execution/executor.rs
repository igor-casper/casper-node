--- conflicted
+++ resolved
@@ -1,11 +1,5 @@
 use std::{cell::RefCell, collections::BTreeSet, rc::Rc};
 
-<<<<<<< HEAD
-use tracing::warn;
-use wasmi::ModuleRef;
-
-=======
->>>>>>> 1bbdc220
 use casper_types::{
     account::{Account, AccountHash},
     bytesrepr::FromBytes,
@@ -22,13 +16,8 @@
             ExecError,
         },
         execution::{address_generator::AddressGenerator, Error},
-<<<<<<< HEAD
-        runtime::{extract_access_rights_from_keys, Runtime},
-        runtime_context::{self, RuntimeContext},
-=======
         runtime::{Runtime, RuntimeStack},
         runtime_context::RuntimeContext,
->>>>>>> 1bbdc220
         tracking_copy::{TrackingCopy, TrackingCopyExt},
     },
     shared::{
@@ -63,7 +52,6 @@
         }
     }
 
-<<<<<<< HEAD
     /// Returns config.
     pub fn config(&self) -> EngineConfig {
         self.config
@@ -74,8 +62,6 @@
         &self.wasm_engine
     }
 
-=======
->>>>>>> 1bbdc220
     /// Executes a WASM module.
     ///
     /// This method checks if a given contract hash is a system contract, and then short circuits to
@@ -102,25 +88,11 @@
         R: StateReader<Key, StoredValue>,
         R::Error: Into<Error>,
     {
-<<<<<<< HEAD
-        let entry_point_name = entry_point.name();
-        let entry_point_type = entry_point.entry_point_type();
-        let entry_point_access = entry_point.access();
-
-        let instance = on_fail_charge!(self
-            .wasm_engine
-            .instance_and_memory(module.clone(), protocol_version,));
-
-        let access_rights = {
-            let keys: Vec<Key> = named_keys.values().cloned().collect();
-            extract_access_rights_from_keys(keys)
-=======
         let spending_limit: U512 = match try_get_amount(&args) {
             Ok(spending_limit) => spending_limit,
             Err(error) => {
                 return ExecutionResult::precondition_failure(error.into());
             }
->>>>>>> 1bbdc220
         };
 
         let address_generator = {
@@ -147,19 +119,7 @@
             spending_limit,
         );
 
-<<<<<<< HEAD
-        let mut runtime = Runtime::new(
-            self.config,
-            system_contract_cache,
-            module,
-            instance,
-            context,
-            call_stack,
-            &self.wasm_engine,
-        );
-=======
-        let mut runtime = Runtime::new(self.config, context);
->>>>>>> 1bbdc220
+        let mut runtime = Runtime::new(self.config, context, &self.wasm_engine);
 
         let result = match execution_kind {
             ExecutionKind::Module(module_bytes) => {
@@ -174,25 +134,7 @@
                 // `Runtime::execute_contract`).
                 runtime.call_contract_with_stack(contract_hash, &entry_point_name, args, stack)
             }
-<<<<<<< HEAD
-        }
-
-        let instance_ref = runtime.instance().clone();
-
-        on_fail_charge!(
-            instance_ref.invoke_export(
-                &self.wasm_engine,
-                entry_point_name,
-                Vec::new(),
-                &mut runtime
-            ),
-            runtime.context().gas_counter(),
-            execution_effect,
-            runtime.context().transfers().to_owned()
-        );
-=======
-        };
->>>>>>> 1bbdc220
+        };
 
         match result {
             Ok(_) => ExecutionResult::Success {
@@ -260,31 +202,14 @@
             correlation_id,
             Rc::clone(&tracking_copy),
             phase,
-<<<<<<< HEAD
-            system_contract_cache,
-            call_stack,
-            &self.wasm_engine,
-        ) {
-            Ok(runtime) => runtime,
-            Err(error) => {
-                return ExecutionResult::Failure {
-                    error: error.into(),
-                    execution_effect: Default::default(),
-                    transfers: Vec::default(),
-                    cost: Gas::default(),
-                };
-            }
-        };
-=======
             spending_limit,
         );
->>>>>>> 1bbdc220
 
         let execution_journal = tracking_copy.borrow().execution_journal();
 
         // Standard payment is executed in the calling account's context; the stack already
         // captures that.
-        let mut runtime = Runtime::new(self.config, runtime_context);
+        let mut runtime = Runtime::new(self.config, runtime_context, &self.wasm_engine);
 
         match runtime.call_host_standard_payment(stack) {
             Ok(()) => ExecutionResult::Success {
@@ -380,14 +305,7 @@
         let access_rights = contract.extract_access_rights(contract_hash);
         let base_key = Key::from(contract_hash);
 
-<<<<<<< HEAD
-        let transfers = Vec::default();
-
-        let runtime = match self.create_runtime(
-            module,
-=======
         let runtime_context = self.create_runtime_context(
->>>>>>> 1bbdc220
             EntryPointType::Contract,
             runtime_args.clone(),
             &mut named_keys,
@@ -403,98 +321,11 @@
             correlation_id,
             tracking_copy,
             phase,
-<<<<<<< HEAD
-            system_contract_cache,
-            call_stack,
-            &self.wasm_engine,
-        ) {
-            Ok(runtime) => runtime,
-            Err(error) => {
-                return ExecutionResult::Failure {
-                    execution_effect,
-                    transfers,
-                    cost: gas_counter,
-                    error: error.into(),
-                }
-                .take_without_ret()
-            }
-        };
-
-        let mut inner_named_keys = runtime.context().named_keys().clone();
-        let ret = direct_system_contract_call.host_exec(
-            runtime,
-            protocol_version,
-            &mut inner_named_keys,
-            &runtime_args,
-            extra_keys,
-            execution_effect,
-=======
             remaining_spending_limit,
->>>>>>> 1bbdc220
         );
 
-        let mut runtime = Runtime::new(self.config, runtime_context);
-
-<<<<<<< HEAD
-        let mut runtime = self.create_runtime(
-            module,
-            EntryPointType::Session,
-            args,
-            &mut named_keys,
-            Default::default(),
-            base_key,
-            account,
-            authorization_keys,
-            blocktime,
-            deploy_hash,
-            gas_limit,
-            hash_address_generator,
-            uref_address_generator,
-            transfer_address_generator,
-            protocol_version,
-            correlation_id,
-            tracking_copy,
-            phase,
-            system_contract_cache,
-            call_stack,
-            &self.wasm_engine,
-        )?;
-
-        let instance_ref = runtime.instance().clone();
-
-        let error = match instance_ref.invoke_export(
-            &self.wasm_engine,
-            entry_point_name,
-            Vec::new(),
-            &mut runtime,
-        ) {
-            Err(error) => error,
-            Ok(_) => {
-                // This duplicates the behavior of runtime sub_call.
-                // If `instance.invoke_export` returns `Ok` and the `host_buffer` is `None`, the
-                // contract's execution succeeded but did not explicitly call `runtime::ret()`.
-                // Treat as though the execution returned the unit type `()` as per Rust
-                // functions which don't specify a return value.
-                let result = runtime.take_host_buffer().unwrap_or(CLValue::from_t(())?);
-                let ret = result.into_t()?;
-                *account.named_keys_mut() = named_keys;
-                return Ok(ret);
-            }
-        };
-
-        let return_value: CLValue = match error.as_execution_error() {
-            Some(Error::Ret(_)) => runtime
-                .take_host_buffer()
-                .ok_or(Error::ExpectedReturnValue)?,
-            Some(Error::Revert(code)) => return Err(Error::Revert(*code)),
-            Some(error) => return Err(error.clone()),
-            _ => return Err(Error::Interpreter(format!("{}", error))),
-        };
-
-        let ret = return_value.into_t()?;
-        *account.named_keys_mut() = named_keys;
-        Ok(ret)
-=======
+        let mut runtime = Runtime::new(self.config, runtime_context, &self.wasm_engine);
+
         // DO NOT alter this logic to call a system contract directly (such as via mint_internal,
         // etc). Doing so would bypass necessary context based security checks in some use cases. It
         // is intentional to use the runtime machinery for this interaction with the system
@@ -527,7 +358,6 @@
             }
             .take_without_ret(),
         }
->>>>>>> 1bbdc220
     }
 
     /// Creates new runtime context.
@@ -549,15 +379,8 @@
         correlation_id: CorrelationId,
         tracking_copy: Rc<RefCell<TrackingCopy<R>>>,
         phase: Phase,
-<<<<<<< HEAD
-        system_contract_cache: SystemContractCache,
-        call_stack: Vec<CallStackElement>,
-        wasm_engine: &'a WasmEngine,
-    ) -> Result<Runtime<'a, R>, Error>
-=======
         remaining_spending_limit: U512,
     ) -> RuntimeContext<'a, R>
->>>>>>> 1bbdc220
     where
         R: StateReader<Key, StoredValue>,
         R::Error: Into<Error>,
@@ -584,28 +407,8 @@
             phase,
             self.config,
             transfers,
-<<<<<<< HEAD
-        );
-
-        let instance = self
-            .wasm_engine
-            .instance_and_memory(module.clone(), protocol_version)?;
-
-        let runtime = Runtime::new(
-            self.config,
-            system_contract_cache,
-            module,
-            instance,
-            runtime_context,
-            call_stack,
-            wasm_engine,
-        );
-
-        Ok(runtime)
-=======
             remaining_spending_limit,
         )
->>>>>>> 1bbdc220
     }
 }
 
