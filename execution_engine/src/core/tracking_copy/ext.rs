use std::convert::TryInto;

use casper_types::{
    account::{Account, AccountHash},
    CLValue, Contract, ContractHash, ContractPackage, ContractPackageHash, ContractWasm,
    ContractWasmHash, Key, Motes, StoredValue, StoredValueTypeMismatch, URef,
};

use crate::{
    core::{engine_state::SystemContractRegistry, execution, tracking_copy::TrackingCopy},
<<<<<<< HEAD
    shared::{
        newtypes::CorrelationId,
        wasm,
        wasm_engine::{Module, WasmEngine},
    },
=======
    shared::newtypes::CorrelationId,
>>>>>>> 1bbdc220
    storage::{global_state::StateReader, trie::merkle_proof::TrieMerkleProof},
};

/// Higher-level operations on the state via a `TrackingCopy`.
pub trait TrackingCopyExt<R> {
    /// The type for the returned errors.
    type Error;

    /// Gets the account at a given account address.
    fn get_account(
        &mut self,
        correlation_id: CorrelationId,
        account_hash: AccountHash,
    ) -> Result<Account, Self::Error>;

    /// Reads the account at a given account address.
    fn read_account(
        &mut self,
        correlation_id: CorrelationId,
        account_hash: AccountHash,
    ) -> Result<Account, Self::Error>;

    // TODO: make this a static method
    /// Gets the purse balance key for a given purse id.
    fn get_purse_balance_key(
        &self,
        correlation_id: CorrelationId,
        purse_key: Key,
    ) -> Result<Key, Self::Error>;

    /// Gets the balance at a given balance key.
    fn get_purse_balance(
        &self,
        correlation_id: CorrelationId,
        balance_key: Key,
    ) -> Result<Motes, Self::Error>;

    /// Gets the purse balance key for a given purse id and provides a Merkle proof.
    fn get_purse_balance_key_with_proof(
        &self,
        correlation_id: CorrelationId,
        purse_key: Key,
    ) -> Result<(Key, TrieMerkleProof<Key, StoredValue>), Self::Error>;

    /// Gets the balance at a given balance key and provides a Merkle proof.
    fn get_purse_balance_with_proof(
        &self,
        correlation_id: CorrelationId,
        balance_key: Key,
    ) -> Result<(Motes, TrieMerkleProof<Key, StoredValue>), Self::Error>;

    /// Gets a contract by Key.
    fn get_contract_wasm(
        &mut self,
        correlation_id: CorrelationId,
        contract_wasm_hash: ContractWasmHash,
    ) -> Result<ContractWasm, Self::Error>;

    /// Gets a contract header by Key.
    fn get_contract(
        &mut self,
        correlation_id: CorrelationId,
        contract_hash: ContractHash,
    ) -> Result<Contract, Self::Error>;

    /// Gets a contract package by Key.
    fn get_contract_package(
        &mut self,
        correlation_id: CorrelationId,
        contract_package_hash: ContractPackageHash,
    ) -> Result<ContractPackage, Self::Error>;

<<<<<<< HEAD
    fn get_system_module(&mut self, preprocessor: &WasmEngine) -> Result<Module, Self::Error>;

=======
    /// Gets the system contract registry.
>>>>>>> 1bbdc220
    fn get_system_contracts(
        &mut self,
        correlation_id: CorrelationId,
    ) -> Result<SystemContractRegistry, Self::Error>;
}

impl<R> TrackingCopyExt<R> for TrackingCopy<R>
where
    R: StateReader<Key, StoredValue>,
    R::Error: Into<execution::Error>,
{
    type Error = execution::Error;

    fn get_account(
        &mut self,
        correlation_id: CorrelationId,
        account_hash: AccountHash,
    ) -> Result<Account, Self::Error> {
        let account_key = Key::Account(account_hash);
        match self.get(correlation_id, &account_key).map_err(Into::into)? {
            Some(StoredValue::Account(account)) => Ok(account),
            Some(other) => Err(execution::Error::TypeMismatch(
                StoredValueTypeMismatch::new("Account".to_string(), other.type_name()),
            )),
            None => Err(execution::Error::KeyNotFound(account_key)),
        }
    }

    fn read_account(
        &mut self,
        correlation_id: CorrelationId,
        account_hash: AccountHash,
    ) -> Result<Account, Self::Error> {
        let account_key = Key::Account(account_hash);
        match self
            .read(correlation_id, &account_key)
            .map_err(Into::into)?
        {
            Some(StoredValue::Account(account)) => Ok(account),
            Some(other) => Err(execution::Error::TypeMismatch(
                StoredValueTypeMismatch::new("Account".to_string(), other.type_name()),
            )),
            None => Err(execution::Error::KeyNotFound(account_key)),
        }
    }

    fn get_purse_balance_key(
        &self,
        _correlation_id: CorrelationId,
        purse_key: Key,
    ) -> Result<Key, Self::Error> {
        let balance_key: URef = purse_key
            .into_uref()
            .ok_or(execution::Error::KeyIsNotAURef(purse_key))?;
        Ok(Key::Balance(balance_key.addr()))
    }

    fn get_purse_balance(
        &self,
        correlation_id: CorrelationId,
        key: Key,
    ) -> Result<Motes, Self::Error> {
        let stored_value: StoredValue = self
            .read(correlation_id, &key)
            .map_err(Into::into)?
            .ok_or(execution::Error::KeyNotFound(key))?;
        let cl_value: CLValue = stored_value
            .try_into()
            .map_err(execution::Error::TypeMismatch)?;
        let balance = Motes::new(cl_value.into_t()?);
        Ok(balance)
    }

    fn get_purse_balance_key_with_proof(
        &self,
        correlation_id: CorrelationId,
        purse_key: Key,
    ) -> Result<(Key, TrieMerkleProof<Key, StoredValue>), Self::Error> {
        let balance_key: Key = purse_key
            .uref_to_hash()
            .ok_or(execution::Error::KeyIsNotAURef(purse_key))?;
        let proof: TrieMerkleProof<Key, StoredValue> = self
            .read_with_proof(correlation_id, &balance_key) // Key::Hash, so no need to normalize
            .map_err(Into::into)?
            .ok_or(execution::Error::KeyNotFound(purse_key))?;
        let stored_value_ref: &StoredValue = proof.value();
        let cl_value: CLValue = stored_value_ref
            .to_owned()
            .try_into()
            .map_err(execution::Error::TypeMismatch)?;
        let balance_key: Key = cl_value.into_t()?;
        Ok((balance_key, proof))
    }

    fn get_purse_balance_with_proof(
        &self,
        correlation_id: CorrelationId,
        key: Key,
    ) -> Result<(Motes, TrieMerkleProof<Key, StoredValue>), Self::Error> {
        let proof: TrieMerkleProof<Key, StoredValue> = self
            .read_with_proof(correlation_id, &key.normalize())
            .map_err(Into::into)?
            .ok_or(execution::Error::KeyNotFound(key))?;
        let cl_value: CLValue = proof
            .value()
            .to_owned()
            .try_into()
            .map_err(execution::Error::TypeMismatch)?;
        let balance = Motes::new(cl_value.into_t()?);
        Ok((balance, proof))
    }

    /// Gets a contract wasm by Key
    fn get_contract_wasm(
        &mut self,
        correlation_id: CorrelationId,
        contract_wasm_hash: ContractWasmHash,
    ) -> Result<ContractWasm, Self::Error> {
        let key = contract_wasm_hash.into();
        match self.get(correlation_id, &key).map_err(Into::into)? {
            Some(StoredValue::ContractWasm(contract_wasm)) => Ok(contract_wasm),
            Some(other) => Err(execution::Error::TypeMismatch(
                StoredValueTypeMismatch::new("ContractWasm".to_string(), other.type_name()),
            )),
            None => Err(execution::Error::KeyNotFound(key)),
        }
    }

    /// Gets a contract header by Key
    fn get_contract(
        &mut self,
        correlation_id: CorrelationId,
        contract_hash: ContractHash,
    ) -> Result<Contract, Self::Error> {
        let key = contract_hash.into();
        match self.read(correlation_id, &key).map_err(Into::into)? {
            Some(StoredValue::Contract(contract)) => Ok(contract),
            Some(other) => Err(execution::Error::TypeMismatch(
                StoredValueTypeMismatch::new("Contract".to_string(), other.type_name()),
            )),
            None => Err(execution::Error::KeyNotFound(key)),
        }
    }

    fn get_contract_package(
        &mut self,
        correlation_id: CorrelationId,
        contract_package_hash: ContractPackageHash,
    ) -> Result<ContractPackage, Self::Error> {
        let key = contract_package_hash.into();
        match self.read(correlation_id, &key).map_err(Into::into)? {
            Some(StoredValue::ContractPackage(contract_package)) => Ok(contract_package),
            Some(other) => Err(execution::Error::TypeMismatch(
                StoredValueTypeMismatch::new("ContractPackage".to_string(), other.type_name()),
            )),
            None => Err(execution::Error::KeyNotFound(key)),
        }
    }

<<<<<<< HEAD
    fn get_system_module(&mut self, preprocessor: &WasmEngine) -> Result<Module, Self::Error> {
        Ok(Module::Noop)
    }

=======
>>>>>>> 1bbdc220
    fn get_system_contracts(
        &mut self,
        correlation_id: CorrelationId,
    ) -> Result<SystemContractRegistry, Self::Error> {
        match self
            .get(correlation_id, &Key::SystemContractRegistry)
            .map_err(Into::into)?
        {
            Some(StoredValue::CLValue(registry)) => {
                let registry: SystemContractRegistry =
                    CLValue::into_t(registry).map_err(Self::Error::from)?;
                Ok(registry)
            }
            Some(other) => Err(execution::Error::TypeMismatch(
                StoredValueTypeMismatch::new("CLValue".to_string(), other.type_name()),
            )),
            None => Err(execution::Error::KeyNotFound(Key::SystemContractRegistry)),
        }
    }
}<|MERGE_RESOLUTION|>--- conflicted
+++ resolved
@@ -8,15 +8,7 @@
 
 use crate::{
     core::{engine_state::SystemContractRegistry, execution, tracking_copy::TrackingCopy},
-<<<<<<< HEAD
-    shared::{
-        newtypes::CorrelationId,
-        wasm,
-        wasm_engine::{Module, WasmEngine},
-    },
-=======
     shared::newtypes::CorrelationId,
->>>>>>> 1bbdc220
     storage::{global_state::StateReader, trie::merkle_proof::TrieMerkleProof},
 };
 
@@ -89,12 +81,7 @@
         contract_package_hash: ContractPackageHash,
     ) -> Result<ContractPackage, Self::Error>;
 
-<<<<<<< HEAD
-    fn get_system_module(&mut self, preprocessor: &WasmEngine) -> Result<Module, Self::Error>;
-
-=======
     /// Gets the system contract registry.
->>>>>>> 1bbdc220
     fn get_system_contracts(
         &mut self,
         correlation_id: CorrelationId,
@@ -254,13 +241,6 @@
         }
     }
 
-<<<<<<< HEAD
-    fn get_system_module(&mut self, preprocessor: &WasmEngine) -> Result<Module, Self::Error> {
-        Ok(Module::Noop)
-    }
-
-=======
->>>>>>> 1bbdc220
     fn get_system_contracts(
         &mut self,
         correlation_id: CorrelationId,
