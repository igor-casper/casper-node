--- conflicted
+++ resolved
@@ -166,26 +166,9 @@
     }
 
     /// Checks if an account hash is an administrator.
-<<<<<<< HEAD
     pub(crate) fn is_administrator(&self, account_hash: &AccountHash) -> bool {
         self.administrative_accounts.contains(account_hash)
-=======
-    ///
-    /// This method returns a `None` if there is no administrators configured.
-    /// Otherwise returns Some with a flag indicating if a passed account hash is an admin.
-    pub(crate) fn is_account_administrator(&self, account_hash: &AccountHash) -> Option<bool> {
-        // Ensure there's at least one administrator configured.
-        if self.administrative_accounts.is_empty() {
-            return None;
-        }
-
-        if account_hash == &PublicKey::System.to_account_hash() {
-            return Some(true);
-        }
-
-        // Find an administrator by its account hash.
-        Some(self.administrative_accounts.contains(account_hash))
->>>>>>> 2a3f5397
+            || account_hash == &PublicKey::System.to_account_hash()
     }
 
     /// Returns the engine config's refund ratio.
