--- conflicted
+++ resolved
@@ -33,15 +33,10 @@
         execution,
         tracking_copy::{TrackingCopy, TrackingCopyExt},
     },
-<<<<<<< HEAD
     shared::{
         newtypes::CorrelationId,
-        wasm,
         wasm_engine::{self, Module, WasmEngine},
     },
-=======
-    shared::newtypes::CorrelationId,
->>>>>>> 1bbdc220
     storage::global_state::StateReader,
 };
 
@@ -369,274 +364,11 @@
         )
     }
 
-<<<<<<< HEAD
-    /// Returns all the details necessary for execution.
-    /// This object is generated based on information provided by
-    /// [`ExecutableDeployItem`].
-    #[allow(clippy::too_many_arguments)]
-    pub fn get_deploy_metadata<R>(
-        &self,
-        tracking_copy: Rc<RefCell<TrackingCopy<R>>>,
-        account: &Account,
-        correlation_id: CorrelationId,
-        wasm_engine: &WasmEngine,
-        protocol_version: &ProtocolVersion,
-        system_contract_registry: SystemContractRegistry,
-        phase: Phase,
-    ) -> Result<DeployMetadata, Error>
-    where
-        R: StateReader<Key, StoredValue>,
-        R::Error: Into<ExecError>,
-    {
-        let contract_hash: ContractHash;
-        let contract_package: ContractPackage;
-        let contract: Contract;
-        let base_key: Key;
-
-        let account_hash = account.account_hash();
-
-        match self {
-            ExecutableDeployItem::Transfer { .. } => {
-                return Err(error::Error::InvalidDeployItemVariant("Transfer".into()))
-            }
-            ExecutableDeployItem::ModuleBytes { module_bytes, .. }
-                if module_bytes.is_empty() && phase == Phase::Payment =>
-            {
-                let base_key = account_hash.into();
-                let contract_hash =
-                    *system_contract_registry
-                        .get(STANDARD_PAYMENT)
-                        .ok_or_else(|| {
-                            error!("Missing handle payment contract hash");
-                            Error::MissingSystemContractHash(HANDLE_PAYMENT.to_string())
-                        })?;
-                let module = wasm::do_nothing_module(wasm_engine)?;
-                return Ok(DeployMetadata {
-                    kind: DeployKind::System,
-                    account_hash,
-                    base_key,
-                    module,
-                    contract_hash,
-                    contract: Default::default(),
-                    contract_package: Default::default(),
-                    entry_point: Default::default(),
-                    is_stored: true,
-                });
-            }
-            ExecutableDeployItem::ModuleBytes { module_bytes, .. } => {
-                let base_key = account_hash.into();
-                let module = wasm_engine.preprocess(module_bytes.as_ref())?;
-                return Ok(DeployMetadata {
-                    kind: DeployKind::Session,
-                    account_hash,
-                    base_key,
-                    module,
-                    contract_hash: Default::default(),
-                    contract: Default::default(),
-                    contract_package: Default::default(),
-                    entry_point: Default::default(),
-                    is_stored: false,
-                });
-            }
-            ExecutableDeployItem::StoredContractByHash { hash, .. } => {
-                base_key = Key::Hash(hash.value());
-                contract_hash = *hash;
-                contract = tracking_copy
-                    .borrow_mut()
-                    .get_contract(correlation_id, contract_hash)?;
-
-                if !contract.is_compatible_protocol_version(*protocol_version) {
-                    let exec_error = execution::Error::IncompatibleProtocolMajorVersion {
-                        expected: protocol_version.value().major,
-                        actual: contract.protocol_version().value().major,
-                    };
-                    return Err(error::Error::Exec(exec_error));
-                }
-
-                contract_package = tracking_copy
-                    .borrow_mut()
-                    .get_contract_package(correlation_id, contract.contract_package_hash())?;
-            }
-            ExecutableDeployItem::StoredContractByName { name, .. } => {
-                // `ContractHash` is stored in named keys.
-                base_key = account.named_keys().get(name).cloned().ok_or_else(|| {
-                    error::Error::Exec(execution::Error::NamedKeyNotFound(name.to_string()))
-                })?;
-
-                contract_hash =
-                    ContractHash::new(base_key.into_hash().ok_or(Error::InvalidKeyVariant)?);
-
-                contract = tracking_copy
-                    .borrow_mut()
-                    .get_contract(correlation_id, contract_hash)?;
-
-                if !contract.is_compatible_protocol_version(*protocol_version) {
-                    let exec_error = execution::Error::IncompatibleProtocolMajorVersion {
-                        expected: protocol_version.value().major,
-                        actual: contract.protocol_version().value().major,
-                    };
-                    return Err(error::Error::Exec(exec_error));
-                }
-
-                contract_package = tracking_copy
-                    .borrow_mut()
-                    .get_contract_package(correlation_id, contract.contract_package_hash())?;
-            }
-            ExecutableDeployItem::StoredVersionedContractByName { name, version, .. } => {
-                // `ContractPackageHash` is stored in named keys.
-                let contract_package_hash: ContractPackageHash = {
-                    account
-                        .named_keys()
-                        .get(name)
-                        .cloned()
-                        .ok_or_else(|| {
-                            error::Error::Exec(execution::Error::NamedKeyNotFound(name.to_string()))
-                        })?
-                        .into_hash()
-                        .ok_or(Error::InvalidKeyVariant)?
-                        .into()
-                };
-
-                contract_package = tracking_copy
-                    .borrow_mut()
-                    .get_contract_package(correlation_id, contract_package_hash)?;
-
-                let maybe_version_key =
-                    version.map(|ver| ContractVersionKey::new(protocol_version.value().major, ver));
-
-                let contract_version_key = maybe_version_key
-                    .or_else(|| contract_package.current_contract_version())
-                    .ok_or(error::Error::Exec(
-                        execution::Error::NoActiveContractVersions(contract_package_hash),
-                    ))?;
-
-                if !contract_package.is_version_enabled(contract_version_key) {
-                    return Err(error::Error::Exec(
-                        execution::Error::InvalidContractVersion(contract_version_key),
-                    ));
-                }
-
-                let looked_up_contract_hash: ContractHash = contract_package
-                    .lookup_contract_hash(contract_version_key)
-                    .ok_or(error::Error::Exec(
-                        execution::Error::InvalidContractVersion(contract_version_key),
-                    ))?
-                    .to_owned();
-
-                contract = tracking_copy
-                    .borrow_mut()
-                    .get_contract(correlation_id, looked_up_contract_hash)?;
-
-                base_key = looked_up_contract_hash.into();
-                contract_hash = looked_up_contract_hash;
-            }
-            ExecutableDeployItem::StoredVersionedContractByHash {
-                hash: contract_package_hash,
-                version,
-                ..
-            } => {
-                contract_package = tracking_copy
-                    .borrow_mut()
-                    .get_contract_package(correlation_id, *contract_package_hash)?;
-
-                let maybe_version_key =
-                    version.map(|ver| ContractVersionKey::new(protocol_version.value().major, ver));
-
-                let contract_version_key = maybe_version_key
-                    .or_else(|| contract_package.current_contract_version())
-                    .ok_or_else(|| {
-                        error::Error::Exec(execution::Error::NoActiveContractVersions(
-                            *contract_package_hash,
-                        ))
-                    })?;
-
-                if !contract_package.is_version_enabled(contract_version_key) {
-                    return Err(error::Error::Exec(
-                        execution::Error::InvalidContractVersion(contract_version_key),
-                    ));
-                }
-
-                let looked_up_contract_hash = *contract_package
-                    .lookup_contract_hash(contract_version_key)
-                    .ok_or(error::Error::Exec(
-                        execution::Error::InvalidContractVersion(contract_version_key),
-                    ))?;
-                contract = tracking_copy
-                    .borrow_mut()
-                    .get_contract(correlation_id, looked_up_contract_hash)?;
-
-                base_key = looked_up_contract_hash.into();
-                contract_hash = looked_up_contract_hash;
-            }
-        };
-
-        let entry_point_name = self.entry_point_name();
-
-        let entry_point = contract
-            .entry_point(entry_point_name)
-            .cloned()
-            .ok_or_else(|| {
-                error::Error::Exec(execution::Error::NoSuchMethod(entry_point_name.to_owned()))
-            })?;
-
-        if system_contract_registry
-            .values()
-            .any(|value| *value == contract_hash)
-        {
-            let module = wasm::do_nothing_module(wasm_engine)?;
-            return Ok(DeployMetadata {
-                kind: DeployKind::System,
-                account_hash,
-                base_key,
-                module,
-                contract_hash,
-                contract,
-                contract_package,
-                entry_point,
-                is_stored: true,
-            });
-        }
-
-        let contract_wasm = tracking_copy
-            .borrow_mut()
-            .get_contract_wasm(correlation_id, contract.contract_wasm_hash())?;
-
-        let module = wasm_engine.module_from_bytes(contract_wasm.bytes())?;
-
-        match entry_point.entry_point_type() {
-            EntryPointType::Session => {
-                let base_key = account.account_hash().into();
-                Ok(DeployMetadata {
-                    kind: DeployKind::Session,
-                    account_hash,
-                    base_key,
-                    module,
-                    contract_hash,
-                    contract,
-                    contract_package,
-                    entry_point,
-                    is_stored: true,
-                })
-            }
-            EntryPointType::Contract => Ok(DeployMetadata {
-                kind: DeployKind::Contract,
-                account_hash,
-                base_key,
-                module,
-                contract_hash,
-                contract,
-                contract_package,
-                entry_point,
-                is_stored: true,
-            }),
-        }
-=======
     /// Returns `true` if the executable deploy item is [`ModuleBytes`].
     ///
     /// [`ModuleBytes`]: ExecutableDeployItem::ModuleBytes
     pub fn is_module_bytes(&self) -> bool {
         matches!(self, Self::ModuleBytes { .. })
->>>>>>> 1bbdc220
     }
 }
 
@@ -1012,37 +744,6 @@
     }
 }
 
-<<<<<<< HEAD
-/// The metadata which results from resolving an instance of [`ExecutableDeployItem`] into values
-/// that will be later be used to create a [`crate::core::runtime::Runtime`] and
-/// [`crate::core::runtime_context::RuntimeContext`].
-#[derive(Clone)]
-pub struct DeployMetadata {
-    /// This will be a [`DeployKind::System`] if the resolved contract is a system one based on
-    /// it's [`ContractHash`] or a [`DeployKind::Session`] or [`DeployKind::Contract`]
-    /// depending on the [`EntryPointType`] of the contract referenced by [`ExecutableDeployItem`]
-    /// variants.
-    pub kind: DeployKind,
-    /// Account hash of the account that initiates the deploy.
-    pub account_hash: AccountHash,
-    /// Key pointing to the entity we will be running as.
-    pub base_key: Key,
-    /// An instance of the WASM module.
-    pub module: Module,
-    /// Contract hash of the running contract.
-    pub contract_hash: ContractHash,
-    /// Contract instance.
-    pub contract: Contract,
-    /// Contract package that contains a reference to `contract`.
-    pub contract_package: ContractPackage,
-    /// Entry point that will be executed.
-    pub entry_point: EntryPoint,
-    /// Indicates if the contract is stored in the global state.
-    pub is_stored: bool,
-}
-
-=======
->>>>>>> 1bbdc220
 /// Represents a kind of a deploy.
 #[derive(Debug, Copy, Clone, PartialEq, Eq)]
 pub enum DeployKind {
