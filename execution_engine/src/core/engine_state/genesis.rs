--- conflicted
+++ resolved
@@ -730,7 +730,7 @@
     MissingChainspecRegistryEntry,
 }
 
-pub(crate) struct GenesisInstaller<'a, S>
+pub(crate) struct GenesisInstaller<S>
 where
     S: StateProvider,
     S::Error: Into<execution::Error>,
@@ -738,18 +738,11 @@
     protocol_version: ProtocolVersion,
     correlation_id: CorrelationId,
     exec_config: ExecConfig,
-<<<<<<< HEAD
-    uref_address_generator: Rc<RefCell<AddressGenerator>>,
-    hash_address_generator: Rc<RefCell<AddressGenerator>>,
-    transfer_address_generator: Rc<RefCell<AddressGenerator>>,
-    executor: &'a Executor,
-=======
     address_generator: Rc<RefCell<AddressGenerator>>,
->>>>>>> 1bbdc220
     tracking_copy: Rc<RefCell<TrackingCopy<<S as StateProvider>::Reader>>>,
 }
 
-impl<'a, S> GenesisInstaller<'a, S>
+impl<S> GenesisInstaller<S>
 where
     S: StateProvider,
     S::Error: Into<execution::Error>,
@@ -760,11 +753,6 @@
         correlation_id: CorrelationId,
         exec_config: ExecConfig,
         tracking_copy: Rc<RefCell<TrackingCopy<<S as StateProvider>::Reader>>>,
-<<<<<<< HEAD
-        system_module: Module,
-        executor: &'a Executor,
-=======
->>>>>>> 1bbdc220
     ) -> Self {
         let phase = Phase::System;
         let genesis_config_hash_bytes = genesis_config_hash.as_ref();
@@ -1244,47 +1232,6 @@
             .borrow_mut()
             .write(Key::URef(purse_uref), StoredValue::CLValue(purse_cl_value));
 
-<<<<<<< HEAD
-        let wasm_engine = self.executor.wasm_engine();
-
-        let mut runtime = self
-            .executor
-            .create_runtime(
-                self.system_module.clone(),
-                EntryPointType::Contract,
-                args.clone(),
-                &mut named_keys,
-                Default::default(),
-                base_key,
-                &self.virtual_system_account,
-                Default::default(),
-                Default::default(),
-                deploy_hash,
-                Gas::new(U512::MAX),
-                Rc::clone(&self.hash_address_generator),
-                Rc::clone(&self.uref_address_generator),
-                Rc::clone(&self.transfer_address_generator),
-                self.protocol_version,
-                self.correlation_id,
-                Rc::clone(&self.tracking_copy),
-                Phase::System,
-                Default::default(),
-                call_stack,
-                wasm_engine,
-            )
-            .map_err(|e| {
-                eprintln!("unable to create runtime {:?}", e);
-                GenesisError::UnableToCreateRuntime
-            })?;
-
-        let purse_uref = runtime
-            .call_contract(*mint_hash, METHOD_MINT, args)
-            .map_err(GenesisError::ExecutionError)?
-            .into_t::<Result<URef, mint::Error>>()
-            .map_err(|cl_value_error| GenesisError::CLValue(cl_value_error.to_string()))?
-            .map_err(GenesisError::MintError)?;
-=======
->>>>>>> 1bbdc220
         Ok(purse_uref)
     }
 
