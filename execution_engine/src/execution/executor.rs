use std::{cell::RefCell, collections::BTreeSet, convert::TryFrom, rc::Rc};

use casper_storage::{
    global_state::{error::Error as GlobalStateError, state::StateReader},
    system::transfer::TransferArgs,
    tracking_copy::{TrackingCopy, TrackingCopyEntityExt, TrackingCopyExt},
    AddressGenerator,
};
use casper_types::{
    account::AccountHash,
    addressable_entity::NamedKeys,
    bytesrepr::FromBytes,
    system::{handle_payment, mint, HANDLE_PAYMENT, MINT},
    AddressableEntity, AddressableEntityHash, ApiError, BlockTime, CLTyped, ContextAccessRights,
<<<<<<< HEAD
    EntryPointType, Gas, Key, Phase, ProtocolVersion, RuntimeArgs, StoredValue, Tagged,
=======
    DeployHash, EntryPointType, Gas, Key, Phase, ProtocolVersion, RuntimeArgs, StoredValue, Tagged,
>>>>>>> 4232609c
    TransactionHash, URef, U512,
};

use crate::{
    engine_state::{
        execution_kind::ExecutionKind, EngineConfig, Error as EngineStateError, ExecutionResult,
    },
    execution::ExecError,
    runtime::{Runtime, RuntimeStack},
    runtime_context::{CallingAddContractVersion, RuntimeContext},
};

const ARG_AMOUNT: &str = "amount";

fn try_get_amount(runtime_args: &RuntimeArgs) -> Result<U512, ExecError> {
    runtime_args
        .try_get_number(ARG_AMOUNT)
        .map_err(ExecError::from)
}

/// Executor object deals with execution of WASM modules.
pub struct Executor {
    config: EngineConfig,
}

impl Executor {
    /// Creates new executor object.
    pub fn new(config: EngineConfig) -> Self {
        Executor { config }
    }

    /// Executes a WASM module.
    ///
    /// This method checks if a given contract hash is a system contract, and then short circuits to
    /// a specific native implementation of it. Otherwise, a supplied WASM module is executed.
    #[allow(clippy::too_many_arguments)]
    pub(crate) fn exec<R>(
        &self,
        execution_kind: ExecutionKind,
        args: RuntimeArgs,
        entity_hash: AddressableEntityHash,
        entity: &AddressableEntity,
        named_keys: &mut NamedKeys,
        access_rights: ContextAccessRights,
        authorization_keys: BTreeSet<AccountHash>,
        account_hash: AccountHash,
        blocktime: BlockTime,
<<<<<<< HEAD
        txn_hash: TransactionHash,
=======
        transaction_hash: TransactionHash,
>>>>>>> 4232609c
        gas_limit: Gas,
        protocol_version: ProtocolVersion,
        tracking_copy: Rc<RefCell<TrackingCopy<R>>>,
        phase: Phase,
        stack: RuntimeStack,
    ) -> ExecutionResult
    where
        R: StateReader<Key, StoredValue, Error = GlobalStateError>,
    {
        let spending_limit: U512 = match try_get_amount(&args) {
            Ok(spending_limit) => spending_limit,
            Err(error) => {
                return ExecutionResult::precondition_failure(error.into());
            }
        };

        let address_generator = {
<<<<<<< HEAD
            let hash_slice = match &txn_hash {
                TransactionHash::Deploy(hash) => hash.as_ref(),
                TransactionHash::V1(hash) => hash.as_ref(),
            };
            let generator = AddressGenerator::new(hash_slice, phase);
=======
            let generator = AddressGenerator::new(transaction_hash.as_ref(), phase);
>>>>>>> 4232609c
            Rc::new(RefCell::new(generator))
        };

        let entity_key = Key::addressable_entity_key(entity.kind().tag(), entity_hash);

        let calling_add_contract_version = match execution_kind {
            ExecutionKind::Installer(_)
            | ExecutionKind::Upgrader(_)
            | ExecutionKind::Stored { .. }
            | ExecutionKind::Deploy(_) => CallingAddContractVersion::Allowed,
            ExecutionKind::Standard(_) | ExecutionKind::Isolated(_) => {
                CallingAddContractVersion::Forbidden
            }
        };

        let context = self.create_runtime_context(
            named_keys,
            entity,
            entity_key,
            authorization_keys,
            access_rights,
            account_hash,
            address_generator,
            tracking_copy,
            blocktime,
            protocol_version,
<<<<<<< HEAD
            txn_hash,
=======
            transaction_hash,
>>>>>>> 4232609c
            phase,
            args.clone(),
            gas_limit,
            spending_limit,
            EntryPointType::Caller,
            calling_add_contract_version,
        );

        let mut runtime = Runtime::new(context);

        let result = match execution_kind {
            ExecutionKind::Standard(module_bytes)
            | ExecutionKind::Installer(module_bytes)
            | ExecutionKind::Upgrader(module_bytes)
            | ExecutionKind::Isolated(module_bytes)
            | ExecutionKind::Deploy(module_bytes) => {
                runtime.execute_module_bytes(module_bytes, stack)
            }
            ExecutionKind::Stored {
                entity_hash,
                entry_point,
            } => {
                // These args are passed through here as they are required to construct the new
                // `Runtime` during the contract's execution (i.e. inside
                // `Runtime::execute_contract`).
                runtime.call_contract_with_stack(entity_hash, &entry_point, args, stack)
            }
        };

        match result {
            Ok(_) => ExecutionResult::Success {
                effects: runtime.context().effects(),
                transfers: runtime.context().transfers().to_owned(),
                gas: runtime.context().gas_counter(),
                messages: runtime.context().messages(),
            },
            Err(error) => ExecutionResult::Failure {
                error: error.into(),
                effects: runtime.context().effects(),
                transfers: runtime.context().transfers().to_owned(),
                gas: runtime.context().gas_counter(),
                messages: runtime.context().messages(),
            },
        }
    }

    /// Handles necessary address resolution and orchestration to securely call a system contract
    /// using the runtime.
    #[allow(clippy::too_many_arguments)]
    pub(crate) fn call_system_contract<R, T>(
        &self,
        direct_system_contract_call: DirectSystemContractCall,
        runtime_args: RuntimeArgs,
        entity: &AddressableEntity,
        authorization_keys: BTreeSet<AccountHash>,
        account_hash: AccountHash,
        blocktime: BlockTime,
<<<<<<< HEAD
        txn_hash: TransactionHash,
=======
        transaction_hash: TransactionHash,
>>>>>>> 4232609c
        gas_limit: Gas,
        protocol_version: ProtocolVersion,
        tracking_copy: Rc<RefCell<TrackingCopy<R>>>,
        phase: Phase,
        stack: RuntimeStack,
        remaining_spending_limit: U512,
    ) -> (Option<T>, ExecutionResult)
    where
        R: StateReader<Key, StoredValue, Error = GlobalStateError>,
        T: FromBytes + CLTyped,
    {
        let address_generator = {
<<<<<<< HEAD
            let hash_slice = match &txn_hash {
                TransactionHash::Deploy(hash) => hash.as_ref(),
                TransactionHash::V1(hash) => hash.as_ref(),
            };
            let generator = AddressGenerator::new(hash_slice, phase);
=======
            let generator = AddressGenerator::new(transaction_hash.as_ref(), phase);
>>>>>>> 4232609c
            Rc::new(RefCell::new(generator))
        };

        // Today lack of existence of the system entity registry and lack of entry
        // for the minimum defined system contracts (mint, auction, handle_payment)
        // should cause the EE to panic. Do not remove the panics.
        let system_entity_registry = tracking_copy
            .borrow_mut()
            .get_system_entity_registry()
            .unwrap_or_else(|error| panic!("Could not retrieve system contracts: {:?}", error));

        // Snapshot of effects before execution, so in case of error only nonce update
        // can be returned.
        let effects = tracking_copy.borrow().effects();
        let messages = tracking_copy.borrow().messages();

        let entry_point_name = direct_system_contract_call.entry_point_name();

        let entity_hash = match direct_system_contract_call {
            DirectSystemContractCall::Transfer => {
                let mint_hash = system_entity_registry
                    .get(MINT)
                    .expect("should have mint hash");
                *mint_hash
            }
            DirectSystemContractCall::FinalizePayment
            | DirectSystemContractCall::GetPaymentPurse => {
                let handle_payment_hash = system_entity_registry
                    .get(HANDLE_PAYMENT)
                    .expect("should have handle payment");
                *handle_payment_hash
            }
        };

        let contract = match tracking_copy
            .borrow_mut()
            .get_addressable_entity_by_hash(entity_hash)
        {
            Ok(contract) => contract,
            Err(error) => return (None, ExecutionResult::precondition_failure(error.into())),
        };

        let entity_addr = entity.entity_addr(entity_hash);
        let entity_key = entity_addr.into();

        let mut named_keys = match tracking_copy.borrow_mut().get_named_keys(entity_addr) {
            Ok(named_key) => named_key,
            Err(error) => return (None, ExecutionResult::precondition_failure(error.into())),
        };

        let access_rights = contract.extract_access_rights(entity_hash, &named_keys);
        let calling_add_contract_version = CallingAddContractVersion::Forbidden;
        let runtime_context = self.create_runtime_context(
            &mut named_keys,
            entity,
            entity_key,
            authorization_keys,
            access_rights,
            account_hash,
            address_generator,
            tracking_copy,
            blocktime,
            protocol_version,
<<<<<<< HEAD
            txn_hash,
=======
            transaction_hash,
>>>>>>> 4232609c
            phase,
            runtime_args.clone(),
            gas_limit,
            remaining_spending_limit,
            EntryPointType::Called,
            calling_add_contract_version,
        );

        let mut runtime = Runtime::new(runtime_context);

        // DO NOT alter this logic to call a system contract directly (such as via mint_internal,
        // etc). Doing so would bypass necessary context based security checks in some use cases. It
        // is intentional to use the runtime machinery for this interaction with the system
        // contracts, to force all such security checks for usage via the executor into a single
        // execution path.
        let result =
            runtime.call_contract_with_stack(entity_hash, entry_point_name, runtime_args, stack);

        match result {
            Ok(value) => match value.into_t() {
                Ok(ret) => ExecutionResult::Success {
                    effects: runtime.context().effects(),
                    transfers: runtime.context().transfers().to_owned(),
                    gas: runtime.context().gas_counter(),
                    messages: runtime.context().messages(),
                }
                .take_with_ret(ret),
                Err(error) => ExecutionResult::Failure {
                    effects,
                    error: ExecError::CLValue(error).into(),
                    transfers: runtime.context().transfers().to_owned(),
                    gas: runtime.context().gas_counter(),
                    messages,
                }
                .take_without_ret(),
            },
            Err(error) => ExecutionResult::Failure {
                effects,
                error: error.into(),
                transfers: runtime.context().transfers().to_owned(),
                gas: runtime.context().gas_counter(),
                messages,
            }
            .take_without_ret(),
        }
    }

    /// Creates new runtime context.
    #[allow(clippy::too_many_arguments)]
    fn create_runtime_context<'a, R>(
        &self,
        named_keys: &'a mut NamedKeys,
        entity: &'a AddressableEntity,
        entity_key: Key,
        authorization_keys: BTreeSet<AccountHash>,
        access_rights: ContextAccessRights,
        account_hash: AccountHash,
        address_generator: Rc<RefCell<AddressGenerator>>,
        tracking_copy: Rc<RefCell<TrackingCopy<R>>>,
        blocktime: BlockTime,
        protocol_version: ProtocolVersion,
<<<<<<< HEAD
        txn_hash: TransactionHash,
=======
        transaction_hash: TransactionHash,
>>>>>>> 4232609c
        phase: Phase,
        runtime_args: RuntimeArgs,
        gas_limit: Gas,
        remaining_spending_limit: U512,
        entry_point_type: EntryPointType,
        calling_add_contract_version: CallingAddContractVersion,
    ) -> RuntimeContext<'a, R>
    where
        R: StateReader<Key, StoredValue, Error = GlobalStateError>,
    {
        let gas_counter = Gas::default();
        let transfers = Vec::default();

        RuntimeContext::new(
            named_keys,
            entity,
            entity_key,
            authorization_keys,
            access_rights,
            account_hash,
            address_generator,
            tracking_copy,
            self.config.clone(),
            blocktime,
            protocol_version,
<<<<<<< HEAD
            txn_hash,
=======
            transaction_hash,
>>>>>>> 4232609c
            phase,
            runtime_args,
            gas_limit,
            gas_counter,
            transfers,
            remaining_spending_limit,
            entry_point_type,
            calling_add_contract_version,
        )
    }

    /// Executes standard payment code natively.
    #[allow(clippy::too_many_arguments)]
    pub(crate) fn exec_standard_payment<R>(
        &self,
        payment_args: RuntimeArgs,
        entity: &AddressableEntity,
        authorization_keys: BTreeSet<AccountHash>,
        account_hash: AccountHash,
        blocktime: BlockTime,
        txn_hash: TransactionHash,
        payment_gas_limit: Gas,
        protocol_version: ProtocolVersion,
        tracking_copy: Rc<RefCell<TrackingCopy<R>>>,
        max_stack_height: usize,
    ) -> Result<ExecutionResult, EngineStateError>
    where
        R: StateReader<Key, StoredValue, Error = GlobalStateError>,
        R::Error: Into<ExecError>,
    {
        let payment_amount: U512 = match try_get_amount(&payment_args) {
            Ok(payment_amount) => payment_amount,
            Err(error) => {
                return Ok(ExecutionResult::precondition_failure(error.into()));
            }
        };

        let get_payment_purse_stack = RuntimeStack::new_system_call_stack(max_stack_height);

        let (maybe_purse, get_payment_result) = self.get_payment_purse(
            entity,
            authorization_keys.clone(),
            account_hash,
            blocktime,
            txn_hash,
            payment_gas_limit,
            protocol_version,
            Rc::clone(&tracking_copy),
            get_payment_purse_stack,
        );

        if get_payment_result.as_error().is_some() {
            return Ok(get_payment_result);
        }

        let payment_purse = match maybe_purse {
            Some(payment_purse) => payment_purse,
            None => return Err(EngineStateError::reverter(ApiError::HandlePayment(12))),
        };

        let runtime_args = {
            let transfer_args = TransferArgs::new(
                None,
                entity.main_purse(),
                payment_purse,
                payment_amount,
                None,
            );

            match RuntimeArgs::try_from(transfer_args) {
                Ok(runtime_args) => runtime_args,
                Err(error) => {
                    return Ok(ExecutionResult::precondition_failure(
                        ExecError::CLValue(error).into(),
                    ))
                }
            }
        };

        let transfer_stack = RuntimeStack::new_system_call_stack(max_stack_height);

        let (transfer_result, payment_result) = self.invoke_mint_to_transfer(
            runtime_args,
            entity,
            authorization_keys,
            account_hash,
            blocktime,
            txn_hash,
            payment_gas_limit,
            protocol_version,
            Rc::clone(&tracking_copy),
            transfer_stack,
            payment_amount,
        );

        if payment_result.as_error().is_some() {
            return Ok(payment_result);
        }

        let transfer_result = match transfer_result {
            Some(Ok(())) => Ok(()),
            Some(Err(mint_error)) => match mint::Error::try_from(mint_error) {
                Ok(mint_error) => Err(EngineStateError::reverter(mint_error)),
                Err(_) => Err(EngineStateError::reverter(ApiError::Transfer)),
            },
            None => Err(EngineStateError::reverter(ApiError::Transfer)),
        };

        transfer_result?;

        Ok(payment_result)
    }

    #[allow(clippy::too_many_arguments)]
    pub(crate) fn get_payment_purse<R>(
        &self,
        entity: &AddressableEntity,
        authorization_keys: BTreeSet<AccountHash>,
        account_hash: AccountHash,
        blocktime: BlockTime,
        txn_hash: TransactionHash,
        payment_gas_limit: Gas,
        protocol_version: ProtocolVersion,
        tracking_copy: Rc<RefCell<TrackingCopy<R>>>,
        stack: RuntimeStack,
    ) -> (Option<URef>, ExecutionResult)
    where
        R: StateReader<Key, StoredValue, Error = GlobalStateError>,
        R::Error: Into<ExecError>,
    {
        self.call_system_contract(
            DirectSystemContractCall::GetPaymentPurse,
            RuntimeArgs::new(),
            entity,
            authorization_keys,
            account_hash,
            blocktime,
<<<<<<< HEAD
            txn_hash,
=======
            TransactionHash::Deploy(deploy_hash),
>>>>>>> 4232609c
            payment_gas_limit,
            protocol_version,
            Rc::clone(&tracking_copy),
            Phase::Payment,
            stack,
            U512::zero(),
        )
    }

    #[allow(clippy::too_many_arguments)]
    pub(crate) fn invoke_mint_to_transfer<R>(
        &self,
        runtime_args: RuntimeArgs,
        entity: &AddressableEntity,
        authorization_keys: BTreeSet<AccountHash>,
        account_hash: AccountHash,
        blocktime: BlockTime,
        txn_hash: TransactionHash,
        gas_limit: Gas,
        protocol_version: ProtocolVersion,
        tracking_copy: Rc<RefCell<TrackingCopy<R>>>,
        stack: RuntimeStack,
        spending_limit: U512,
    ) -> (Option<Result<(), u8>>, ExecutionResult)
    where
        R: StateReader<Key, StoredValue, Error = GlobalStateError>,
        R::Error: Into<ExecError>,
    {
        self.call_system_contract(
            DirectSystemContractCall::Transfer,
            runtime_args,
            entity,
            authorization_keys,
            account_hash,
            blocktime,
<<<<<<< HEAD
            txn_hash,
=======
            TransactionHash::Deploy(deploy_hash),
>>>>>>> 4232609c
            gas_limit,
            protocol_version,
            Rc::clone(&tracking_copy),
            Phase::Payment,
            stack,
            spending_limit,
        )
    }
}

/// Represents a variant of a system contract call.
pub(crate) enum DirectSystemContractCall {
    /// Calls handle payment's `finalize` entry point.
    FinalizePayment,
    /// Calls mint's `transfer` entry point.
    Transfer,
    /// Calls handle payment's `get_payment_purse` entry point.
    GetPaymentPurse,
}

impl DirectSystemContractCall {
    fn entry_point_name(&self) -> &str {
        match self {
            DirectSystemContractCall::FinalizePayment => handle_payment::METHOD_FINALIZE_PAYMENT,
            DirectSystemContractCall::Transfer => mint::METHOD_TRANSFER,
            DirectSystemContractCall::GetPaymentPurse => handle_payment::METHOD_GET_PAYMENT_PURSE,
        }
    }
}<|MERGE_RESOLUTION|>--- conflicted
+++ resolved
@@ -12,11 +12,7 @@
     bytesrepr::FromBytes,
     system::{handle_payment, mint, HANDLE_PAYMENT, MINT},
     AddressableEntity, AddressableEntityHash, ApiError, BlockTime, CLTyped, ContextAccessRights,
-<<<<<<< HEAD
     EntryPointType, Gas, Key, Phase, ProtocolVersion, RuntimeArgs, StoredValue, Tagged,
-=======
-    DeployHash, EntryPointType, Gas, Key, Phase, ProtocolVersion, RuntimeArgs, StoredValue, Tagged,
->>>>>>> 4232609c
     TransactionHash, URef, U512,
 };
 
@@ -64,11 +60,7 @@
         authorization_keys: BTreeSet<AccountHash>,
         account_hash: AccountHash,
         blocktime: BlockTime,
-<<<<<<< HEAD
         txn_hash: TransactionHash,
-=======
-        transaction_hash: TransactionHash,
->>>>>>> 4232609c
         gas_limit: Gas,
         protocol_version: ProtocolVersion,
         tracking_copy: Rc<RefCell<TrackingCopy<R>>>,
@@ -86,15 +78,7 @@
         };
 
         let address_generator = {
-<<<<<<< HEAD
-            let hash_slice = match &txn_hash {
-                TransactionHash::Deploy(hash) => hash.as_ref(),
-                TransactionHash::V1(hash) => hash.as_ref(),
-            };
-            let generator = AddressGenerator::new(hash_slice, phase);
-=======
-            let generator = AddressGenerator::new(transaction_hash.as_ref(), phase);
->>>>>>> 4232609c
+            let generator = AddressGenerator::new(txn_hash.as_ref(), phase);
             Rc::new(RefCell::new(generator))
         };
 
@@ -121,11 +105,7 @@
             tracking_copy,
             blocktime,
             protocol_version,
-<<<<<<< HEAD
-            txn_hash,
-=======
-            transaction_hash,
->>>>>>> 4232609c
+            txn_hash,
             phase,
             args.clone(),
             gas_limit,
@@ -183,11 +163,7 @@
         authorization_keys: BTreeSet<AccountHash>,
         account_hash: AccountHash,
         blocktime: BlockTime,
-<<<<<<< HEAD
         txn_hash: TransactionHash,
-=======
-        transaction_hash: TransactionHash,
->>>>>>> 4232609c
         gas_limit: Gas,
         protocol_version: ProtocolVersion,
         tracking_copy: Rc<RefCell<TrackingCopy<R>>>,
@@ -200,15 +176,7 @@
         T: FromBytes + CLTyped,
     {
         let address_generator = {
-<<<<<<< HEAD
-            let hash_slice = match &txn_hash {
-                TransactionHash::Deploy(hash) => hash.as_ref(),
-                TransactionHash::V1(hash) => hash.as_ref(),
-            };
-            let generator = AddressGenerator::new(hash_slice, phase);
-=======
-            let generator = AddressGenerator::new(transaction_hash.as_ref(), phase);
->>>>>>> 4232609c
+            let generator = AddressGenerator::new(txn_hash.as_ref(), phase);
             Rc::new(RefCell::new(generator))
         };
 
@@ -272,11 +240,7 @@
             tracking_copy,
             blocktime,
             protocol_version,
-<<<<<<< HEAD
-            txn_hash,
-=======
-            transaction_hash,
->>>>>>> 4232609c
+            txn_hash,
             phase,
             runtime_args.clone(),
             gas_limit,
@@ -338,11 +302,7 @@
         tracking_copy: Rc<RefCell<TrackingCopy<R>>>,
         blocktime: BlockTime,
         protocol_version: ProtocolVersion,
-<<<<<<< HEAD
         txn_hash: TransactionHash,
-=======
-        transaction_hash: TransactionHash,
->>>>>>> 4232609c
         phase: Phase,
         runtime_args: RuntimeArgs,
         gas_limit: Gas,
@@ -368,11 +328,7 @@
             self.config.clone(),
             blocktime,
             protocol_version,
-<<<<<<< HEAD
-            txn_hash,
-=======
-            transaction_hash,
->>>>>>> 4232609c
+            txn_hash,
             phase,
             runtime_args,
             gas_limit,
@@ -510,11 +466,7 @@
             authorization_keys,
             account_hash,
             blocktime,
-<<<<<<< HEAD
-            txn_hash,
-=======
-            TransactionHash::Deploy(deploy_hash),
->>>>>>> 4232609c
+            txn_hash,
             payment_gas_limit,
             protocol_version,
             Rc::clone(&tracking_copy),
@@ -550,11 +502,7 @@
             authorization_keys,
             account_hash,
             blocktime,
-<<<<<<< HEAD
-            txn_hash,
-=======
-            TransactionHash::Deploy(deploy_hash),
->>>>>>> 4232609c
+            txn_hash,
             gas_limit,
             protocol_version,
             Rc::clone(&tracking_copy),
