--- conflicted
+++ resolved
@@ -389,19 +389,14 @@
                 let result = wasmi_result.map(RuntimeValue::from);
                 Ok(result)
             }
-<<<<<<< HEAD
-            Instance::Compiled(mut compiled_module) => {
+            Instance::Compiled {
+                module,
+                mut compiled_module,
+            } => {
                 let mut store = wasmtime::Store::new(
                     &wasm_engine.compiled_engine,
                     WasmtimeContext::new(runtime),
                 );
-=======
-            Instance::Compiled {
-                module,
-                mut compiled_module,
-            } => {
-                let mut store = wasmtime::Store::new(&wasm_engine.compiled_engine, runtime);
->>>>>>> 91986c51
 
                 let mut linker = wasmtime::Linker::new(&wasm_engine.compiled_engine);
 
@@ -431,36 +426,16 @@
                     .define("env", "memory", wasmtime::Extern::from(memory))
                     .unwrap();
 
-                // let mem_ref = &memory;
-                let mut mem_ref: Option<Memory> = None;
-
                 linker
                     .func_wrap(
                         "env",
                         "casper_read_value",
-<<<<<<< HEAD
                         |mut caller: Caller<'_, WasmtimeContext<'_, '_, R>>,
                          key_ptr: u32,
                          key_size: u32,
                          output_size_ptr: u32| {
                             let (function_context, runtime) =
                                 WasmtimeContext::adapter_and_runtime(&mut caller);
-=======
-                        move |mut caller: Caller<'_, &mut Runtime<R>>,
-                              key_ptr: u32,
-                              key_size: u32,
-                              output_size_ptr: u32| {
-                            let mem = match caller.get_export("memory") {
-                                Some(Extern::Memory(mem)) => Some(mem),
-                                Some(_) => return Err(Trap::new("failed to find host memory")),
-                                None => None,
-                            };
-                            let mem_ref = mem.as_ref().or(mem_ref.as_ref()).ok_or_else(|| {
-                                Trap::new("failed to find host memory in casper_read_value")
-                            })?;
-                            let (data, runtime) = mem_ref.data_and_store_mut(&mut caller);
-                            let function_context = WasmtimeAdapter { data };
->>>>>>> 91986c51
                             let ret = runtime.read(
                                 function_context,
                                 key_ptr,
@@ -476,7 +451,6 @@
                     .func_wrap(
                         "env",
                         "casper_add",
-<<<<<<< HEAD
                         |mut caller: Caller<'_, WasmtimeContext<'_, '_, R>>,
                          key_ptr: u32,
                          key_size: u32,
@@ -484,22 +458,6 @@
                          value_size: u32| {
                             let (function_context, runtime) =
                                 WasmtimeContext::adapter_and_runtime(&mut caller);
-=======
-                        move |mut caller: Caller<'_, &mut Runtime<R>>,
-                              key_ptr: u32,
-                              key_size: u32,
-                              value_ptr: u32,
-                              value_size: u32| {
-                            let mem = match caller.get_export("memory") {
-                                Some(Extern::Memory(mem)) => Some(mem),
-                                _ => return Err(Trap::new("failed to find host memory")),
-                            };
-                            let mem_ref = mem.as_ref().or(mem_ref.as_ref()).ok_or_else(|| {
-                                Trap::new("failed to find host memory in casper_read_value")
-                            })?;
-                            let (data, runtime) = mem_ref.data_and_store_mut(&mut caller);
-                            let function_context = WasmtimeAdapter { data };
->>>>>>> 91986c51
                             runtime.casper_add(
                                 function_context,
                                 key_ptr,
@@ -527,21 +485,11 @@
                     .func_wrap(
                         "env",
                         "casper_is_valid_uref",
-<<<<<<< HEAD
                         |mut caller: Caller<'_, WasmtimeContext<'_, '_, R>>,
                          uref_ptr: u32,
                          uref_size: u32| {
                             let (function_context, runtime) =
                                 WasmtimeContext::adapter_and_runtime(&mut caller);
-=======
-                        |mut caller: Caller<'_, &mut Runtime<R>>, uref_ptr: u32, uref_size: u32| {
-                            let mem = match caller.get_export("memory") {
-                                Some(Extern::Memory(mem)) => mem,
-                                _ => return Err(Trap::new("failed to find host memory")),
-                            };
-                            let (data, runtime) = mem.data_and_store_mut(&mut caller);
-                            let function_context = WasmtimeAdapter { data };
->>>>>>> 91986c51
                             let ret =
                                 runtime.is_valid_uref(function_context, uref_ptr, uref_size)?;
                             Ok(i32::from(ret))
@@ -618,17 +566,8 @@
                         |mut caller: Caller<'_, WasmtimeContext<'_, '_, R>>,
                          permission_level: u32,
                          permission_threshold: u32| {
-<<<<<<< HEAD
-                            let (function_context, runtime) =
-                                WasmtimeContext::adapter_and_runtime(&mut caller);
-=======
-                            let mem = match caller.get_export("memory") {
-                                Some(Extern::Memory(mem)) => mem,
-                                _ => return Err(Trap::new("failed to find host memory")),
-                            };
-                            let (data, runtime) = mem.data_and_store_mut(&mut caller);
-                            let function_context = WasmtimeAdapter { data };
->>>>>>> 91986c51
+                            let (function_context, runtime) =
+                                WasmtimeContext::adapter_and_runtime(&mut caller);
                             let ret = runtime.set_action_threshold(
                                 function_context,
                                 permission_level,
@@ -1459,14 +1398,6 @@
                     .instantiate(&mut store, &compiled_module)
                     .expect("should instantiate");
 
-<<<<<<< HEAD
-=======
-                match instance.get_export(&mut store, "memory") {
-                    Some(Extern::Memory(mem)) => mem_ref = Some(mem),
-                    Some(_) | None => {}
-                };
-
->>>>>>> 91986c51
                 let exported_func = instance
                     .get_typed_func::<(), (), _>(&mut store, func_name)
                     .expect("should get typed func");
