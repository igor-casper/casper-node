//! This module contains executor state of the WASM code.
mod args;
mod auction_internal;
mod externals;
mod handle_payment_internal;
mod host_function_flag;
mod mint_internal;
pub mod stack;
mod utils;
mod wasm_prep;

use std::{
    cmp,
    collections::{BTreeMap, BTreeSet},
    convert::{TryFrom, TryInto},
    iter::FromIterator,
};

use casper_wasm::elements::Module;
use casper_wasmi::{MemoryRef, Trap, TrapCode};
use tracing::error;

#[cfg(feature = "test-support")]
use casper_wasmi::RuntimeValue;

use casper_storage::{
    global_state::{error::Error as GlobalStateError, state::StateReader},
    system::{auction::Auction, handle_payment::HandlePayment, mint::Mint},
    tracking_copy::TrackingCopyExt,
};
use casper_types::{
    account::{Account, AccountHash},
    addressable_entity::{
        self, ActionThresholds, ActionType, AddKeyFailure, AddressableEntity,
        AddressableEntityHash, AssociatedKeys, EntityKindTag, EntryPoint, EntryPointAccess,
        EntryPointType, EntryPoints, MessageTopicError, MessageTopics, NamedKeys, Parameter,
        RemoveKeyFailure, SetThresholdFailure, UpdateKeyFailure, Weight, DEFAULT_ENTRY_POINT_NAME,
    },
    bytesrepr::{self, Bytes, FromBytes, ToBytes},
    contract_messages::{
        Message, MessageAddr, MessageChecksum, MessagePayload, MessageTopicOperation,
        MessageTopicSummary,
    },
    contracts::ContractPackage,
    crypto,
    package::PackageStatus,
    system::{
        self,
        auction::{self, EraInfo},
        handle_payment, mint, Caller, SystemEntityType, AUCTION, HANDLE_PAYMENT, MINT,
        STANDARD_PAYMENT,
    },
    AccessRights, ApiError, ByteCode, ByteCodeAddr, ByteCodeHash, ByteCodeKind, CLTyped, CLValue,
    ContextAccessRights, ContractWasm, DeployHash, EntityAddr, EntityKind, EntityVersion,
    EntityVersionKey, EntityVersions, Gas, GrantedAccess, Group, Groups, HostFunction,
    HostFunctionCost, Key, NamedArg, Package, PackageHash, Phase, PublicKey, RuntimeArgs,
    StoredValue, Tagged, Transfer, TransferResult, TransferredTo, URef,
    DICTIONARY_ITEM_KEY_MAX_LENGTH, U512,
};

use crate::{
    execution::ExecError, runtime::host_function_flag::HostFunctionFlag,
    runtime_context::RuntimeContext,
};
pub use stack::{RuntimeStack, RuntimeStackFrame, RuntimeStackOverflow};
pub use wasm_prep::{
    PreprocessingError, WasmValidationError, DEFAULT_BR_TABLE_MAX_SIZE, DEFAULT_MAX_GLOBALS,
    DEFAULT_MAX_PARAMETER_COUNT, DEFAULT_MAX_TABLE_SIZE,
};

#[derive(Debug)]
enum CallContractIdentifier {
    Contract {
        contract_hash: AddressableEntityHash,
    },
    ContractPackage {
        contract_package_hash: PackageHash,
        version: Option<EntityVersion>,
    },
}

/// Represents the runtime properties of a WASM execution.
pub struct Runtime<'a, R> {
    context: RuntimeContext<'a, R>,
    memory: Option<MemoryRef>,
    module: Option<Module>,
    host_buffer: Option<CLValue>,
    stack: Option<RuntimeStack>,
    host_function_flag: HostFunctionFlag,
}

impl<'a, R> Runtime<'a, R>
where
    R: StateReader<Key, StoredValue, Error = GlobalStateError>,
{
    /// Creates a new runtime instance.
    pub(crate) fn new(context: RuntimeContext<'a, R>) -> Self {
        Runtime {
            context,
            memory: None,
            module: None,
            host_buffer: None,
            stack: None,
            host_function_flag: HostFunctionFlag::default(),
        }
    }

    /// Creates a new runtime instance by cloning the config, and host function flag from `self`.
    fn new_invocation_runtime(
        &self,
        context: RuntimeContext<'a, R>,
        module: Module,
        memory: MemoryRef,
        stack: RuntimeStack,
    ) -> Self {
        Self::check_preconditions(&stack);
        Runtime {
            context,
            memory: Some(memory),
            module: Some(module),
            host_buffer: None,
            stack: Some(stack),
            host_function_flag: self.host_function_flag.clone(),
        }
    }

    /// Creates a new runtime instance with a stack from `self`.
    pub(crate) fn new_with_stack(
        &self,
        context: RuntimeContext<'a, R>,
        stack: RuntimeStack,
    ) -> Self {
        Self::check_preconditions(&stack);
        Runtime {
            context,
            memory: None,
            module: None,
            host_buffer: None,
            stack: Some(stack),
            host_function_flag: self.host_function_flag.clone(),
        }
    }

    /// Preconditions that would render the system inconsistent if violated. Those are strictly
    /// programming errors.
    fn check_preconditions(stack: &RuntimeStack) {
        if stack.is_empty() {
            error!("Call stack should not be empty while creating a new Runtime instance");
            debug_assert!(false);
        }

        if stack.first_frame().unwrap().contract_hash().is_some() {
            error!("First element of the call stack should always represent a Session call");
            debug_assert!(false);
        }
    }

    /// Returns the context.
    pub(crate) fn context(&self) -> &RuntimeContext<'a, R> {
        &self.context
    }

    fn gas(&mut self, amount: Gas) -> Result<(), ExecError> {
        self.context.charge_gas(amount)
    }

    /// Returns current gas counter.
    fn gas_counter(&self) -> Gas {
        self.context.gas_counter()
    }

    /// Sets new gas counter value.
    fn set_gas_counter(&mut self, new_gas_counter: Gas) {
        self.context.set_gas_counter(new_gas_counter);
    }

    /// Charge for a system contract call.
    ///
    /// This method does not charge for system contract calls if the immediate caller is a system
    /// contract or if we're currently within the scope of a host function call. This avoids
    /// misleading gas charges if one system contract calls other system contract (e.g. auction
    /// contract calls into mint to create new purses).
    pub(crate) fn charge_system_contract_call<T>(&mut self, amount: T) -> Result<(), ExecError>
    where
        T: Into<Gas>,
    {
        if self.is_system_immediate_caller()? || self.host_function_flag.is_in_host_function_scope()
        {
            return Ok(());
        }

        self.context.charge_system_contract_call(amount)
    }

    fn checked_memory_slice<Ret>(
        &self,
        offset: usize,
        size: usize,
        func: impl FnOnce(&[u8]) -> Ret,
    ) -> Result<Ret, ExecError> {
        // This is mostly copied from a private function `MemoryInstance::checked_memory_region`
        // that calls a user defined function with a validated slice of memory. This allows
        // usage patterns that does not involve copying data onto heap first i.e. deserialize
        // values without copying data first, etc.
        // NOTE: Depending on the VM backend used in future, this may change, as not all VMs may
        // support direct memory access.
        self.try_get_memory()?
            .with_direct_access(|buffer| {
                let end = offset.checked_add(size).ok_or_else(|| {
                    casper_wasmi::Error::Memory(format!(
                        "trying to access memory block of size {} from offset {}",
                        size, offset
                    ))
                })?;

                if end > buffer.len() {
                    return Err(casper_wasmi::Error::Memory(format!(
                        "trying to access region [{}..{}] in memory [0..{}]",
                        offset,
                        end,
                        buffer.len(),
                    )));
                }

                Ok(func(&buffer[offset..end]))
            })
            .map_err(Into::into)
    }

    /// Returns bytes from the WASM memory instance.
    #[inline]
    fn bytes_from_mem(&self, ptr: u32, size: usize) -> Result<Vec<u8>, ExecError> {
        self.checked_memory_slice(ptr as usize, size, |data| data.to_vec())
    }

    /// Returns a deserialized type from the WASM memory instance.
    #[inline]
    fn t_from_mem<T: FromBytes>(&self, ptr: u32, size: u32) -> Result<T, ExecError> {
        let result = self.checked_memory_slice(ptr as usize, size as usize, |data| {
            bytesrepr::deserialize_from_slice(data)
        })?;
        Ok(result?)
    }

    /// Reads key (defined as `key_ptr` and `key_size` tuple) from Wasm memory.
    #[inline]
    fn key_from_mem(&mut self, key_ptr: u32, key_size: u32) -> Result<Key, ExecError> {
        self.t_from_mem(key_ptr, key_size)
    }

    /// Reads `CLValue` (defined as `cl_value_ptr` and `cl_value_size` tuple) from Wasm memory.
    #[inline]
    fn cl_value_from_mem(
        &mut self,
        cl_value_ptr: u32,
        cl_value_size: u32,
    ) -> Result<CLValue, ExecError> {
        self.t_from_mem(cl_value_ptr, cl_value_size)
    }

    /// Returns a deserialized string from the WASM memory instance.
    #[inline]
    fn string_from_mem(&self, ptr: u32, size: u32) -> Result<String, Trap> {
        self.t_from_mem(ptr, size).map_err(Trap::from)
    }

    fn get_module_from_entry_points(
        &mut self,
        entry_points: &EntryPoints,
    ) -> Result<Vec<u8>, ExecError> {
        let module = self.try_get_module()?.clone();
        let entry_point_names: Vec<&str> = entry_points.keys().map(|s| s.as_str()).collect();
        let module_bytes = wasm_prep::get_module_from_entry_points(entry_point_names, module)?;
        Ok(module_bytes)
    }

    #[allow(clippy::wrong_self_convention)]
    fn is_valid_uref(&self, uref_ptr: u32, uref_size: u32) -> Result<bool, Trap> {
        let uref: URef = self.t_from_mem(uref_ptr, uref_size)?;
        Ok(self.context.validate_uref(&uref).is_ok())
    }

    /// Load the uref known by the given name into the Wasm memory
    fn load_key(
        &mut self,
        name_ptr: u32,
        name_size: u32,
        output_ptr: u32,
        output_size: usize,
        bytes_written_ptr: u32,
    ) -> Result<Result<(), ApiError>, Trap> {
        let name = self.string_from_mem(name_ptr, name_size)?;

        // Get a key and serialize it
        let key = match self.context.named_keys_get(&name) {
            Some(key) => key,
            None => {
                return Ok(Err(ApiError::MissingKey));
            }
        };

        let key_bytes = match key.to_bytes() {
            Ok(bytes) => bytes,
            Err(error) => return Ok(Err(error.into())),
        };

        // `output_size` has to be greater or equal to the actual length of serialized Key bytes
        if output_size < key_bytes.len() {
            return Ok(Err(ApiError::BufferTooSmall));
        }

        // Set serialized Key bytes into the output buffer
        if let Err(error) = self.try_get_memory()?.set(output_ptr, &key_bytes) {
            return Err(ExecError::Interpreter(error.into()).into());
        }

        // SAFETY: For all practical purposes following conversion is assumed to be safe
        let bytes_size: u32 = key_bytes
            .len()
            .try_into()
            .expect("Keys should not serialize to many bytes");
        let size_bytes = bytes_size.to_le_bytes(); // Wasm is little-endian
        if let Err(error) = self.try_get_memory()?.set(bytes_written_ptr, &size_bytes) {
            return Err(ExecError::Interpreter(error.into()).into());
        }

        Ok(Ok(()))
    }

    fn has_key(&mut self, name_ptr: u32, name_size: u32) -> Result<i32, Trap> {
        let name = self.string_from_mem(name_ptr, name_size)?;
        if self.context.named_keys_contains_key(&name) {
            Ok(0)
        } else {
            Ok(1)
        }
    }

    fn put_key(
        &mut self,
        name_ptr: u32,
        name_size: u32,
        key_ptr: u32,
        key_size: u32,
    ) -> Result<(), Trap> {
        let name = self.string_from_mem(name_ptr, name_size)?;
        let key = self.key_from_mem(key_ptr, key_size)?;
        self.context.put_key(name, key).map_err(Into::into)
    }

    fn remove_key(&mut self, name_ptr: u32, name_size: u32) -> Result<(), Trap> {
        let name = self.string_from_mem(name_ptr, name_size)?;
        self.context.remove_key(&name)?;
        Ok(())
    }

    /// Writes runtime context's account main purse to dest_ptr in the Wasm memory.
    fn get_main_purse(&mut self, dest_ptr: u32) -> Result<(), Trap> {
        let purse = self.context.get_main_purse()?;
        let purse_bytes = purse.into_bytes().map_err(ExecError::BytesRepr)?;
        self.try_get_memory()?
            .set(dest_ptr, &purse_bytes)
            .map_err(|e| ExecError::Interpreter(e.into()).into())
    }

    /// Writes caller (deploy) account public key to dest_ptr in the Wasm
    /// memory.
    fn get_caller(&mut self, output_size: u32) -> Result<Result<(), ApiError>, Trap> {
        if !self.can_write_to_host_buffer() {
            // Exit early if the host buffer is already occupied
            return Ok(Err(ApiError::HostBufferFull));
        }
        let value = CLValue::from_t(self.context.get_caller()).map_err(ExecError::CLValue)?;
        let value_size = value.inner_bytes().len();

        // Save serialized public key into host buffer
        if let Err(error) = self.write_host_buffer(value) {
            return Ok(Err(error));
        }

        // Write output
        let output_size_bytes = value_size.to_le_bytes(); // Wasm is little-endian
        if let Err(error) = self.try_get_memory()?.set(output_size, &output_size_bytes) {
            return Err(ExecError::Interpreter(error.into()).into());
        }
        Ok(Ok(()))
    }

    /// Gets the immediate caller of the current execution
    fn get_immediate_caller(&self) -> Option<&RuntimeStackFrame> {
        self.stack.as_ref().and_then(|stack| stack.previous_frame())
    }

    /// Checks if immediate caller is of session type of the same account as the provided account
    /// hash.
    fn is_allowed_session_caller(&self, provided_account_hash: &AccountHash) -> bool {
        if self.context.get_caller() == PublicKey::System.to_account_hash() {
            return true;
        }

        if let Some(Caller::Session { account_hash }) = self.get_immediate_caller() {
            return account_hash == provided_account_hash;
        }
        false
    }

    /// Writes runtime context's phase to dest_ptr in the Wasm memory.
    fn get_phase(&mut self, dest_ptr: u32) -> Result<(), Trap> {
        let phase = self.context.phase();
        let bytes = phase.into_bytes().map_err(ExecError::BytesRepr)?;
        self.try_get_memory()?
            .set(dest_ptr, &bytes)
            .map_err(|e| ExecError::Interpreter(e.into()).into())
    }

    /// Writes current blocktime to dest_ptr in Wasm memory.
    fn get_blocktime(&self, dest_ptr: u32) -> Result<(), Trap> {
        let blocktime = self
            .context
            .get_blocktime()
            .into_bytes()
            .map_err(ExecError::BytesRepr)?;
        self.try_get_memory()?
            .set(dest_ptr, &blocktime)
            .map_err(|e| ExecError::Interpreter(e.into()).into())
    }

    /// Load the uref known by the given name into the Wasm memory
    fn load_call_stack(
        &mut self,
        // (Output) Pointer to number of elements in the call stack.
        call_stack_len_ptr: u32,
        // (Output) Pointer to size in bytes of the serialized call stack.
        result_size_ptr: u32,
    ) -> Result<Result<(), ApiError>, Trap> {
        if !self.can_write_to_host_buffer() {
            // Exit early if the host buffer is already occupied
            return Ok(Err(ApiError::HostBufferFull));
        }
        let call_stack = match self.try_get_stack() {
            Ok(stack) => stack.call_stack_elements(),
            Err(_error) => return Ok(Err(ApiError::Unhandled)),
        };
        let call_stack_len: u32 = match call_stack.len().try_into() {
            Ok(value) => value,
            Err(_) => return Ok(Err(ApiError::OutOfMemory)),
        };
        let call_stack_len_bytes = call_stack_len.to_le_bytes();

        if let Err(error) = self
            .try_get_memory()?
            .set(call_stack_len_ptr, &call_stack_len_bytes)
        {
            return Err(ExecError::Interpreter(error.into()).into());
        }

        if call_stack_len == 0 {
            return Ok(Ok(()));
        }

        let call_stack_cl_value = CLValue::from_t(call_stack).map_err(ExecError::CLValue)?;

        let call_stack_cl_value_bytes_len: u32 =
            match call_stack_cl_value.inner_bytes().len().try_into() {
                Ok(value) => value,
                Err(_) => return Ok(Err(ApiError::OutOfMemory)),
            };

        if let Err(error) = self.write_host_buffer(call_stack_cl_value) {
            return Ok(Err(error));
        }

        let call_stack_cl_value_bytes_len_bytes = call_stack_cl_value_bytes_len.to_le_bytes();

        if let Err(error) = self
            .try_get_memory()?
            .set(result_size_ptr, &call_stack_cl_value_bytes_len_bytes)
        {
            return Err(ExecError::Interpreter(error.into()).into());
        }

        Ok(Ok(()))
    }

    /// Return some bytes from the memory and terminate the current `sub_call`. Note that the return
    /// type is `Trap`, indicating that this function will always kill the current Wasm instance.
    fn ret(&mut self, value_ptr: u32, value_size: usize) -> Trap {
        self.host_buffer = None;

        let mem_get =
            self.checked_memory_slice(value_ptr as usize, value_size, |data| data.to_vec());

        match mem_get {
            Ok(buf) => {
                // Set the result field in the runtime and return the proper element of the `Error`
                // enum indicating that the reason for exiting the module was a call to ret.
                self.host_buffer = bytesrepr::deserialize_from_slice(buf).ok();

                let urefs = match &self.host_buffer {
                    Some(buf) => utils::extract_urefs(buf),
                    None => Ok(vec![]),
                };
                match urefs {
                    Ok(urefs) => {
                        for uref in &urefs {
                            if let Err(error) = self.context.validate_uref(uref) {
                                return Trap::from(error);
                            }
                        }
                        ExecError::Ret(urefs).into()
                    }
                    Err(e) => e.into(),
                }
            }
            Err(e) => e.into(),
        }
    }

    /// Checks if a [`Key`] is a system contract.
    fn is_system_contract(&self, entity_hash: AddressableEntityHash) -> Result<bool, ExecError> {
        self.context.is_system_addressable_entity(&entity_hash)
    }

    fn get_named_argument<T: FromBytes + CLTyped>(
        args: &RuntimeArgs,
        name: &str,
<<<<<<< HEAD
    ) -> Result<T, Error> {
        let arg = args
=======
    ) -> Result<T, ExecError> {
        let arg: CLValue = args
>>>>>>> 62231472
            .get(name)
            .cloned()
            .ok_or(ExecError::Revert(ApiError::MissingArgument))?;
        arg.into_t()
            .map_err(|_| ExecError::Revert(ApiError::InvalidArgument))
    }

<<<<<<< HEAD
    fn try_get_named_argument<T: FromBytes + CLTyped>(
        args: &RuntimeArgs,
        name: &str,
    ) -> Result<Option<T>, Error> {
        match args.get(name) {
            Some(arg) => {
                let arg = arg
                    .clone()
                    .into_t()
                    .map_err(|_| Error::Revert(ApiError::InvalidArgument))?;
                Ok(Some(arg))
            }
            None => Ok(None),
        }
    }

    fn reverter<T: Into<ApiError>>(error: T) -> Error {
=======
    fn reverter<T: Into<ApiError>>(error: T) -> ExecError {
>>>>>>> 62231472
        let api_error: ApiError = error.into();
        // NOTE: This is special casing needed to keep the native system contracts propagate
        // GasLimit properly to the user. Once support for wasm system contract will be dropped this
        // won't be necessary anymore.
        match api_error {
            ApiError::Mint(mint_error) if mint_error == mint::Error::GasLimit as u8 => {
                ExecError::GasLimit
            }
            ApiError::AuctionError(auction_error)
                if auction_error == auction::Error::GasLimit as u8 =>
            {
                ExecError::GasLimit
            }
            ApiError::HandlePayment(handle_payment_error)
                if handle_payment_error == handle_payment::Error::GasLimit as u8 =>
            {
                ExecError::GasLimit
            }
            api_error => ExecError::Revert(api_error),
        }
    }

    /// Calls host mint contract.
    fn call_host_mint(
        &mut self,
        entry_point_name: &str,
        runtime_args: &RuntimeArgs,
        access_rights: ContextAccessRights,
        stack: RuntimeStack,
    ) -> Result<CLValue, ExecError> {
        let gas_counter = self.gas_counter();

        let mint_hash = self.context.get_system_contract(MINT)?;
        let mint_addr = EntityAddr::new_system_entity_addr(mint_hash.value());

        let mint_named_keys = self
            .context
            .state()
            .borrow_mut()
            .get_named_keys(mint_addr)?;

        let mut named_keys = mint_named_keys;

        let runtime_context = self.context.new_from_self(
            mint_addr.into(),
            EntryPointType::AddressableEntity,
            &mut named_keys,
            access_rights,
            runtime_args.to_owned(),
        );

        let mut mint_runtime = self.new_with_stack(runtime_context, stack);

        let engine_config = self.context.engine_config();
        let system_config = engine_config.system_config();
        let mint_costs = system_config.mint_costs();

        let result = match entry_point_name {
            // Type: `fn mint(amount: U512) -> Result<URef, ExecError>`
            mint::METHOD_MINT => (|| {
                mint_runtime.charge_system_contract_call(mint_costs.mint)?;

                let amount: U512 = Self::get_named_argument(runtime_args, mint::ARG_AMOUNT)?;
                let result: Result<URef, mint::Error> = mint_runtime.mint(amount);
                if let Err(mint::Error::GasLimit) = result {
                    return Err(ExecError::GasLimit);
                }
                CLValue::from_t(result).map_err(Self::reverter)
            })(),
            mint::METHOD_REDUCE_TOTAL_SUPPLY => (|| {
                mint_runtime.charge_system_contract_call(mint_costs.reduce_total_supply)?;

                let amount: U512 = Self::get_named_argument(runtime_args, mint::ARG_AMOUNT)?;
                let result: Result<(), mint::Error> = mint_runtime.reduce_total_supply(amount);
                CLValue::from_t(result).map_err(Self::reverter)
            })(),
            // Type: `fn create() -> URef`
            mint::METHOD_CREATE => (|| {
                mint_runtime.charge_system_contract_call(mint_costs.create)?;

                let uref = mint_runtime.mint(U512::zero()).map_err(Self::reverter)?;
                CLValue::from_t(uref).map_err(Self::reverter)
            })(),
            // Type: `fn balance(purse: URef) -> Option<U512>`
            mint::METHOD_BALANCE => (|| {
                mint_runtime.charge_system_contract_call(mint_costs.balance)?;

                let uref: URef = Self::get_named_argument(runtime_args, mint::ARG_PURSE)?;
                let maybe_balance: Option<U512> =
                    mint_runtime.balance(uref).map_err(Self::reverter)?;
                CLValue::from_t(maybe_balance).map_err(Self::reverter)
            })(),
            // Type: `fn transfer(maybe_to: Option<AccountHash>, source: URef, target: URef, amount:
            // U512, id: Option<u64>) -> Result<(), ExecError>`
            mint::METHOD_TRANSFER => (|| {
                mint_runtime.charge_system_contract_call(mint_costs.transfer)?;

                let maybe_to: Option<AccountHash> =
                    Self::get_named_argument(runtime_args, mint::ARG_TO)?;
                let source: URef = Self::get_named_argument(runtime_args, mint::ARG_SOURCE)?;
                let target: URef = Self::get_named_argument(runtime_args, mint::ARG_TARGET)?;
                let amount: U512 = Self::get_named_argument(runtime_args, mint::ARG_AMOUNT)?;
                let id: Option<u64> = Self::get_named_argument(runtime_args, mint::ARG_ID)?;
                let result: Result<(), mint::Error> =
                    mint_runtime.transfer(maybe_to, source, target, amount, id);

                CLValue::from_t(result).map_err(Self::reverter)
            })(),
            // Type: `fn read_base_round_reward() -> Result<U512, ExecError>`
            mint::METHOD_READ_BASE_ROUND_REWARD => (|| {
                mint_runtime.charge_system_contract_call(mint_costs.read_base_round_reward)?;

                let result: U512 = mint_runtime
                    .read_base_round_reward()
                    .map_err(Self::reverter)?;
                CLValue::from_t(result).map_err(Self::reverter)
            })(),
            mint::METHOD_MINT_INTO_EXISTING_PURSE => (|| {
                mint_runtime.charge_system_contract_call(mint_costs.mint_into_existing_purse)?;

                let amount: U512 = Self::get_named_argument(runtime_args, mint::ARG_AMOUNT)?;
                let existing_purse: URef = Self::get_named_argument(runtime_args, mint::ARG_PURSE)?;

                let result: Result<(), mint::Error> =
                    mint_runtime.mint_into_existing_purse(existing_purse, amount);
                CLValue::from_t(result).map_err(Self::reverter)
            })(),

            _ => CLValue::from_t(()).map_err(Self::reverter),
        };

        // Charge just for the amount that particular entry point cost - using gas cost from the
        // isolated runtime might have a recursive costs whenever system contract calls other system
        // contract.
        self.gas(match mint_runtime.gas_counter().checked_sub(gas_counter) {
            None => gas_counter,
            Some(new_gas) => new_gas,
        })?;

        // Result still contains a result, but the entrypoints logic does not exit early on errors.
        let ret = result?;

        // Update outer spending approved limit.
        self.context
            .set_remaining_spending_limit(mint_runtime.context.remaining_spending_limit());

        let urefs = utils::extract_urefs(&ret)?;
        self.context.access_rights_extend(&urefs);
        {
            let transfers = self.context.transfers_mut();
            *transfers = mint_runtime.context.transfers().to_owned();
        }
        Ok(ret)
    }

    /// Calls host `handle_payment` contract.
    fn call_host_handle_payment(
        &mut self,
        entry_point_name: &str,
        runtime_args: &RuntimeArgs,
        access_rights: ContextAccessRights,
        stack: RuntimeStack,
    ) -> Result<CLValue, ExecError> {
        let gas_counter = self.gas_counter();

        let handle_payment_hash = self.context.get_system_contract(HANDLE_PAYMENT)?;
        let handle_payment_key =
            Key::addressable_entity_key(EntityKindTag::System, handle_payment_hash);

        let handle_payment_named_keys = self
            .context
            .state()
            .borrow_mut()
            .get_named_keys(EntityAddr::System(handle_payment_hash.value()))?;

        let mut named_keys = handle_payment_named_keys;

        let runtime_context = self.context.new_from_self(
            handle_payment_key,
            EntryPointType::AddressableEntity,
            &mut named_keys,
            access_rights,
            runtime_args.to_owned(),
        );

        let mut runtime = self.new_with_stack(runtime_context, stack);

        let engine_config = self.context.engine_config();
        let system_config = engine_config.system_config();
        let handle_payment_costs = system_config.handle_payment_costs();

        let result = match entry_point_name {
            handle_payment::METHOD_GET_PAYMENT_PURSE => (|| {
                runtime.charge_system_contract_call(handle_payment_costs.get_payment_purse)?;

                let rights_controlled_purse =
                    runtime.get_payment_purse().map_err(Self::reverter)?;
                CLValue::from_t(rights_controlled_purse).map_err(Self::reverter)
            })(),
            handle_payment::METHOD_SET_REFUND_PURSE => (|| {
                runtime.charge_system_contract_call(handle_payment_costs.set_refund_purse)?;

                let purse: URef =
                    Self::get_named_argument(runtime_args, handle_payment::ARG_PURSE)?;
                runtime.set_refund_purse(purse).map_err(Self::reverter)?;
                CLValue::from_t(()).map_err(Self::reverter)
            })(),
            handle_payment::METHOD_GET_REFUND_PURSE => (|| {
                runtime.charge_system_contract_call(handle_payment_costs.get_refund_purse)?;

                let maybe_purse = runtime.get_refund_purse().map_err(Self::reverter)?;
                CLValue::from_t(maybe_purse).map_err(Self::reverter)
            })(),
            handle_payment::METHOD_FINALIZE_PAYMENT => (|| {
                runtime.charge_system_contract_call(handle_payment_costs.finalize_payment)?;

                let amount_spent: U512 =
                    Self::get_named_argument(runtime_args, handle_payment::ARG_AMOUNT)?;
                let account: AccountHash =
                    Self::get_named_argument(runtime_args, handle_payment::ARG_ACCOUNT)?;
                let target: URef =
                    Self::get_named_argument(runtime_args, handle_payment::ARG_TARGET)?;
                runtime
                    .finalize_payment(amount_spent, account, target)
                    .map_err(Self::reverter)?;

                CLValue::from_t(()).map_err(Self::reverter)
            })(),
            handle_payment::METHOD_DISTRIBUTE_ACCUMULATED_FEES => (|| {
                runtime.charge_system_contract_call(handle_payment_costs.finalize_payment)?;
                runtime
                    .distribute_accumulated_fees()
                    .map_err(Self::reverter)?;
                CLValue::from_t(()).map_err(Self::reverter)
            })(),

            _ => CLValue::from_t(()).map_err(Self::reverter),
        };

        self.gas(match runtime.gas_counter().checked_sub(gas_counter) {
            None => gas_counter,
            Some(new_gas) => new_gas,
        })?;

        let ret = result?;

        let urefs = utils::extract_urefs(&ret)?;
        self.context.access_rights_extend(&urefs);
        {
            let transfers = self.context.transfers_mut();
            *transfers = runtime.context.transfers().to_owned();
        }
        Ok(ret)
    }

    /// Calls host auction contract.
    fn call_host_auction(
        &mut self,
        entry_point_name: &str,
        runtime_args: &RuntimeArgs,
        access_rights: ContextAccessRights,
        stack: RuntimeStack,
    ) -> Result<CLValue, ExecError> {
        let gas_counter = self.gas_counter();

        let auction_hash = self.context.get_system_contract(AUCTION)?;
        let auction_key = Key::addressable_entity_key(EntityKindTag::System, auction_hash);

        let auction_named_keys = self
            .context
            .state()
            .borrow_mut()
            .get_named_keys(EntityAddr::System(auction_hash.value()))?;

        let mut named_keys = auction_named_keys;

        let runtime_context = self.context.new_from_self(
            auction_key,
            EntryPointType::AddressableEntity,
            &mut named_keys,
            access_rights,
            runtime_args.to_owned(),
        );

        let mut runtime = self.new_with_stack(runtime_context, stack);

        let engine_config = self.context.engine_config();
        let system_config = engine_config.system_config();
        let auction_costs = system_config.auction_costs();

        let result = match entry_point_name {
            auction::METHOD_GET_ERA_VALIDATORS => (|| {
                runtime
                    .context
                    .charge_gas(auction_costs.get_era_validators.into())?;

                let result = runtime.get_era_validators().map_err(Self::reverter)?;

                CLValue::from_t(result).map_err(Self::reverter)
            })(),

            auction::METHOD_ADD_BID => (|| {
                runtime.charge_system_contract_call(auction_costs.add_bid)?;

                let account_hash = Self::get_named_argument(runtime_args, auction::ARG_PUBLIC_KEY)?;
                let delegation_rate =
                    Self::get_named_argument(runtime_args, auction::ARG_DELEGATION_RATE)?;
                let amount = Self::get_named_argument(runtime_args, auction::ARG_AMOUNT)?;

                let global_minimum_delegation_amount =
                    self.context.engine_config().minimum_delegation_amount();
                let minimum_delegation_amount = Self::try_get_named_argument(
                    runtime_args,
                    auction::ARG_MINIMUM_DELEGATION_AMOUNT,
                )?
                .unwrap_or(global_minimum_delegation_amount);

                let global_maximum_delegation_amount =
                    self.context.engine_config().maximum_delegation_amount();
                let maximum_delegation_amount = Self::try_get_named_argument(
                    runtime_args,
                    auction::ARG_MAXIMUM_DELEGATION_AMOUNT,
                )?
                .unwrap_or(global_maximum_delegation_amount);

                if minimum_delegation_amount < global_minimum_delegation_amount
                    || maximum_delegation_amount > global_maximum_delegation_amount
                    || minimum_delegation_amount > maximum_delegation_amount
                {
                    return Err(Error::Revert(ApiError::InvalidDelegationAmountLimits));
                }

                let result = runtime
                    .add_bid(
                        account_hash,
                        delegation_rate,
                        amount,
                        minimum_delegation_amount,
                        maximum_delegation_amount,
                    )
                    .map_err(Self::reverter)?;

                CLValue::from_t(result).map_err(Self::reverter)
            })(),

            auction::METHOD_WITHDRAW_BID => (|| {
                runtime.charge_system_contract_call(auction_costs.withdraw_bid)?;

                let account_hash = Self::get_named_argument(runtime_args, auction::ARG_PUBLIC_KEY)?;
                let amount = Self::get_named_argument(runtime_args, auction::ARG_AMOUNT)?;

                let result = runtime
                    .withdraw_bid(account_hash, amount)
                    .map_err(Self::reverter)?;
                CLValue::from_t(result).map_err(Self::reverter)
            })(),

            auction::METHOD_DELEGATE => (|| {
                runtime.charge_system_contract_call(auction_costs.delegate)?;

                let delegator = Self::get_named_argument(runtime_args, auction::ARG_DELEGATOR)?;
                let validator = Self::get_named_argument(runtime_args, auction::ARG_VALIDATOR)?;
                let amount = Self::get_named_argument(runtime_args, auction::ARG_AMOUNT)?;

                let max_delegators_per_validator =
                    self.context.engine_config().max_delegators_per_validator();

                let result = runtime
                    .delegate(delegator, validator, amount, max_delegators_per_validator)
                    .map_err(Self::reverter)?;

                CLValue::from_t(result).map_err(Self::reverter)
            })(),

            auction::METHOD_UNDELEGATE => (|| {
                runtime.charge_system_contract_call(auction_costs.undelegate)?;

                let delegator = Self::get_named_argument(runtime_args, auction::ARG_DELEGATOR)?;
                let validator = Self::get_named_argument(runtime_args, auction::ARG_VALIDATOR)?;
                let amount = Self::get_named_argument(runtime_args, auction::ARG_AMOUNT)?;

                let result = runtime
                    .undelegate(delegator, validator, amount)
                    .map_err(Self::reverter)?;

                CLValue::from_t(result).map_err(Self::reverter)
            })(),

            auction::METHOD_REDELEGATE => (|| {
                runtime.charge_system_contract_call(auction_costs.redelegate)?;

                let delegator = Self::get_named_argument(runtime_args, auction::ARG_DELEGATOR)?;
                let validator = Self::get_named_argument(runtime_args, auction::ARG_VALIDATOR)?;
                let amount = Self::get_named_argument(runtime_args, auction::ARG_AMOUNT)?;
                let new_validator =
                    Self::get_named_argument(runtime_args, auction::ARG_NEW_VALIDATOR)?;

                let result = runtime
                    .redelegate(delegator, validator, amount, new_validator)
                    .map_err(Self::reverter)?;

                CLValue::from_t(result).map_err(Self::reverter)
            })(),

            auction::METHOD_RUN_AUCTION => (|| {
                runtime.charge_system_contract_call(auction_costs.run_auction)?;

                let era_end_timestamp_millis =
                    Self::get_named_argument(runtime_args, auction::ARG_ERA_END_TIMESTAMP_MILLIS)?;
                let evicted_validators =
                    Self::get_named_argument(runtime_args, auction::ARG_EVICTED_VALIDATORS)?;

                let max_delegators_per_validator =
                    self.context.engine_config().max_delegators_per_validator();
<<<<<<< HEAD

=======
                let minimum_delegation_amount =
                    self.context.engine_config().minimum_delegation_amount();
>>>>>>> 62231472
                runtime
                    .run_auction(
                        era_end_timestamp_millis,
                        evicted_validators,
                        max_delegators_per_validator,
                    )
                    .map_err(Self::reverter)?;

                CLValue::from_t(()).map_err(Self::reverter)
            })(),

            // Type: `fn slash(validator_account_hashes: &[AccountHash]) -> Result<(), ExecError>`
            auction::METHOD_SLASH => (|| {
                runtime.context.charge_gas(auction_costs.slash.into())?;

                let validator_public_keys =
                    Self::get_named_argument(runtime_args, auction::ARG_VALIDATOR_PUBLIC_KEYS)?;
                runtime
                    .slash(validator_public_keys)
                    .map_err(Self::reverter)?;
                CLValue::from_t(()).map_err(Self::reverter)
            })(),

            // Type: `fn distribute(reward_factors: BTreeMap<PublicKey, u64>) -> Result<(),
            // ExecError>`
            auction::METHOD_DISTRIBUTE => (|| {
                runtime
                    .context
                    .charge_gas(auction_costs.distribute.into())?;
                let rewards = Self::get_named_argument(runtime_args, auction::ARG_REWARDS_MAP)?;
                runtime.distribute(rewards).map_err(Self::reverter)?;
                CLValue::from_t(()).map_err(Self::reverter)
            })(),

            // Type: `fn read_era_id() -> Result<EraId, ExecError>`
            auction::METHOD_READ_ERA_ID => (|| {
                runtime
                    .context
                    .charge_gas(auction_costs.read_era_id.into())?;

                let result = runtime.read_era_id().map_err(Self::reverter)?;
                CLValue::from_t(result).map_err(Self::reverter)
            })(),

            auction::METHOD_ACTIVATE_BID => (|| {
                runtime.charge_system_contract_call(auction_costs.activate_bid)?;

                let validator_public_key: PublicKey =
                    Self::get_named_argument(runtime_args, auction::ARG_VALIDATOR_PUBLIC_KEY)?;

                runtime
                    .activate_bid(validator_public_key)
                    .map_err(Self::reverter)?;

                CLValue::from_t(()).map_err(Self::reverter)
            })(),

            _ => CLValue::from_t(()).map_err(Self::reverter),
        };

        // Charge for the gas spent during execution in an isolated runtime.
        self.gas(match runtime.gas_counter().checked_sub(gas_counter) {
            None => gas_counter,
            Some(new_gas) => new_gas,
        })?;

        // Result still contains a result, but the entrypoints logic does not exit early on errors.
        let ret = result?;

        let urefs = utils::extract_urefs(&ret)?;
        self.context.access_rights_extend(&urefs);
        {
            let transfers = self.context.transfers_mut();
            *transfers = runtime.context.transfers().to_owned();
        }

        Ok(ret)
    }

    /// Call a contract by pushing a stack element onto the frame.
    pub(crate) fn call_contract_with_stack(
        &mut self,
        contract_hash: AddressableEntityHash,
        entry_point_name: &str,
        args: RuntimeArgs,
        stack: RuntimeStack,
    ) -> Result<CLValue, ExecError> {
        self.stack = Some(stack);

        self.call_contract(contract_hash, entry_point_name, args)
    }

    pub(crate) fn execute_module_bytes(
        &mut self,
        module_bytes: &Bytes,
        stack: RuntimeStack,
    ) -> Result<CLValue, ExecError> {
        let protocol_version = self.context.protocol_version();
        let engine_config = self.context.engine_config();
        let wasm_config = engine_config.wasm_config();
        #[cfg(feature = "test-support")]
        let max_stack_height = wasm_config.max_stack_height;
        let module = wasm_prep::preprocess(*wasm_config, module_bytes)?;
        let (instance, memory) =
            utils::instance_and_memory(module.clone(), protocol_version, engine_config)?;
        self.memory = Some(memory);
        self.module = Some(module);
        self.stack = Some(stack);
        self.context.set_args(utils::attenuate_uref_in_args(
            self.context.args().clone(),
            self.context.entity().main_purse().addr(),
            AccessRights::WRITE,
        )?);

        let result = instance.invoke_export(DEFAULT_ENTRY_POINT_NAME, &[], self);

        let error = match result {
            Err(error) => error,
            // If `Ok` and the `host_buffer` is `None`, the contract's execution succeeded but did
            // not explicitly call `runtime::ret()`.  Treat as though the execution
            // returned the unit type `()` as per Rust functions which don't specify a
            // return value.
            Ok(_) => {
                return Ok(self.take_host_buffer().unwrap_or(CLValue::from_t(())?));
            }
        };

        #[cfg(feature = "test-support")]
        dump_runtime_stack_info(instance, max_stack_height);

        if let Some(host_error) = error.as_host_error() {
            // If the "error" was in fact a trap caused by calling `ret` then
            // this is normal operation and we should return the value captured
            // in the Runtime result field.
            let downcasted_error = host_error.downcast_ref::<ExecError>();
            match downcasted_error {
                Some(ExecError::Ret(ref _ret_urefs)) => {
                    return self
                        .take_host_buffer()
                        .ok_or(ExecError::ExpectedReturnValue);
                }
                Some(error) => return Err(error.clone()),
                None => return Err(ExecError::Interpreter(host_error.to_string())),
            }
        }
        Err(ExecError::Interpreter(error.into()))
    }

    /// Calls contract living under a `key`, with supplied `args`.
    pub fn call_contract(
        &mut self,
        contract_hash: AddressableEntityHash,
        entry_point_name: &str,
        args: RuntimeArgs,
    ) -> Result<CLValue, ExecError> {
        let identifier = CallContractIdentifier::Contract { contract_hash };

        self.execute_contract(identifier, entry_point_name, args)
    }

    /// Calls `version` of the contract living at `key`, invoking `method` with
    /// supplied `args`. This function also checks the args conform with the
    /// types given in the contract header.
    pub fn call_versioned_contract(
        &mut self,
        contract_package_hash: PackageHash,
        contract_version: Option<EntityVersion>,
        entry_point_name: String,
        args: RuntimeArgs,
    ) -> Result<CLValue, ExecError> {
        let identifier = CallContractIdentifier::ContractPackage {
            contract_package_hash,
            version: contract_version,
        };

        self.execute_contract(identifier, &entry_point_name, args)
    }

    fn get_context_key_for_contract_call(
        &self,
        entity_hash: AddressableEntityHash,
        entry_point: &EntryPoint,
    ) -> Result<AddressableEntityHash, ExecError> {
        let current = self.context.entry_point_type();
        let next = entry_point.entry_point_type();
        match (current, next) {
            (EntryPointType::AddressableEntity, EntryPointType::Session) => {
                // Session code can't be called from Contract code for security reasons.
                Err(ExecError::InvalidContext)
            }
            (EntryPointType::Factory, EntryPointType::Session) => {
                // Session code can't be called from Installer code for security reasons.
                Err(ExecError::InvalidContext)
            }
            (EntryPointType::Session, EntryPointType::Session) => {
                // Session code called from session reuses current base key
                match self.context.get_entity_key().into_entity_hash() {
                    Some(entity_hash) => Ok(entity_hash),
                    None => Err(ExecError::InvalidEntity(entity_hash)),
                }
            }
            (EntryPointType::Session, EntryPointType::AddressableEntity)
            | (EntryPointType::AddressableEntity, EntryPointType::AddressableEntity) => {
                Ok(entity_hash)
            }
            _ => {
                // Any other combination (installer, normal, etc.) is a contract context.
                Ok(entity_hash)
            }
        }
    }

    fn try_get_memory(&self) -> Result<&MemoryRef, ExecError> {
        self.memory.as_ref().ok_or(ExecError::WasmPreprocessing(
            PreprocessingError::MissingMemorySection,
        ))
    }

    fn try_get_module(&self) -> Result<&Module, ExecError> {
        self.module.as_ref().ok_or(ExecError::WasmPreprocessing(
            PreprocessingError::MissingModule,
        ))
    }

    fn try_get_stack(&self) -> Result<&RuntimeStack, ExecError> {
        self.stack.as_ref().ok_or(ExecError::MissingRuntimeStack)
    }

    fn execute_contract(
        &mut self,
        identifier: CallContractIdentifier,
        entry_point_name: &str,
        args: RuntimeArgs,
    ) -> Result<CLValue, ExecError> {
        let (entity, entity_hash, package) = match identifier {
            CallContractIdentifier::Contract {
                contract_hash: entity_hash,
            } => {
                let entity_key = if self.context.is_system_addressable_entity(&entity_hash)? {
                    Key::addressable_entity_key(EntityKindTag::System, entity_hash)
                } else {
                    Key::contract_entity_key(entity_hash)
                };

                let entity = if let Some(StoredValue::AddressableEntity(entity)) =
                    self.context.read_gs(&entity_key)?
                {
                    entity
                } else {
                    self.migrate_contract_and_contract_package(entity_hash)?
                };

                let package = Key::from(entity.package_hash());

                let package: Package = self.context.read_gs_typed(&package)?;

                // System contract hashes are disabled at upgrade point
                let is_calling_system_contract = self.is_system_contract(entity_hash)?;

                // Check if provided contract hash is disabled
                let is_contract_enabled = package.is_entity_enabled(&entity_hash);

                if !is_calling_system_contract && !is_contract_enabled {
                    return Err(ExecError::DisabledEntity(entity_hash));
                }

                (entity, entity_hash, package)
            }
            CallContractIdentifier::ContractPackage {
                contract_package_hash,
                version,
            } => {
                let package = self.context.get_package(contract_package_hash)?;

                let entity_version_key = match version {
                    Some(version) => EntityVersionKey::new(
                        self.context.protocol_version().value().major,
                        version,
                    ),
                    None => match package.current_entity_version() {
                        Some(v) => v,
                        None => {
                            return Err(ExecError::NoActiveEntityVersions(contract_package_hash));
                        }
                    },
                };

                if package.is_version_missing(entity_version_key) {
                    return Err(ExecError::MissingEntityVersion(entity_version_key));
                }

                if !package.is_version_enabled(entity_version_key) {
                    return Err(ExecError::DisabledEntityVersion(entity_version_key));
                }

                let entity_hash = package
                    .lookup_entity_hash(entity_version_key)
                    .copied()
                    .ok_or(ExecError::MissingEntityVersion(entity_version_key))?;

                let entity_key = if self.context.is_system_addressable_entity(&entity_hash)? {
                    Key::addressable_entity_key(EntityKindTag::System, entity_hash)
                } else {
                    Key::contract_entity_key(entity_hash)
                };

                let entity = if let Some(StoredValue::AddressableEntity(entity)) =
                    self.context.read_gs(&entity_key)?
                {
                    entity
                } else {
                    self.migrate_contract_and_contract_package(entity_hash)?
                };

                (entity, entity_hash, package)
            }
        };

        if let EntityKind::Account(_) = entity.entity_kind() {
            return Err(ExecError::InvalidContext);
        }

        let protocol_version = self.context.protocol_version();

        // Check for major version compatibility before calling
        if !entity.is_compatible_protocol_version(protocol_version) {
            return Err(ExecError::IncompatibleProtocolMajorVersion {
                expected: protocol_version.value().major,
                actual: entity.protocol_version().value().major,
            });
        }

        let entry_point = entity
            .entry_point(entry_point_name)
            .cloned()
            .ok_or_else(|| ExecError::NoSuchMethod(entry_point_name.to_owned()))?;

        let entry_point_type = entry_point.entry_point_type();

        if entry_point_type.is_invalid_context() {
            return Err(ExecError::InvalidContext);
        }

        // Get contract entry point hash
        // if public, allowed
        // if not public, restricted to user group access
        // if abstract, not allowed
        self.validate_entry_point_access(&package, entry_point_name, entry_point.access())?;

        if self.context.engine_config().strict_argument_checking() {
            let entry_point_args_lookup: BTreeMap<&str, &Parameter> = entry_point
                .args()
                .iter()
                .map(|param| (param.name(), param))
                .collect();

            let args_lookup: BTreeMap<&str, &NamedArg> = args
                .named_args()
                .map(|named_arg| (named_arg.name(), named_arg))
                .collect();

            // variable ensure args type(s) match defined args of entry point
            for (param_name, param) in entry_point_args_lookup {
                if let Some(named_arg) = args_lookup.get(param_name) {
                    if param.cl_type() != named_arg.cl_value().cl_type() {
                        return Err(ExecError::type_mismatch(
                            param.cl_type().clone(),
                            named_arg.cl_value().cl_type().clone(),
                        ));
                    }
                } else if !param.cl_type().is_option() {
                    return Err(ExecError::MissingArgument {
                        name: param.name().to_string(),
                    });
                }
            }
        }

        if !self
            .context
            .engine_config()
            .administrative_accounts()
            .is_empty()
            && !package.is_entity_enabled(&entity_hash)
            && !self.context.is_system_addressable_entity(&entity_hash)?
        {
            return Err(ExecError::DisabledEntity(entity_hash));
        }

        // if session the caller's context
        // else the called contract's context
        let context_entity_hash =
            self.get_context_key_for_contract_call(entity_hash, &entry_point)?;

        let (should_attenuate_urefs, should_validate_urefs) = {
            // Determines if this call originated from the system account based on a first
            // element of the call stack.
            let is_system_account =
                self.context.get_caller() == PublicKey::System.to_account_hash();
            // Is the immediate caller a system contract, such as when the auction calls the mint.
            let is_caller_system_contract =
                self.is_system_contract(self.context.access_rights().context_key())?;
            // Checks if the contract we're about to call is a system contract.
            let is_calling_system_contract = self.is_system_contract(context_entity_hash)?;
            // uref attenuation is necessary in the following circumstances:
            //   the originating account (aka the caller) is not the system account and
            //   the immediate caller is either a normal account or a normal contract and
            //   the target contract about to be called is a normal contract
            let should_attenuate_urefs =
                !is_system_account && !is_caller_system_contract && !is_calling_system_contract;
            let should_validate_urefs = !is_caller_system_contract || !is_calling_system_contract;
            (should_attenuate_urefs, should_validate_urefs)
        };
        let runtime_args = if should_attenuate_urefs {
            // Main purse URefs should be attenuated only when a non-system contract is executed by
            // a non-system account to avoid possible phishing attack scenarios.
            utils::attenuate_uref_in_args(
                args,
                self.context.entity().main_purse().addr(),
                AccessRights::WRITE,
            )?
        } else {
            args
        };

        let extended_access_rights = {
            let mut all_urefs = vec![];
            for arg in runtime_args.to_values() {
                let urefs = utils::extract_urefs(arg)?;
                if should_validate_urefs {
                    for uref in &urefs {
                        self.context.validate_uref(uref)?;
                    }
                }
                all_urefs.extend(urefs);
            }
            all_urefs
        };

        let entity_addr = EntityAddr::new_with_tag(entity.entity_kind(), entity_hash.value());

        let entity_named_keys = self
            .context
            .state()
            .borrow_mut()
            .get_named_keys(entity_addr)?;

        let access_rights = {
            let mut access_rights = entity.extract_access_rights(entity_hash, &entity_named_keys);
            access_rights.extend(&extended_access_rights);
            access_rights
        };

        let stack = {
            let mut stack = self.try_get_stack()?.clone();

            stack.push(Caller::stored_contract(entity.package_hash(), entity_hash))?;

            stack
        };

        if let EntityKind::System(system_contract_type) = entity.entity_kind() {
            let entry_point_name = entry_point.name();

            match system_contract_type {
                SystemEntityType::Mint => {
                    return self.call_host_mint(
                        entry_point_name,
                        &runtime_args,
                        access_rights,
                        stack,
                    );
                }
                SystemEntityType::HandlePayment => {
                    return self.call_host_handle_payment(
                        entry_point_name,
                        &runtime_args,
                        access_rights,
                        stack,
                    );
                }
                SystemEntityType::Auction => {
                    return self.call_host_auction(
                        entry_point_name,
                        &runtime_args,
                        access_rights,
                        stack,
                    );
                }
                // Not callable
                SystemEntityType::StandardPayment => {}
            }
        }

        let module: Module = {
            let byte_code_addr = entity.byte_code_addr();

            let byte_code_key = match entity.entity_kind() {
                EntityKind::System(_) | EntityKind::Account(_) => {
                    Key::ByteCode(ByteCodeAddr::Empty)
                }
                EntityKind::SmartContract => {
                    Key::ByteCode(ByteCodeAddr::new_wasm_addr(byte_code_addr))
                }
            };

            let byte_code: ByteCode = match self.context.read_gs(&byte_code_key)? {
                Some(StoredValue::ByteCode(byte_code)) => byte_code,
                Some(_) => return Err(ExecError::InvalidByteCode(entity.byte_code_hash())),
                None => return Err(ExecError::KeyNotFound(byte_code_key)),
            };

            casper_wasm::deserialize_buffer(byte_code.bytes())?
        };

        let entity_tag = entity.entity_kind().tag();

        let mut named_keys = entity_named_keys;

        let context_entity_key = Key::addressable_entity_key(entity_tag, entity_hash);

        let context = self.context.new_from_self(
            context_entity_key,
            entry_point.entry_point_type(),
            &mut named_keys,
            access_rights,
            runtime_args,
        );

        let (instance, memory) = utils::instance_and_memory(
            module.clone(),
            self.context.protocol_version(),
            self.context.engine_config(),
        )?;
        let runtime = &mut Runtime::new_invocation_runtime(self, context, module, memory, stack);
        let result = instance.invoke_export(entry_point.name(), &[], runtime);
        // The `runtime`'s context was initialized with our counter from before the call and any gas
        // charged by the sub-call was added to its counter - so let's copy the correct value of the
        // counter from there to our counter. Do the same for the message cost tracking.
        self.context.set_gas_counter(runtime.context.gas_counter());
        self.context
            .set_emit_message_cost(runtime.context.emit_message_cost());
        let transfers = self.context.transfers_mut();
        *transfers = runtime.context.transfers().to_owned();

        return match result {
            Ok(_) => {
                // If `Ok` and the `host_buffer` is `None`, the contract's execution succeeded but
                // did not explicitly call `runtime::ret()`.  Treat as though the
                // execution returned the unit type `()` as per Rust functions which
                // don't specify a return value.
                self.context
                    .set_remaining_spending_limit(runtime.context.remaining_spending_limit());
                Ok(runtime.take_host_buffer().unwrap_or(CLValue::from_t(())?))
            }
            Err(error) => {
                #[cfg(feature = "test-support")]
                dump_runtime_stack_info(
                    instance,
                    self.context.engine_config().wasm_config().max_stack_height,
                );
                if let Some(host_error) = error.as_host_error() {
                    // If the "error" was in fact a trap caused by calling `ret` then this is normal
                    // operation and we should return the value captured in the Runtime result
                    // field.
                    let downcasted_error = host_error.downcast_ref::<ExecError>();
                    match downcasted_error {
                        Some(ExecError::Ret(ref ret_urefs)) => {
                            // Insert extra urefs returned from call.
                            // Those returned URef's are guaranteed to be valid as they were already
                            // validated in the `ret` call inside context we ret from.
                            self.context.access_rights_extend(ret_urefs);

                            // Stored contracts are expected to always call a `ret` function,
                            // otherwise it's an error.
                            return runtime
                                .take_host_buffer()
                                .ok_or(ExecError::ExpectedReturnValue);
                        }
                        Some(error) => return Err(error.clone()),
                        None => return Err(ExecError::Interpreter(host_error.to_string())),
                    }
                }
                Err(ExecError::Interpreter(error.into()))
            }
        };
    }

    fn call_contract_host_buffer(
        &mut self,
        contract_hash: AddressableEntityHash,
        entry_point_name: &str,
        args_bytes: &[u8],
        result_size_ptr: u32,
    ) -> Result<Result<(), ApiError>, ExecError> {
        // Exit early if the host buffer is already occupied
        if let Err(err) = self.check_host_buffer() {
            return Ok(Err(err));
        }
        let args: RuntimeArgs = bytesrepr::deserialize_from_slice(args_bytes)?;
        let result = self.call_contract(contract_hash, entry_point_name, args)?;
        self.manage_call_contract_host_buffer(result_size_ptr, result)
    }

    fn call_versioned_contract_host_buffer(
        &mut self,
        contract_package_hash: PackageHash,
        contract_version: Option<EntityVersion>,
        entry_point_name: String,
        args_bytes: &[u8],
        result_size_ptr: u32,
    ) -> Result<Result<(), ApiError>, ExecError> {
        // Exit early if the host buffer is already occupied
        if let Err(err) = self.check_host_buffer() {
            return Ok(Err(err));
        }
        let args: RuntimeArgs = bytesrepr::deserialize_from_slice(args_bytes)?;
        let result = self.call_versioned_contract(
            contract_package_hash,
            contract_version,
            entry_point_name,
            args,
        )?;
        self.manage_call_contract_host_buffer(result_size_ptr, result)
    }

    fn check_host_buffer(&mut self) -> Result<(), ApiError> {
        if !self.can_write_to_host_buffer() {
            Err(ApiError::HostBufferFull)
        } else {
            Ok(())
        }
    }

    fn manage_call_contract_host_buffer(
        &mut self,
        result_size_ptr: u32,
        result: CLValue,
    ) -> Result<Result<(), ApiError>, ExecError> {
        let result_size: u32 = match result.inner_bytes().len().try_into() {
            Ok(value) => value,
            Err(_) => return Ok(Err(ApiError::OutOfMemory)),
        };

        // leave the host buffer set to `None` if there's nothing to write there
        if result_size != 0 {
            if let Err(error) = self.write_host_buffer(result) {
                return Ok(Err(error));
            }
        }

        let result_size_bytes = result_size.to_le_bytes(); // Wasm is little-endian
        if let Err(error) = self
            .try_get_memory()?
            .set(result_size_ptr, &result_size_bytes)
        {
            return Err(ExecError::Interpreter(error.into()));
        }

        Ok(Ok(()))
    }

    fn load_named_keys(
        &mut self,
        total_keys_ptr: u32,
        result_size_ptr: u32,
    ) -> Result<Result<(), ApiError>, Trap> {
        if !self.can_write_to_host_buffer() {
            // Exit early if the host buffer is already occupied
            return Ok(Err(ApiError::HostBufferFull));
        }

        let total_keys: u32 = match self.context.named_keys().len().try_into() {
            Ok(value) => value,
            Err(_) => return Ok(Err(ApiError::OutOfMemory)),
        };

        let total_keys_bytes = total_keys.to_le_bytes();
        if let Err(error) = self
            .try_get_memory()?
            .set(total_keys_ptr, &total_keys_bytes)
        {
            return Err(ExecError::Interpreter(error.into()).into());
        }

        if total_keys == 0 {
            // No need to do anything else, we leave host buffer empty.
            return Ok(Ok(()));
        }

        let named_keys =
            CLValue::from_t(self.context.named_keys().clone()).map_err(ExecError::CLValue)?;

        let length: u32 = match named_keys.inner_bytes().len().try_into() {
            Ok(value) => value,
            Err(_) => return Ok(Err(ApiError::BufferTooSmall)),
        };

        if let Err(error) = self.write_host_buffer(named_keys) {
            return Ok(Err(error));
        }

        let length_bytes = length.to_le_bytes();
        if let Err(error) = self.try_get_memory()?.set(result_size_ptr, &length_bytes) {
            return Err(ExecError::Interpreter(error.into()).into());
        }

        Ok(Ok(()))
    }

    fn create_contract_package(
        &mut self,
        is_locked: PackageStatus,
    ) -> Result<(Package, URef), ExecError> {
        let access_key = self.context.new_unit_uref()?;
        let contract_package = Package::new(
            access_key,
            EntityVersions::new(),
            BTreeSet::new(),
            Groups::new(),
            is_locked,
        );

        Ok((contract_package, access_key))
    }

    fn create_contract_package_at_hash(
        &mut self,
        lock_status: PackageStatus,
    ) -> Result<([u8; 32], [u8; 32]), ExecError> {
        let addr = self.context.new_hash_address()?;
        let (contract_package, access_key) = self.create_contract_package(lock_status)?;
        self.context
            .metered_write_gs_unsafe(Key::Package(addr), contract_package)?;
        Ok((addr, access_key.addr()))
    }

    fn create_contract_user_group(
        &mut self,
        contract_package_hash: PackageHash,
        label: String,
        num_new_urefs: u32,
        mut existing_urefs: BTreeSet<URef>,
        output_size_ptr: u32,
    ) -> Result<Result<(), ApiError>, ExecError> {
        let mut contract_package: Package =
            self.context.get_validated_package(contract_package_hash)?;

        let groups = contract_package.groups_mut();
        let new_group = Group::new(label);

        // Ensure group does not already exist
        if groups.contains(&new_group) {
            return Ok(Err(addressable_entity::Error::GroupAlreadyExists.into()));
        }

        // Ensure there are not too many groups
        if groups.len() >= (addressable_entity::MAX_GROUPS as usize) {
            return Ok(Err(addressable_entity::Error::MaxGroupsExceeded.into()));
        }

        // Ensure there are not too many urefs
        let total_urefs: usize =
            groups.total_urefs() + (num_new_urefs as usize) + existing_urefs.len();
        if total_urefs > addressable_entity::MAX_TOTAL_UREFS {
            let err = addressable_entity::Error::MaxTotalURefsExceeded;
            return Ok(Err(ApiError::ContractHeader(err as u8)));
        }

        // Proceed with creating user group
        let mut new_urefs = Vec::with_capacity(num_new_urefs as usize);
        for _ in 0..num_new_urefs {
            let u = self.context.new_unit_uref()?;
            new_urefs.push(u);
        }

        for u in new_urefs.iter().cloned() {
            existing_urefs.insert(u);
        }
        groups.insert(new_group, existing_urefs);

        // check we can write to the host buffer
        if let Err(err) = self.check_host_buffer() {
            return Ok(Err(err));
        }
        // create CLValue for return value
        let new_urefs_value = CLValue::from_t(new_urefs)?;
        let value_size = new_urefs_value.inner_bytes().len();
        // write return value to buffer
        if let Err(err) = self.write_host_buffer(new_urefs_value) {
            return Ok(Err(err));
        }
        // Write return value size to output location
        let output_size_bytes = value_size.to_le_bytes(); // Wasm is little-endian
        if let Err(error) = self
            .try_get_memory()?
            .set(output_size_ptr, &output_size_bytes)
        {
            return Err(ExecError::Interpreter(error.into()));
        }

        // Write updated package to the global state
        self.context
            .metered_write_gs_unsafe(contract_package_hash, contract_package)?;

        Ok(Ok(()))
    }

    fn add_session_version(
        &mut self,
        entry_points: EntryPoints,
    ) -> Result<Result<(), ApiError>, ExecError> {
        if !self.context.entity().is_account_kind() {
            return Err(ExecError::InvalidContext);
        }

        let package_hash = self.context.entity().package_hash();

        let package = self.context.get_package(package_hash)?;

        let byte_code_hash = self.context.new_hash_address()?;

        let byte_code = {
            let module_bytes = self.get_module_from_entry_points(&entry_points)?;
            ByteCode::new(ByteCodeKind::V1CasperWasm, module_bytes)
        };

        let entity_hash =
            if let Some(entity_hash) = self.context.get_entity_key().into_entity_hash() {
                entity_hash
            } else {
                return Err(ExecError::UnexpectedKeyVariant(
                    self.context.get_entity_key(),
                ));
            };

        let entity = self.context.entity().clone();

        let updated_session_entity =
            entity.update_session_entity(ByteCodeHash::new(byte_code_hash), entry_points);

        self.context.metered_write_gs_unsafe(
            Key::ByteCode(ByteCodeAddr::new_wasm_addr(byte_code_hash)),
            byte_code,
        )?;

        let entity_kind = updated_session_entity.entity_kind();

        if entity_kind != EntityKind::SmartContract {
            return Err(ExecError::InvalidContext);
        }

        let entity_addr = EntityAddr::new_contract_entity_addr(entity_hash.value());

        self.context
            .metered_write_gs_unsafe(Key::AddressableEntity(entity_addr), updated_session_entity)?;

        self.context
            .metered_write_gs_unsafe(package_hash, package)?;

        Ok(Ok(()))
    }

    #[allow(clippy::too_many_arguments)]
    fn add_contract_version(
        &mut self,
        package_hash: PackageHash,
        version_ptr: u32,
        entry_points: EntryPoints,
        mut named_keys: NamedKeys,
        message_topics: BTreeMap<String, MessageTopicOperation>,
        output_ptr: u32,
    ) -> Result<Result<(), ApiError>, ExecError> {
        if entry_points.contains_stored_session() {
            return Err(ExecError::InvalidEntryPointType);
        }

        let mut package = self.context.get_package(package_hash)?;

        // Return an error if the contract is locked and has some version associated with it.
        if package.is_locked() {
            return Err(ExecError::LockedEntity(package_hash));
        }

        let (
            main_purse,
            previous_named_keys,
            action_thresholds,
            associated_keys,
            mut previous_message_topics,
        ) = self.new_version_entity_parts(&package)?;

        let max_topics_per_contract = self
            .context
            .engine_config()
            .wasm_config()
            .messages_limits()
            .max_topics_per_contract();

        let topics_to_add = message_topics
            .iter()
            .filter(|(_, operation)| match operation {
                MessageTopicOperation::Add => true,
            });
        // Check if registering the new topics would exceed the limit per contract
        if previous_message_topics.len() + topics_to_add.clone().count()
            > max_topics_per_contract as usize
        {
            return Ok(Err(ApiError::from(MessageTopicError::MaxTopicsExceeded)));
        }

        // Extend the previous topics with the newly added ones.
        for (new_topic, _) in topics_to_add {
            let topic_name_hash = crypto::blake2b(new_topic.as_bytes()).into();
            if let Err(e) = previous_message_topics.add_topic(new_topic.as_str(), topic_name_hash) {
                return Ok(Err(e.into()));
            }
        }

        // TODO: EE-1032 - Implement different ways of carrying on existing named keys.
        named_keys.append(previous_named_keys);

        let byte_code_hash = self.context.new_hash_address()?;

        let entity_hash = self.context.new_hash_address()?;

        let protocol_version = self.context.protocol_version();

        let insert_contract_result =
            package.insert_entity_version(protocol_version.value().major, entity_hash.into());

        let byte_code = {
            let module_bytes = self.get_module_from_entry_points(&entry_points)?;
            ByteCode::new(ByteCodeKind::V1CasperWasm, module_bytes)
        };

        self.context.metered_write_gs_unsafe(
            Key::ByteCode(ByteCodeAddr::new_wasm_addr(byte_code_hash)),
            byte_code,
        )?;

        let entity_addr = EntityAddr::new_contract_entity_addr(entity_hash);

        let entity_key = Key::AddressableEntity(entity_addr);

        // Is this still valid??
        // TODO: EE-1032 - Implement different ways of carrying on existing named keys.
        self.context.write_named_keys(entity_addr, named_keys)?;

        let entity = AddressableEntity::new(
            package_hash,
            byte_code_hash.into(),
            entry_points,
            protocol_version,
            main_purse,
            associated_keys,
            action_thresholds,
            previous_message_topics.clone(),
            EntityKind::SmartContract,
        );

        self.context.metered_write_gs_unsafe(entity_key, entity)?;
        self.context
            .metered_write_gs_unsafe(package_hash, package)?;

        for (_, topic_hash) in previous_message_topics.iter() {
            let topic_key = Key::message_topic(entity_hash.into(), *topic_hash);
            let summary = StoredValue::MessageTopic(MessageTopicSummary::new(
                0,
                self.context.get_blocktime(),
            ));
            self.context.metered_write_gs_unsafe(topic_key, summary)?;
        }

        // set return values to buffer
        {
            let hash_bytes = match entity_hash.to_bytes() {
                Ok(bytes) => bytes,
                Err(error) => return Ok(Err(error.into())),
            };

            // Set serialized hash bytes into the output buffer
            if let Err(error) = self.try_get_memory()?.set(output_ptr, &hash_bytes) {
                return Err(ExecError::Interpreter(error.into()));
            }

            // Set version into VM shared memory
            let version_value: u32 = insert_contract_result.entity_version();
            let version_bytes = version_value.to_le_bytes();
            if let Err(error) = self.try_get_memory()?.set(version_ptr, &version_bytes) {
                return Err(ExecError::Interpreter(error.into()));
            }
        }

        Ok(Ok(()))
    }

    fn new_version_entity_parts(
        &mut self,
        package: &Package,
    ) -> Result<
        (
            URef,
            NamedKeys,
            ActionThresholds,
            AssociatedKeys,
            MessageTopics,
        ),
        ExecError,
    > {
        if let Some(previous_entity_hash) = package.current_entity_hash() {
            let previous_entity_key = Key::contract_entity_key(previous_entity_hash);
            let (mut previous_entity, requires_purse_creation) =
                self.context.get_contract_entity(previous_entity_key)?;

            let action_thresholds = previous_entity.action_thresholds().clone();

            let associated_keys = previous_entity.associated_keys().clone();

            if !previous_entity.can_upgrade_with(self.context.authorization_keys()) {
                // Check if the calling entity must be grandfathered into the new
                // addressable entity format
                let account_hash = self.context.get_caller();
                let has_access = self.context.validate_uref(&package.access_key()).is_ok();

                if has_access && !associated_keys.contains_key(&account_hash) {
                    previous_entity.add_associated_key(
                        account_hash,
                        *action_thresholds.upgrade_management(),
                    )?;
                } else {
                    return Err(ExecError::UpgradeAuthorizationFailure);
                }
            }

            let main_purse = if !requires_purse_creation {
                self.create_purse()?
            } else {
                previous_entity.main_purse()
            };

            let associated_keys = previous_entity.associated_keys().clone();

            let previous_message_topics = previous_entity.message_topics().clone();

            let previous_named_keys = self.context.get_named_keys(previous_entity_key)?;

            return Ok((
                main_purse,
                previous_named_keys,
                action_thresholds,
                associated_keys,
                previous_message_topics,
            ));
        }

        Ok((
            self.create_purse()?,
            NamedKeys::new(),
            ActionThresholds::default(),
            AssociatedKeys::new(self.context.get_caller(), Weight::new(1)),
            MessageTopics::default(),
        ))
    }

    fn disable_contract_version(
        &mut self,
        contract_package_hash: PackageHash,
        contract_hash: AddressableEntityHash,
    ) -> Result<Result<(), ApiError>, ExecError> {
        let contract_package_key = contract_package_hash.into();
        self.context.validate_key(&contract_package_key)?;

        let mut contract_package: Package =
            self.context.get_validated_package(contract_package_hash)?;

        if contract_package.is_locked() {
            return Err(ExecError::LockedEntity(contract_package_hash));
        }

        if let Err(err) = contract_package.disable_entity_version(contract_hash) {
            return Ok(Err(err.into()));
        }

        self.context
            .metered_write_gs_unsafe(contract_package_key, contract_package)?;

        Ok(Ok(()))
    }

    fn enable_contract_version(
        &mut self,
        contract_package_hash: PackageHash,
        contract_hash: AddressableEntityHash,
    ) -> Result<Result<(), ApiError>, ExecError> {
        let contract_package_key = contract_package_hash.into();
        self.context.validate_key(&contract_package_key)?;

        let mut contract_package: Package =
            self.context.get_validated_package(contract_package_hash)?;

        if contract_package.is_locked() {
            return Err(ExecError::LockedEntity(contract_package_hash));
        }

        if let Err(err) = contract_package.enable_version(contract_hash) {
            return Ok(Err(err.into()));
        }

        self.context
            .metered_write_gs_unsafe(contract_package_key, contract_package)?;

        Ok(Ok(()))
    }

    /// Writes function address (`hash_bytes`) into the Wasm memory (at
    /// `dest_ptr` pointer).
    fn function_address(&mut self, hash_bytes: [u8; 32], dest_ptr: u32) -> Result<(), Trap> {
        self.try_get_memory()?
            .set(dest_ptr, &hash_bytes)
            .map_err(|e| ExecError::Interpreter(e.into()).into())
    }

    /// Generates new unforgable reference and adds it to the context's
    /// access_rights set.
    fn new_uref(&mut self, uref_ptr: u32, value_ptr: u32, value_size: u32) -> Result<(), Trap> {
        let cl_value = self.cl_value_from_mem(value_ptr, value_size)?; // read initial value from memory
        let uref = self.context.new_uref(StoredValue::CLValue(cl_value))?;
        self.try_get_memory()?
            .set(uref_ptr, &uref.into_bytes().map_err(ExecError::BytesRepr)?)
            .map_err(|e| ExecError::Interpreter(e.into()).into())
    }

    /// Writes `value` under `key` in GlobalState.
    fn write(
        &mut self,
        key_ptr: u32,
        key_size: u32,
        value_ptr: u32,
        value_size: u32,
    ) -> Result<(), Trap> {
        let key = self.key_from_mem(key_ptr, key_size)?;
        let cl_value = self.cl_value_from_mem(value_ptr, value_size)?;
        self.context
            .metered_write_gs(key, cl_value)
            .map_err(Into::into)
    }

    /// Records a transfer.
    fn record_transfer(
        &mut self,
        maybe_to: Option<AccountHash>,
        source: URef,
        target: URef,
        amount: U512,
        id: Option<u64>,
    ) -> Result<(), ExecError> {
        if self.context.get_entity_key() != self.context.get_system_entity_key(MINT)? {
            return Err(ExecError::InvalidContext);
        }

        if self.context.phase() != Phase::Session {
            return Ok(());
        }

        let transfer_addr = self.context.new_transfer_addr()?;
        let transfer = {
            let deploy_hash: DeployHash = self.context.get_deploy_hash();
            let from: AccountHash = self.context.get_caller();
            let fee: U512 = U512::zero(); // TODO
            Transfer::new(deploy_hash, from, maybe_to, source, target, amount, fee, id)
        };
        {
            let transfers = self.context.transfers_mut();
            transfers.push(transfer_addr);
        }
        self.context
            .write_transfer(Key::Transfer(transfer_addr), transfer);
        Ok(())
    }

    /// Records given auction info at a given era id
    fn record_era_info(&mut self, era_info: EraInfo) -> Result<(), ExecError> {
        if self.context.get_caller() != PublicKey::System.to_account_hash() {
            return Err(ExecError::InvalidContext);
        }

        if self.context.get_entity_key() != self.context.get_system_entity_key(AUCTION)? {
            return Err(ExecError::InvalidContext);
        }

        if self.context.phase() != Phase::Session {
            return Ok(());
        }

        self.context.write_era_info(Key::EraSummary, era_info);

        Ok(())
    }

    /// Adds `value` to the cell that `key` points at.
    fn add(
        &mut self,
        key_ptr: u32,
        key_size: u32,
        value_ptr: u32,
        value_size: u32,
    ) -> Result<(), Trap> {
        let key = self.key_from_mem(key_ptr, key_size)?;
        let cl_value = self.cl_value_from_mem(value_ptr, value_size)?;
        self.context
            .metered_add_gs(key, cl_value)
            .map_err(Into::into)
    }

    /// Reads value from the GS living under key specified by `key_ptr` and
    /// `key_size`. Wasm and host communicate through memory that Wasm
    /// module exports. If contract wants to pass data to the host, it has
    /// to tell it [the host] where this data lives in the exported memory
    /// (pass its pointer and length).
    fn read(
        &mut self,
        key_ptr: u32,
        key_size: u32,
        output_size_ptr: u32,
    ) -> Result<Result<(), ApiError>, Trap> {
        if !self.can_write_to_host_buffer() {
            // Exit early if the host buffer is already occupied
            return Ok(Err(ApiError::HostBufferFull));
        }

        let key = self.key_from_mem(key_ptr, key_size)?;
        let cl_value = match self.context.read_gs(&key)? {
            Some(stored_value) => {
                CLValue::try_from(stored_value).map_err(ExecError::TypeMismatch)?
            }
            None => return Ok(Err(ApiError::ValueNotFound)),
        };

        let value_size: u32 = match cl_value.inner_bytes().len().try_into() {
            Ok(value) => value,
            Err(_) => return Ok(Err(ApiError::BufferTooSmall)),
        };

        if let Err(error) = self.write_host_buffer(cl_value) {
            return Ok(Err(error));
        }

        let value_bytes = value_size.to_le_bytes(); // Wasm is little-endian
        if let Err(error) = self.try_get_memory()?.set(output_size_ptr, &value_bytes) {
            return Err(ExecError::Interpreter(error.into()).into());
        }

        Ok(Ok(()))
    }

    /// Reverts contract execution with a status specified.
    fn revert(&mut self, status: u32) -> Trap {
        ExecError::Revert(status.into()).into()
    }

    /// Checks if a caller can manage its own associated keys and thresholds.
    ///
    /// On some private chains with administrator keys configured this requires that the caller is
    /// an admin to be able to manage its own keys. If the caller is not an administrator then the
    /// deploy has to be signed by an administrator.
    fn can_manage_keys(&self) -> bool {
        if self
            .context
            .engine_config()
            .administrative_accounts()
            .is_empty()
        {
            // Public chain
            return self
                .context
                .entity()
                .can_manage_keys_with(self.context.authorization_keys());
        }

        if self
            .context
            .engine_config()
            .is_administrator(&self.context.get_caller())
        {
            return true;
        }

        // If caller is not an admin, check if deploy was co-signed by admin account.
        self.context.is_authorized_by_admin()
    }

    fn add_associated_key(
        &mut self,
        account_hash_ptr: u32,
        account_hash_size: usize,
        weight_value: u8,
    ) -> Result<i32, Trap> {
        let account_hash = {
            // Account hash as serialized bytes
            let source_serialized = self.bytes_from_mem(account_hash_ptr, account_hash_size)?;
            // Account hash deserialized
            let source: AccountHash = bytesrepr::deserialize_from_slice(source_serialized)
                .map_err(ExecError::BytesRepr)?;
            source
        };
        let weight = Weight::new(weight_value);

        if !self.can_manage_keys() {
            return Ok(AddKeyFailure::PermissionDenied as i32);
        }

        match self.context.add_associated_key(account_hash, weight) {
            Ok(_) => Ok(0),
            // This relies on the fact that `AddKeyFailure` is represented as
            // i32 and first variant start with number `1`, so all other variants
            // are greater than the first one, so it's safe to assume `0` is success,
            // and any error is greater than 0.
            Err(ExecError::AddKeyFailure(e)) => Ok(e as i32),
            // Any other variant just pass as `Trap`
            Err(e) => Err(e.into()),
        }
    }

    fn remove_associated_key(
        &mut self,
        account_hash_ptr: u32,
        account_hash_size: usize,
    ) -> Result<i32, Trap> {
        let account_hash = {
            // Account hash as serialized bytes
            let source_serialized = self.bytes_from_mem(account_hash_ptr, account_hash_size)?;
            // Account hash deserialized
            let source: AccountHash = bytesrepr::deserialize_from_slice(source_serialized)
                .map_err(ExecError::BytesRepr)?;
            source
        };

        if !self.can_manage_keys() {
            return Ok(RemoveKeyFailure::PermissionDenied as i32);
        }

        match self.context.remove_associated_key(account_hash) {
            Ok(_) => Ok(0),
            Err(ExecError::RemoveKeyFailure(e)) => Ok(e as i32),
            Err(e) => Err(e.into()),
        }
    }

    fn update_associated_key(
        &mut self,
        account_hash_ptr: u32,
        account_hash_size: usize,
        weight_value: u8,
    ) -> Result<i32, Trap> {
        let account_hash = {
            // Account hash as serialized bytes
            let source_serialized = self.bytes_from_mem(account_hash_ptr, account_hash_size)?;
            // Account hash deserialized
            let source: AccountHash = bytesrepr::deserialize_from_slice(source_serialized)
                .map_err(ExecError::BytesRepr)?;
            source
        };
        let weight = Weight::new(weight_value);

        if !self.can_manage_keys() {
            return Ok(UpdateKeyFailure::PermissionDenied as i32);
        }

        match self.context.update_associated_key(account_hash, weight) {
            Ok(_) => Ok(0),
            // This relies on the fact that `UpdateKeyFailure` is represented as
            // i32 and first variant start with number `1`, so all other variants
            // are greater than the first one, so it's safe to assume `0` is success,
            // and any error is greater than 0.
            Err(ExecError::UpdateKeyFailure(e)) => Ok(e as i32),
            // Any other variant just pass as `Trap`
            Err(e) => Err(e.into()),
        }
    }

    fn set_action_threshold(
        &mut self,
        action_type_value: u32,
        threshold_value: u8,
    ) -> Result<i32, Trap> {
        if !self.can_manage_keys() {
            return Ok(SetThresholdFailure::PermissionDeniedError as i32);
        }

        match ActionType::try_from(action_type_value) {
            Ok(action_type) => {
                let threshold = Weight::new(threshold_value);
                match self.context.set_action_threshold(action_type, threshold) {
                    Ok(_) => Ok(0),
                    Err(ExecError::SetThresholdFailure(e)) => Ok(e as i32),
                    Err(error) => Err(error.into()),
                }
            }
            Err(_) => Err(Trap::Code(TrapCode::Unreachable)),
        }
    }

    /// Looks up the public mint contract key in the context's protocol data.
    ///
    /// Returned URef is already attenuated depending on the calling account.
    fn get_mint_contract(&self) -> Result<AddressableEntityHash, ExecError> {
        self.context.get_system_contract(MINT)
    }

    /// Looks up the public handle payment contract key in the context's protocol data.
    ///
    /// Returned URef is already attenuated depending on the calling account.
    fn get_handle_payment_contract(&self) -> Result<AddressableEntityHash, ExecError> {
        self.context.get_system_contract(HANDLE_PAYMENT)
    }

    /// Looks up the public standard payment contract key in the context's protocol data.
    ///
    /// Returned URef is already attenuated depending on the calling account.
    fn get_standard_payment_contract(&self) -> Result<AddressableEntityHash, ExecError> {
        self.context.get_system_contract(STANDARD_PAYMENT)
    }

    /// Looks up the public auction contract key in the context's protocol data.
    ///
    /// Returned URef is already attenuated depending on the calling account.
    fn get_auction_contract(&self) -> Result<AddressableEntityHash, ExecError> {
        self.context.get_system_contract(AUCTION)
    }

    /// Calls the `read_base_round_reward` method on the mint contract at the given mint
    /// contract key
    fn mint_read_base_round_reward(
        &mut self,
        mint_contract_hash: AddressableEntityHash,
    ) -> Result<U512, ExecError> {
        let gas_counter = self.gas_counter();
        let call_result = self.call_contract(
            mint_contract_hash,
            mint::METHOD_READ_BASE_ROUND_REWARD,
            RuntimeArgs::default(),
        );
        self.set_gas_counter(gas_counter);

        let reward = call_result?.into_t()?;
        Ok(reward)
    }

    /// Calls the `mint` method on the mint contract at the given mint
    /// contract key
    fn mint_mint(
        &mut self,
        mint_contract_hash: AddressableEntityHash,
        amount: U512,
    ) -> Result<URef, ExecError> {
        let gas_counter = self.gas_counter();
        let runtime_args = {
            let mut runtime_args = RuntimeArgs::new();
            runtime_args.insert(mint::ARG_AMOUNT, amount)?;
            runtime_args
        };
        let call_result = self.call_contract(mint_contract_hash, mint::METHOD_MINT, runtime_args);
        self.set_gas_counter(gas_counter);

        let result: Result<URef, mint::Error> = call_result?.into_t()?;
        Ok(result.map_err(system::Error::from)?)
    }

    /// Calls the `reduce_total_supply` method on the mint contract at the given mint
    /// contract key
    fn mint_reduce_total_supply(
        &mut self,
        mint_contract_hash: AddressableEntityHash,
        amount: U512,
    ) -> Result<(), ExecError> {
        let gas_counter = self.gas_counter();
        let runtime_args = {
            let mut runtime_args = RuntimeArgs::new();
            runtime_args.insert(mint::ARG_AMOUNT, amount)?;
            runtime_args
        };
        let call_result = self.call_contract(
            mint_contract_hash,
            mint::METHOD_REDUCE_TOTAL_SUPPLY,
            runtime_args,
        );
        self.set_gas_counter(gas_counter);

        let result: Result<(), mint::Error> = call_result?.into_t()?;
        Ok(result.map_err(system::Error::from)?)
    }

    /// Calls the "create" method on the mint contract at the given mint
    /// contract key
    fn mint_create(
        &mut self,
        mint_contract_hash: AddressableEntityHash,
    ) -> Result<URef, ExecError> {
        let result =
            self.call_contract(mint_contract_hash, mint::METHOD_CREATE, RuntimeArgs::new());
        let purse = result?.into_t()?;
        Ok(purse)
    }

    fn create_purse(&mut self) -> Result<URef, ExecError> {
        let _scoped_host_function_flag = self.host_function_flag.enter_host_function_scope();
        self.mint_create(self.get_mint_contract()?)
    }

    /// Calls the "transfer" method on the mint contract at the given mint
    /// contract key
    fn mint_transfer(
        &mut self,
        mint_contract_hash: AddressableEntityHash,
        to: Option<AccountHash>,
        source: URef,
        target: URef,
        amount: U512,
        id: Option<u64>,
    ) -> Result<Result<(), mint::Error>, ExecError> {
        self.context.validate_uref(&source)?;

        let args_values = {
            let mut runtime_args = RuntimeArgs::new();
            runtime_args.insert(mint::ARG_TO, to)?;
            runtime_args.insert(mint::ARG_SOURCE, source)?;
            runtime_args.insert(mint::ARG_TARGET, target)?;
            runtime_args.insert(mint::ARG_AMOUNT, amount)?;
            runtime_args.insert(mint::ARG_ID, id)?;
            runtime_args
        };

        let gas_counter = self.gas_counter();
        let call_result =
            self.call_contract(mint_contract_hash, mint::METHOD_TRANSFER, args_values);
        self.set_gas_counter(gas_counter);

        Ok(call_result?.into_t()?)
    }

    /// Creates a new account at a given public key, transferring a given amount
    /// of motes from the given source purse to the new account's purse.
    fn transfer_to_new_account(
        &mut self,
        source: URef,
        target: AccountHash,
        amount: U512,
        id: Option<u64>,
    ) -> Result<TransferResult, ExecError> {
        let mint_contract_hash = self.get_mint_contract()?;

        let allow_unrestricted_transfers =
            self.context.engine_config().allow_unrestricted_transfers();

        if !allow_unrestricted_transfers
            && self.context.get_caller() != PublicKey::System.to_account_hash()
            && !self
                .context
                .engine_config()
                .is_administrator(&self.context.get_caller())
            && !self.context.engine_config().is_administrator(&target)
        {
            return Err(ExecError::DisabledUnrestrictedTransfers);
        }

        // A precondition check that verifies that the transfer can be done
        // as the source purse has enough funds to cover the transfer.
        if amount > self.get_balance(source)?.unwrap_or_default() {
            return Ok(Err(mint::Error::InsufficientFunds.into()));
        }

        let target_purse = self.mint_create(mint_contract_hash)?;

        if source == target_purse {
            return Ok(Err(mint::Error::EqualSourceAndTarget.into()));
        }

        let result = self.mint_transfer(
            mint_contract_hash,
            Some(target),
            source,
            target_purse.with_access_rights(AccessRights::ADD),
            amount,
            id,
        );

        // We granted a temporary access rights bit to newly created main purse as part of
        // `mint_create` call, and we need to remove it to avoid leakage of access rights.

        self.context
            .remove_access(target_purse.addr(), target_purse.access_rights());

        match result? {
            Ok(()) => {
                let protocol_version = self.context.protocol_version();
                let byte_code_hash = ByteCodeHash::default();
                let entity_hash = AddressableEntityHash::new(self.context.new_hash_address()?);
                let package_hash = PackageHash::new(self.context.new_hash_address()?);
                let main_purse = target_purse;
                let associated_keys = AssociatedKeys::new(target, Weight::new(1));
                let entry_points = EntryPoints::new();
                let message_topics = MessageTopics::default();

                let entity = AddressableEntity::new(
                    package_hash,
                    byte_code_hash,
                    entry_points,
                    protocol_version,
                    main_purse,
                    associated_keys,
                    ActionThresholds::default(),
                    message_topics,
                    EntityKind::Account(target),
                );

                let access_key = self.context.new_unit_uref()?;
                let package = {
                    let mut package = Package::new(
                        access_key,
                        EntityVersions::default(),
                        BTreeSet::default(),
                        Groups::default(),
                        PackageStatus::Locked,
                    );
                    package.insert_entity_version(protocol_version.value().major, entity_hash);
                    package
                };

                let entity_key: Key = entity.entity_key(entity_hash);

                self.context
                    .metered_write_gs_unsafe(entity_key, StoredValue::AddressableEntity(entity))?;

                let contract_package_key: Key = package_hash.into();

                self.context
                    .metered_write_gs_unsafe(contract_package_key, StoredValue::Package(package))?;

                let contract_by_account = CLValue::from_t(entity_key)?;

                let target_key = Key::Account(target);

                self.context.metered_write_gs_unsafe(
                    target_key,
                    StoredValue::CLValue(contract_by_account),
                )?;

                Ok(Ok(TransferredTo::NewAccount))
            }
            Err(mint_error) => Ok(Err(mint_error.into())),
        }
    }

    /// Transferring a given amount of motes from the given source purse to the
    /// new account's purse. Requires that the [`URef`]s have already
    /// been created by the mint contract (or are the genesis account's).
    fn transfer_to_existing_account(
        &mut self,
        to: Option<AccountHash>,
        source: URef,
        target: URef,
        amount: U512,
        id: Option<u64>,
    ) -> Result<TransferResult, ExecError> {
        let mint_contract_key = self.get_mint_contract()?;

        match self.mint_transfer(mint_contract_key, to, source, target, amount, id)? {
            Ok(()) => Ok(Ok(TransferredTo::ExistingAccount)),
            Err(error) => Ok(Err(error.into())),
        }
    }

    /// Transfers `amount` of motes from default purse of the account to
    /// `target` account. If that account does not exist, creates one.
    fn transfer_to_account(
        &mut self,
        target: AccountHash,
        amount: U512,
        id: Option<u64>,
    ) -> Result<TransferResult, ExecError> {
        let source = self.context.get_main_purse()?;
        self.transfer_from_purse_to_account_hash(source, target, amount, id)
    }

    /// Transfers `amount` of motes from `source` purse to `target` account.
    /// If that account does not exist, creates one.
    fn transfer_from_purse_to_account_hash(
        &mut self,
        source: URef,
        target: AccountHash,
        amount: U512,
        id: Option<u64>,
    ) -> Result<TransferResult, ExecError> {
        let _scoped_host_function_flag = self.host_function_flag.enter_host_function_scope();
        let target_key = Key::Account(target);

        // Look up the account at the given public key's address
        match self.context.read_gs(&target_key)? {
            None => {
                // If no account exists, create a new account and transfer the amount to its
                // purse.

                self.transfer_to_new_account(source, target, amount, id)
            }
            Some(StoredValue::CLValue(account)) => {
                // Attenuate the target main purse
                let entity_key = CLValue::into_t::<Key>(account)?;
                let target_uref = if let Some(StoredValue::AddressableEntity(entity)) =
                    self.context.read_gs(&entity_key)?
                {
                    entity.main_purse_add_only()
                } else {
                    let contract_hash = if let Some(entity_hash) = entity_key
                        .into_entity_hash_addr()
                        .map(AddressableEntityHash::new)
                    {
                        entity_hash
                    } else {
                        return Err(ExecError::UnexpectedKeyVariant(entity_key));
                    };
                    return Err(ExecError::InvalidEntity(contract_hash));
                };

                if source.with_access_rights(AccessRights::ADD) == target_uref {
                    return Ok(Ok(TransferredTo::ExistingAccount));
                }

                // Upsert ADD access to caller on target allowing deposit of motes; this will be
                // revoked after the transfer is completed if caller did not already have ADD access
                let granted_access = self.context.grant_access(target_uref);

                // If an account exists, transfer the amount to its purse
                let transfer_result = self.transfer_to_existing_account(
                    Some(target),
                    source,
                    target_uref,
                    amount,
                    id,
                );

                // Remove from caller temporarily granted ADD access on target.
                if let GrantedAccess::Granted {
                    uref_addr,
                    newly_granted_access_rights,
                } = granted_access
                {
                    self.context
                        .remove_access(uref_addr, newly_granted_access_rights)
                }
                transfer_result
            }
            Some(StoredValue::Account(account)) => {
                self.transfer_from_purse_to_account(source, &account, amount, id)
            }
            Some(_) => {
                // If some other value exists, return an error
                Err(ExecError::AccountNotFound(target_key))
            }
        }
    }

    fn transfer_from_purse_to_account(
        &mut self,
        source: URef,
        target_account: &Account,
        amount: U512,
        id: Option<u64>,
    ) -> Result<TransferResult, ExecError> {
        // Attenuate the target main purse
        let target_uref = target_account.main_purse_add_only();

        if source.with_access_rights(AccessRights::ADD) == target_uref {
            return Ok(Ok(TransferredTo::ExistingAccount));
        }

        // Grant ADD access to caller on target allowing deposit of motes; this will be
        // revoked after the transfer is completed if caller did not already have ADD access
        let granted_access = self.context.grant_access(target_uref);

        // If an account exists, transfer the amount to its purse
        let transfer_result = self.transfer_to_existing_account(
            Some(target_account.account_hash()),
            source,
            target_uref,
            amount,
            id,
        );

        // Remove from caller temporarily granted ADD access on target.
        if let GrantedAccess::Granted {
            uref_addr,
            newly_granted_access_rights,
        } = granted_access
        {
            self.context
                .remove_access(uref_addr, newly_granted_access_rights)
        }
        transfer_result
    }

    /// Transfers `amount` of motes from `source` purse to `target` purse.
    fn transfer_from_purse_to_purse(
        &mut self,
        source: URef,
        target: URef,
        amount: U512,
        id: Option<u64>,
    ) -> Result<Result<(), mint::Error>, ExecError> {
        self.context.validate_uref(&source)?;
        let mint_contract_key = self.get_mint_contract()?;
        match self.mint_transfer(mint_contract_key, None, source, target, amount, id)? {
            Ok(()) => Ok(Ok(())),
            Err(mint_error) => Ok(Err(mint_error)),
        }
    }

    fn get_balance(&mut self, purse: URef) -> Result<Option<U512>, ExecError> {
        let maybe_value = self.context.read_gs_direct(&Key::Balance(purse.addr()))?;
        match maybe_value {
            Some(StoredValue::CLValue(value)) => {
                let value = CLValue::into_t(value)?;
                Ok(Some(value))
            }
            Some(_) => Err(ExecError::UnexpectedStoredValueVariant),
            None => Ok(None),
        }
    }

    fn get_balance_host_buffer(
        &mut self,
        purse_ptr: u32,
        purse_size: usize,
        output_size_ptr: u32,
    ) -> Result<Result<(), ApiError>, ExecError> {
        if !self.can_write_to_host_buffer() {
            // Exit early if the host buffer is already occupied
            return Ok(Err(ApiError::HostBufferFull));
        }

        let purse: URef = {
            let bytes = self.bytes_from_mem(purse_ptr, purse_size)?;
            match bytesrepr::deserialize_from_slice(bytes) {
                Ok(purse) => purse,
                Err(error) => return Ok(Err(error.into())),
            }
        };

        let balance = match self.get_balance(purse)? {
            Some(balance) => balance,
            None => return Ok(Err(ApiError::InvalidPurse)),
        };

        let balance_cl_value = match CLValue::from_t(balance) {
            Ok(cl_value) => cl_value,
            Err(error) => return Ok(Err(error.into())),
        };

        let balance_size = balance_cl_value.inner_bytes().len() as i32;
        if let Err(error) = self.write_host_buffer(balance_cl_value) {
            return Ok(Err(error));
        }

        let balance_size_bytes = balance_size.to_le_bytes(); // Wasm is little-endian
        if let Err(error) = self
            .try_get_memory()?
            .set(output_size_ptr, &balance_size_bytes)
        {
            return Err(ExecError::Interpreter(error.into()));
        }

        Ok(Ok(()))
    }

    fn get_system_contract(
        &mut self,
        system_contract_index: u32,
        dest_ptr: u32,
        _dest_size: u32,
    ) -> Result<Result<(), ApiError>, Trap> {
        let contract_hash: AddressableEntityHash =
            match SystemEntityType::try_from(system_contract_index) {
                Ok(SystemEntityType::Mint) => self.get_mint_contract()?,
                Ok(SystemEntityType::HandlePayment) => self.get_handle_payment_contract()?,
                Ok(SystemEntityType::StandardPayment) => self.get_standard_payment_contract()?,
                Ok(SystemEntityType::Auction) => self.get_auction_contract()?,
                Err(error) => return Ok(Err(error)),
            };

        match self.try_get_memory()?.set(dest_ptr, contract_hash.as_ref()) {
            Ok(_) => Ok(Ok(())),
            Err(error) => Err(ExecError::Interpreter(error.into()).into()),
        }
    }

    /// If host_buffer set, clears the host_buffer and returns value, else None
    pub fn take_host_buffer(&mut self) -> Option<CLValue> {
        self.host_buffer.take()
    }

    /// Checks if a write to host buffer can happen.
    ///
    /// This will check if the host buffer is empty.
    fn can_write_to_host_buffer(&self) -> bool {
        self.host_buffer.is_none()
    }

    /// Overwrites data in host buffer only if it's in empty state
    fn write_host_buffer(&mut self, data: CLValue) -> Result<(), ApiError> {
        match self.host_buffer {
            Some(_) => return Err(ApiError::HostBufferFull),
            None => self.host_buffer = Some(data),
        }
        Ok(())
    }

    fn read_host_buffer(
        &mut self,
        dest_ptr: u32,
        dest_size: usize,
        bytes_written_ptr: u32,
    ) -> Result<Result<(), ApiError>, ExecError> {
        let (_cl_type, serialized_value) = match self.take_host_buffer() {
            None => return Ok(Err(ApiError::HostBufferEmpty)),
            Some(cl_value) => cl_value.destructure(),
        };

        if serialized_value.len() > u32::max_value() as usize {
            return Ok(Err(ApiError::OutOfMemory));
        }
        if serialized_value.len() > dest_size {
            return Ok(Err(ApiError::BufferTooSmall));
        }

        // Slice data, so if `dest_size` is larger than host_buffer size, it will take host_buffer
        // as whole.
        let sliced_buf = &serialized_value[..cmp::min(dest_size, serialized_value.len())];
        if let Err(error) = self.try_get_memory()?.set(dest_ptr, sliced_buf) {
            return Err(ExecError::Interpreter(error.into()));
        }

        // Never panics because we check that `serialized_value.len()` fits in `u32`.
        let bytes_written: u32 = sliced_buf
            .len()
            .try_into()
            .expect("Size of buffer should fit within limit");
        let bytes_written_data = bytes_written.to_le_bytes();

        if let Err(error) = self
            .try_get_memory()?
            .set(bytes_written_ptr, &bytes_written_data)
        {
            return Err(ExecError::Interpreter(error.into()));
        }

        Ok(Ok(()))
    }

    #[cfg(feature = "test-support")]
    fn print(&mut self, text_ptr: u32, text_size: u32) -> Result<(), Trap> {
        let text = self.string_from_mem(text_ptr, text_size)?;
        println!("{}", text);
        Ok(())
    }

    fn get_named_arg_size(
        &mut self,
        name_ptr: u32,
        name_size: usize,
        size_ptr: u32,
    ) -> Result<Result<(), ApiError>, Trap> {
        let name_bytes = self.bytes_from_mem(name_ptr, name_size)?;
        let name = String::from_utf8_lossy(&name_bytes);

        let arg_size: u32 = match self.context.args().get(&name) {
            Some(arg) if arg.inner_bytes().len() > u32::max_value() as usize => {
                return Ok(Err(ApiError::OutOfMemory));
            }
            Some(arg) => {
                // SAFETY: Safe to unwrap as we asserted length above
                arg.inner_bytes()
                    .len()
                    .try_into()
                    .expect("Should fit within the range")
            }
            None => return Ok(Err(ApiError::MissingArgument)),
        };

        let arg_size_bytes = arg_size.to_le_bytes(); // Wasm is little-endian

        if let Err(e) = self.try_get_memory()?.set(size_ptr, &arg_size_bytes) {
            return Err(ExecError::Interpreter(e.into()).into());
        }

        Ok(Ok(()))
    }

    fn get_named_arg(
        &mut self,
        name_ptr: u32,
        name_size: usize,
        output_ptr: u32,
        output_size: usize,
    ) -> Result<Result<(), ApiError>, Trap> {
        let name_bytes = self.bytes_from_mem(name_ptr, name_size)?;
        let name = String::from_utf8_lossy(&name_bytes);

        let arg = match self.context.args().get(&name) {
            Some(arg) => arg,
            None => return Ok(Err(ApiError::MissingArgument)),
        };

        if arg.inner_bytes().len() > output_size {
            return Ok(Err(ApiError::OutOfMemory));
        }

        if let Err(error) = self
            .try_get_memory()?
            .set(output_ptr, &arg.inner_bytes()[..output_size])
        {
            return Err(ExecError::Interpreter(error.into()).into());
        }

        Ok(Ok(()))
    }

    /// Enforce group access restrictions (if any) on attempts to call an `EntryPoint`.
    fn validate_entry_point_access(
        &self,
        package: &Package,
        name: &str,
        access: &EntryPointAccess,
    ) -> Result<(), ExecError> {
        match access {
            EntryPointAccess::Public => Ok(()),
            EntryPointAccess::Groups(group_names) => {
                if group_names.is_empty() {
                    // Exits early in a special case of empty list of groups regardless of the group
                    // checking logic below it.
                    return Err(ExecError::InvalidContext);
                }

                let find_result = group_names.iter().find(|&group_name| {
                    package
                        .groups()
                        .get(group_name)
                        .and_then(|urefs| {
                            urefs
                                .iter()
                                .find(|&uref| self.context.validate_uref(uref).is_ok())
                        })
                        .is_some()
                });

                if find_result.is_none() {
                    return Err(ExecError::InvalidContext);
                }

                Ok(())
            }
            EntryPointAccess::Template => Err(ExecError::TemplateMethod(name.to_string())),
        }
    }

    /// Remove a user group from access to a contract
    fn remove_contract_user_group(
        &mut self,
        package_key: PackageHash,
        label: Group,
    ) -> Result<Result<(), ApiError>, ExecError> {
        let mut package: Package = self.context.get_validated_package(package_key)?;

        let group_to_remove = Group::new(label);
        let groups = package.groups_mut();

        // Ensure group exists in groups
        if !groups.contains(&group_to_remove) {
            return Ok(Err(addressable_entity::Error::GroupDoesNotExist.into()));
        }

        // Remove group if it is not referenced by at least one entry_point in active versions.
        let versions = package.versions();
        for entity_hash in versions.contract_hashes() {
            let entry_points = {
                let entity: AddressableEntity = self
                    .context
                    .read_gs_typed(&Key::contract_entity_key(*entity_hash))?;
                entity.entry_points().clone().take_entry_points()
            };
            for entry_point in entry_points {
                match entry_point.access() {
                    EntryPointAccess::Public | EntryPointAccess::Template => {
                        continue;
                    }
                    EntryPointAccess::Groups(groups) => {
                        if groups.contains(&group_to_remove) {
                            return Ok(Err(addressable_entity::Error::GroupInUse.into()));
                        }
                    }
                }
            }
        }

        if !package.remove_group(&group_to_remove) {
            return Ok(Err(addressable_entity::Error::GroupInUse.into()));
        }

        // Write updated package to the global state
        self.context.metered_write_gs_unsafe(package_key, package)?;
        Ok(Ok(()))
    }

    #[allow(clippy::too_many_arguments)]
    fn provision_contract_user_group_uref(
        &mut self,
        package_ptr: u32,
        package_size: u32,
        label_ptr: u32,
        label_size: u32,
        output_size_ptr: u32,
    ) -> Result<Result<(), ApiError>, ExecError> {
        let contract_package_hash = self.t_from_mem(package_ptr, package_size)?;
        let label: String = self.t_from_mem(label_ptr, label_size)?;
        let mut contract_package = self.context.get_validated_package(contract_package_hash)?;
        let groups = contract_package.groups_mut();

        let group_label = Group::new(label);

        // Ensure there are not too many urefs
        if groups.total_urefs() + 1 > addressable_entity::MAX_TOTAL_UREFS {
            return Ok(Err(addressable_entity::Error::MaxTotalURefsExceeded.into()));
        }

        // Ensure given group exists and does not exceed limits
        let group = match groups.get_mut(&group_label) {
            Some(group) if group.len() + 1 > addressable_entity::MAX_GROUPS as usize => {
                // Ensures there are not too many groups to fit in amount of new urefs
                return Ok(Err(addressable_entity::Error::MaxTotalURefsExceeded.into()));
            }
            Some(group) => group,
            None => return Ok(Err(addressable_entity::Error::GroupDoesNotExist.into())),
        };

        // Proceed with creating new URefs
        let new_uref = self.context.new_unit_uref()?;
        if !group.insert(new_uref) {
            return Ok(Err(addressable_entity::Error::URefAlreadyExists.into()));
        }

        // check we can write to the host buffer
        if let Err(err) = self.check_host_buffer() {
            return Ok(Err(err));
        }
        // create CLValue for return value
        let new_uref_value = CLValue::from_t(new_uref)?;
        let value_size = new_uref_value.inner_bytes().len();
        // write return value to buffer
        if let Err(err) = self.write_host_buffer(new_uref_value) {
            return Ok(Err(err));
        }
        // Write return value size to output location
        let output_size_bytes = value_size.to_le_bytes(); // Wasm is little-endian
        if let Err(error) = self
            .try_get_memory()?
            .set(output_size_ptr, &output_size_bytes)
        {
            return Err(ExecError::Interpreter(error.into()));
        }

        // Write updated package to the global state
        self.context
            .metered_write_gs_unsafe(contract_package_hash, contract_package)?;

        Ok(Ok(()))
    }

    #[allow(clippy::too_many_arguments)]
    fn remove_contract_user_group_urefs(
        &mut self,
        package_ptr: u32,
        package_size: u32,
        label_ptr: u32,
        label_size: u32,
        urefs_ptr: u32,
        urefs_size: u32,
    ) -> Result<Result<(), ApiError>, ExecError> {
        let contract_package_hash: PackageHash = self.t_from_mem(package_ptr, package_size)?;
        let label: String = self.t_from_mem(label_ptr, label_size)?;
        let urefs: BTreeSet<URef> = self.t_from_mem(urefs_ptr, urefs_size)?;

        let mut contract_package = self.context.get_validated_package(contract_package_hash)?;

        let groups = contract_package.groups_mut();
        let group_label = Group::new(label);

        let group = match groups.get_mut(&group_label) {
            Some(group) => group,
            None => return Ok(Err(addressable_entity::Error::GroupDoesNotExist.into())),
        };

        if urefs.is_empty() {
            return Ok(Ok(()));
        }

        for uref in urefs {
            if !group.remove(&uref) {
                return Ok(Err(addressable_entity::Error::UnableToRemoveURef.into()));
            }
        }
        // Write updated package to the global state
        self.context
            .metered_write_gs_unsafe(contract_package_hash, contract_package)?;

        Ok(Ok(()))
    }

    /// Calculate gas cost for a host function
    fn charge_host_function_call<T>(
        &mut self,
        host_function: &HostFunction<T>,
        weights: T,
    ) -> Result<(), Trap>
    where
        T: AsRef<[HostFunctionCost]> + Copy,
    {
        let cost = host_function.calculate_gas_cost(weights);
        self.gas(cost)?;
        Ok(())
    }

    /// Creates a dictionary
    fn new_dictionary(&mut self, output_size_ptr: u32) -> Result<Result<(), ApiError>, ExecError> {
        // check we can write to the host buffer
        if let Err(err) = self.check_host_buffer() {
            return Ok(Err(err));
        }

        // Create new URef
        let new_uref = self.context.new_unit_uref()?;

        // create CLValue for return value
        let new_uref_value = CLValue::from_t(new_uref)?;
        let value_size = new_uref_value.inner_bytes().len();
        // write return value to buffer
        if let Err(err) = self.write_host_buffer(new_uref_value) {
            return Ok(Err(err));
        }
        // Write return value size to output location
        let output_size_bytes = value_size.to_le_bytes(); // Wasm is little-endian
        if let Err(error) = self
            .try_get_memory()?
            .set(output_size_ptr, &output_size_bytes)
        {
            return Err(ExecError::Interpreter(error.into()));
        }

        Ok(Ok(()))
    }

    /// Reads the `value` under a `key` in a dictionary
    fn dictionary_get(
        &mut self,
        uref_ptr: u32,
        uref_size: u32,
        dictionary_item_key_bytes_ptr: u32,
        dictionary_item_key_bytes_size: u32,
        output_size_ptr: u32,
    ) -> Result<Result<(), ApiError>, Trap> {
        // check we can write to the host buffer
        if let Err(err) = self.check_host_buffer() {
            return Ok(Err(err));
        }

        let uref: URef = self.t_from_mem(uref_ptr, uref_size)?;
        let dictionary_item_key = self.checked_memory_slice(
            dictionary_item_key_bytes_ptr as usize,
            dictionary_item_key_bytes_size as usize,
            |utf8_bytes| std::str::from_utf8(utf8_bytes).map(ToOwned::to_owned),
        )?;

        let dictionary_item_key = if let Ok(item_key) = dictionary_item_key {
            item_key
        } else {
            return Ok(Err(ApiError::InvalidDictionaryItemKey));
        };

        let cl_value = match self.context.dictionary_get(uref, &dictionary_item_key)? {
            Some(cl_value) => cl_value,
            None => return Ok(Err(ApiError::ValueNotFound)),
        };

        let value_size: u32 = match cl_value.inner_bytes().len().try_into() {
            Ok(value) => value,
            Err(_) => return Ok(Err(ApiError::BufferTooSmall)),
        };

        if let Err(error) = self.write_host_buffer(cl_value) {
            return Ok(Err(error));
        }

        let value_bytes = value_size.to_le_bytes(); // Wasm is little-endian
        if let Err(error) = self.try_get_memory()?.set(output_size_ptr, &value_bytes) {
            return Err(ExecError::Interpreter(error.into()).into());
        }

        Ok(Ok(()))
    }

    /// Reads the `value` under a `Key::Dictionary`.
    fn dictionary_read(
        &mut self,
        key_ptr: u32,
        key_size: u32,
        output_size_ptr: u32,
    ) -> Result<Result<(), ApiError>, Trap> {
        if !self.can_write_to_host_buffer() {
            // Exit early if the host buffer is already occupied
            return Ok(Err(ApiError::HostBufferFull));
        }

        let dictionary_key = self.key_from_mem(key_ptr, key_size)?;
        let cl_value = match self.context.dictionary_read(dictionary_key)? {
            Some(cl_value) => cl_value,
            None => return Ok(Err(ApiError::ValueNotFound)),
        };

        let value_size: u32 = match cl_value.inner_bytes().len().try_into() {
            Ok(value) => value,
            Err(_) => return Ok(Err(ApiError::BufferTooSmall)),
        };

        if let Err(error) = self.write_host_buffer(cl_value) {
            return Ok(Err(error));
        }

        let value_bytes = value_size.to_le_bytes(); // Wasm is little-endian
        if let Err(error) = self.try_get_memory()?.set(output_size_ptr, &value_bytes) {
            return Err(ExecError::Interpreter(error.into()).into());
        }

        Ok(Ok(()))
    }

    /// Writes a `key`, `value` pair in a dictionary
    fn dictionary_put(
        &mut self,
        uref_ptr: u32,
        uref_size: u32,
        key_ptr: u32,
        key_size: u32,
        value_ptr: u32,
        value_size: u32,
    ) -> Result<Result<(), ApiError>, Trap> {
        let uref: URef = self.t_from_mem(uref_ptr, uref_size)?;
        let dictionary_item_key_bytes = {
            if (key_size as usize) > DICTIONARY_ITEM_KEY_MAX_LENGTH {
                return Ok(Err(ApiError::DictionaryItemKeyExceedsLength));
            }
            self.checked_memory_slice(key_ptr as usize, key_size as usize, |data| {
                std::str::from_utf8(data).map(ToOwned::to_owned)
            })?
        };

        let dictionary_item_key = if let Ok(item_key) = dictionary_item_key_bytes {
            item_key
        } else {
            return Ok(Err(ApiError::InvalidDictionaryItemKey));
        };
        let cl_value = self.cl_value_from_mem(value_ptr, value_size)?;
        if let Err(e) = self
            .context
            .dictionary_put(uref, &dictionary_item_key, cl_value)
        {
            return Err(Trap::from(e));
        }
        Ok(Ok(()))
    }

    /// Checks if immediate caller is a system contract or account.
    ///
    /// For cases where call stack is only the session code, then this method returns `true` if the
    /// caller is system, or `false` otherwise.
    fn is_system_immediate_caller(&self) -> Result<bool, ExecError> {
        let immediate_caller = match self.get_immediate_caller() {
            Some(call_stack_element) => call_stack_element,
            None => {
                // Immediate caller is assumed to exist at a time this check is run.
                return Ok(false);
            }
        };

        match immediate_caller {
            Caller::Session { account_hash } => {
                // This case can happen during genesis where we're setting up purses for accounts.
                Ok(account_hash == &PublicKey::System.to_account_hash())
            }
            Caller::AddressableEntity {
                entity_hash: contract_hash,
                ..
            } => Ok(self.context.is_system_addressable_entity(contract_hash)?),
        }
    }

    fn load_authorization_keys(
        &mut self,
        len_ptr: u32,
        result_size_ptr: u32,
    ) -> Result<Result<(), ApiError>, Trap> {
        if !self.can_write_to_host_buffer() {
            // Exit early if the host buffer is already occupied
            return Ok(Err(ApiError::HostBufferFull));
        }

        // A set of keys is converted into a vector so it can be written to a host buffer
        let authorization_keys =
            Vec::from_iter(self.context.authorization_keys().clone().into_iter());

        let total_keys: u32 = match authorization_keys.len().try_into() {
            Ok(value) => value,
            Err(_) => return Ok(Err(ApiError::OutOfMemory)),
        };
        let total_keys_bytes = total_keys.to_le_bytes();
        if let Err(error) = self.try_get_memory()?.set(len_ptr, &total_keys_bytes) {
            return Err(ExecError::Interpreter(error.into()).into());
        }

        if total_keys == 0 {
            // No need to do anything else, we leave host buffer empty.
            return Ok(Ok(()));
        }

        let authorization_keys = CLValue::from_t(authorization_keys).map_err(ExecError::CLValue)?;

        let length: u32 = match authorization_keys.inner_bytes().len().try_into() {
            Ok(value) => value,
            Err(_) => return Ok(Err(ApiError::OutOfMemory)),
        };
        if let Err(error) = self.write_host_buffer(authorization_keys) {
            return Ok(Err(error));
        }

        let length_bytes = length.to_le_bytes();
        if let Err(error) = self.try_get_memory()?.set(result_size_ptr, &length_bytes) {
            return Err(ExecError::Interpreter(error.into()).into());
        }

        Ok(Ok(()))
    }

    fn prune(&mut self, key: Key) {
        self.context.prune_gs_unsafe(key);
    }

    pub(crate) fn migrate_contract_and_contract_package(
        &mut self,
        contract_hash: AddressableEntityHash,
    ) -> Result<AddressableEntity, ExecError> {
        let maybe_legacy_contract = self.context.read_gs(&Key::Hash(contract_hash.value()))?;
        match maybe_legacy_contract {
            Some(StoredValue::Contract(contract)) => {
                let contract_package_key = Key::Hash(contract.contract_package_hash().value());

                let legacy_contract_package: ContractPackage =
                    self.context.read_gs_typed(&contract_package_key)?;

                let package: Package = legacy_contract_package.into();

                let access_uref = &package.access_key();

                let package_key = Key::Package(contract.contract_package_hash().value());

                self.context
                    .metered_write_gs_unsafe(package_key, StoredValue::Package(package))?;

                let entity_main_purse = self.create_purse()?;

                let associated_keys = if self.context.validate_uref(access_uref).is_ok() {
                    AssociatedKeys::new(self.context.get_caller(), Weight::new(1))
                } else {
                    AssociatedKeys::default()
                };

                let contract_addr = EntityAddr::new_contract_entity_addr(contract_hash.value());

                self.context
                    .write_named_keys(contract_addr, contract.named_keys().clone())?;

                let updated_entity = AddressableEntity::new(
                    PackageHash::new(contract.contract_package_hash().value()),
                    ByteCodeHash::new(contract.contract_wasm_hash().value()),
                    contract.entry_points().clone(),
                    self.context.protocol_version(),
                    entity_main_purse,
                    associated_keys,
                    ActionThresholds::default(),
                    MessageTopics::default(),
                    EntityKind::SmartContract,
                );

                let previous_wasm = self.context.read_gs_typed::<ContractWasm>(&Key::Hash(
                    contract.contract_wasm_hash().value(),
                ))?;

                let byte_code_key = Key::byte_code_key(ByteCodeAddr::new_wasm_addr(
                    updated_entity.byte_code_addr(),
                ));

                let byte_code: ByteCode = previous_wasm.into();

                self.context
                    .metered_write_gs_unsafe(byte_code_key, StoredValue::ByteCode(byte_code))?;

                let entity_key = Key::contract_entity_key(contract_hash);

                self.context
                    .metered_write_gs_unsafe(entity_key, updated_entity.clone())?;
                Ok(updated_entity)
            }
            Some(_) => Err(ExecError::UnexpectedStoredValueVariant),
            None => Err(ExecError::InvalidEntity(contract_hash)),
        }
    }

    fn add_message_topic(&mut self, topic_name: &str) -> Result<Result<(), ApiError>, ExecError> {
        let topic_hash = crypto::blake2b(topic_name).into();

        self.context
            .add_message_topic(topic_name, topic_hash)
            .map(|ret| ret.map_err(ApiError::from))
    }

    fn emit_message(
        &mut self,
        topic_name: &str,
        message: MessagePayload,
    ) -> Result<Result<(), ApiError>, Trap> {
        let entity_addr = self
            .context
            .get_entity_key()
            .into_entity_hash()
            .ok_or(ExecError::InvalidContext)?;

        let topic_name_hash = crypto::blake2b(topic_name).into();
        let topic_key = Key::Message(MessageAddr::new_topic_addr(entity_addr, topic_name_hash));

        // Check if the topic exists and get the summary.
        let Some(StoredValue::MessageTopic(prev_topic_summary)) =
            self.context.read_gs(&topic_key)?
        else {
            return Ok(Err(ApiError::MessageTopicNotRegistered));
        };

        let current_blocktime = self.context.get_blocktime();
        let message_index = if prev_topic_summary.blocktime() != current_blocktime {
            for index in 1..prev_topic_summary.message_count() {
                self.context
                    .prune_gs_unsafe(Key::message(entity_addr, topic_name_hash, index));
            }
            0
        } else {
            prev_topic_summary.message_count()
        };

        let Some(message_count) = message_index.checked_add(1) else {
            return Ok(Err(ApiError::MessageTopicFull));
        };
        let new_topic_summary = MessageTopicSummary::new(message_count, current_blocktime);

        let message_key = Key::message(entity_addr, topic_name_hash, message_index);
        let message_checksum = MessageChecksum(crypto::blake2b(
            message.to_bytes().map_err(ExecError::BytesRepr)?,
        ));

        self.context.metered_emit_message(
            topic_key,
            new_topic_summary,
            message_key,
            message_checksum,
            Message::new(
                entity_addr,
                message,
                topic_name.to_string(),
                topic_name_hash,
                message_index,
            ),
        )?;
        Ok(Ok(()))
    }
}

#[cfg(feature = "test-support")]
fn dump_runtime_stack_info(instance: casper_wasmi::ModuleRef, max_stack_height: u32) {
    let globals = instance.globals();
    let Some(current_runtime_call_stack_height) = globals.last() else {
        return;
    };

    if let RuntimeValue::I32(current_runtime_call_stack_height) =
        current_runtime_call_stack_height.get()
    {
        if current_runtime_call_stack_height > max_stack_height as i32 {
            eprintln!("runtime stack overflow, current={current_runtime_call_stack_height}, max={max_stack_height}");
        }
    };
}<|MERGE_RESOLUTION|>--- conflicted
+++ resolved
@@ -524,13 +524,8 @@
     fn get_named_argument<T: FromBytes + CLTyped>(
         args: &RuntimeArgs,
         name: &str,
-<<<<<<< HEAD
-    ) -> Result<T, Error> {
-        let arg = args
-=======
     ) -> Result<T, ExecError> {
         let arg: CLValue = args
->>>>>>> 62231472
             .get(name)
             .cloned()
             .ok_or(ExecError::Revert(ApiError::MissingArgument))?;
@@ -538,27 +533,23 @@
             .map_err(|_| ExecError::Revert(ApiError::InvalidArgument))
     }
 
-<<<<<<< HEAD
     fn try_get_named_argument<T: FromBytes + CLTyped>(
         args: &RuntimeArgs,
         name: &str,
-    ) -> Result<Option<T>, Error> {
+    ) -> Result<Option<T>, ExecError> {
         match args.get(name) {
             Some(arg) => {
                 let arg = arg
                     .clone()
                     .into_t()
-                    .map_err(|_| Error::Revert(ApiError::InvalidArgument))?;
+                    .map_err(|_| ExecError::Revert(ApiError::InvalidArgument))?;
                 Ok(Some(arg))
             }
             None => Ok(None),
         }
     }
 
-    fn reverter<T: Into<ApiError>>(error: T) -> Error {
-=======
     fn reverter<T: Into<ApiError>>(error: T) -> ExecError {
->>>>>>> 62231472
         let api_error: ApiError = error.into();
         // NOTE: This is special casing needed to keep the native system contracts propagate
         // GasLimit properly to the user. Once support for wasm system contract will be dropped this
@@ -888,7 +879,7 @@
                     || maximum_delegation_amount > global_maximum_delegation_amount
                     || minimum_delegation_amount > maximum_delegation_amount
                 {
-                    return Err(Error::Revert(ApiError::InvalidDelegationAmountLimits));
+                    return Err(ExecError::Revert(ApiError::InvalidDelegationAmountLimits));
                 }
 
                 let result = runtime
@@ -973,12 +964,6 @@
 
                 let max_delegators_per_validator =
                     self.context.engine_config().max_delegators_per_validator();
-<<<<<<< HEAD
-
-=======
-                let minimum_delegation_amount =
-                    self.context.engine_config().minimum_delegation_amount();
->>>>>>> 62231472
                 runtime
                     .run_auction(
                         era_end_timestamp_millis,
