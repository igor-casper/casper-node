//!  This module contains all the execution related code.
pub mod deploy_item;
pub mod engine_config;
mod error;
/// Module containing the [`ExecuteRequest`] and associated items.
pub mod execute_request;
pub(crate) mod execution_kind;
pub mod execution_result;

use std::{cell::RefCell, rc::Rc};

use num_traits::Zero;
use once_cell::sync::Lazy;
use tracing::error;

use casper_storage::{
    global_state::state::StateProvider,
    tracking_copy::{FeesPurseHandling, TrackingCopyEntityExt, TrackingCopyExt},
};
use casper_types::{
    system::{
        handle_payment::{self},
        HANDLE_PAYMENT,
    },
    EntityAddr, FeeHandling, Gas, Key, Motes, Phase, ProtocolVersion, PublicKey, RuntimeArgs,
    StoredValue, TransactionInfo, TransactionSessionKind, U512,
};

use crate::{
    execution::{DirectSystemContractCall, ExecError, Executor},
    runtime::RuntimeStack,
};
pub use deploy_item::DeployItem;
pub use engine_config::{
    EngineConfig, EngineConfigBuilder, DEFAULT_MAX_QUERY_DEPTH,
    DEFAULT_MAX_RUNTIME_CALL_STACK_HEIGHT,
};
pub use error::Error;
pub use execute_request::{
    ExecuteRequest, NewRequestError, Payment, PaymentInfo, Session, SessionInfo,
};
use execution_kind::ExecutionKind;
pub use execution_result::{ExecutionResult, ForcedTransferResult};

/// The maximum amount of motes that payment code execution can cost.
pub const MAX_PAYMENT_AMOUNT: u64 = 2_500_000_000;
/// The maximum amount of gas a payment code can use.
///
/// This value also indicates the minimum balance of the main purse of an account when
/// executing payment code, as such amount is held as collateral to compensate for
/// code execution.
pub static MAX_PAYMENT: Lazy<U512> = Lazy::new(|| U512::from(MAX_PAYMENT_AMOUNT));

/// Gas/motes conversion rate of wasmless transfer cost is always 1 regardless of what user wants to
/// pay.
pub const WASMLESS_TRANSFER_FIXED_GAS_PRICE: u64 = 1;

/// Main implementation of an execution engine state.
///
/// Takes an engine's configuration and a provider of a state (aka the global state) to operate on.
/// Methods implemented on this structure are the external API intended to be used by the users such
/// as the node, test framework, and others.
#[derive(Debug, Clone, Default)]
pub struct ExecutionEngineV1 {
    config: EngineConfig,
}

impl ExecutionEngineV1 {
    /// Creates new engine state.
    pub fn new(config: EngineConfig) -> ExecutionEngineV1 {
        ExecutionEngineV1 { config }
    }

    /// Returns engine config.
    pub fn config(&self) -> &EngineConfig {
        &self.config
    }

    /// Sets the protocol version of the config.
    ///
<<<<<<< HEAD
    /// NOTE: This is only useful to the WasmTestBuilder for emulating a network upgrade, and hence
    /// is subject to change or deletion without notice.
    #[doc(hidden)]
    pub fn set_protocol_version(&mut self, protocol_version: ProtocolVersion) {
        self.config.set_protocol_version(protocol_version)
=======
    /// Returns an [`ExecutionResult`] for a successful native transfer.
    #[allow(clippy::too_many_arguments)]
    fn transfer(
        &self,
        state_provider: &impl StateProvider,
        protocol_version: ProtocolVersion,
        prestate_hash: Digest,
        blocktime: BlockTime,
        deploy_item: DeployItem,
    ) -> Result<ExecutionResult, Error> {
        // leaving this method in place for now as a lot of tests rely on it.
        // TODO: rewrite those tests to use the data access layer instead and
        // then remove this method.
        let deploy_hash = deploy_item.deploy_hash;
        let transfer_config = TransferConfig::new(
            self.config.administrative_accounts.clone(),
            self.config.allow_unrestricted_transfers,
        );

        let fee_handling = self.config.fee_handling;
        let refund_handling = self.config.refund_handling;
        let vesting_schedule_period_millis = self.config.vesting_schedule_period_millis();
        let allow_auction_bids = self.config.allow_auction_bids;
        let compute_rewards = self.config.compute_rewards;
        let max_delegators_per_validator = self.config.max_delegators_per_validator();
        let minimum_delegation_amount = self.config.minimum_delegation_amount();
        let balance_hold_interval = self.config.balance_hold_interval.millis();

        let native_runtime_config = casper_storage::system::runtime_native::Config::new(
            transfer_config,
            fee_handling,
            refund_handling,
            vesting_schedule_period_millis,
            allow_auction_bids,
            compute_rewards,
            max_delegators_per_validator,
            minimum_delegation_amount,
            balance_hold_interval,
        );
        let wasmless_transfer_gas = Gas::new(U512::from(
            self.config().system_config().mint_costs().transfer,
        ));
        let transaction_hash = TransactionHash::Deploy(deploy_hash);
        let holds_epoch = Some(
            blocktime
                .value()
                .saturating_sub(self.config.balance_hold_interval.millis()),
        );
        let runtime_args = deploy_item.session.args().clone();
        let transfer_req = TransferRequest::with_runtime_args(
            native_runtime_config,
            prestate_hash,
            holds_epoch,
            protocol_version,
            transaction_hash,
            deploy_item.address,
            deploy_item.authorization_keys,
            runtime_args,
            wasmless_transfer_gas.value(),
        );
        let transfer_result = state_provider.transfer(transfer_req);
        ExecutionResult::from_transfer_result(transfer_result, wasmless_transfer_gas)
            .map_err(|_| Error::RootNotFound(prestate_hash))
>>>>>>> 67ad52e5
    }

    /// Executes a transaction.
    ///
    /// A transaction execution consists of running the payment code, which is expected to deposit
    /// funds into the payment purse, and then running the session code with a specific gas limit.
    /// For running payment code, we lock [`MAX_PAYMENT`] amount of motes from the user as
    /// collateral. If both the payment code and the session code execute successfully, a fraction
    /// of the unspent collateral will be transferred back to the proposer of the transaction, as
    /// specified in the request.
    ///
    /// Returns [`ExecutionResult`], or an error condition.
    pub fn exec(
        &self,
        state_provider: &impl StateProvider,
        ExecuteRequest {
            state_hash,
            block_time,
            transaction_hash,
            gas_price,
            initiator_addr,
            payment,
            payment_entry_point,
            payment_args,
            session,
            session_entry_point,
            session_args,
            authorization_keys,
            proposer,
        }: ExecuteRequest,
    ) -> Result<ExecutionResult, Error> {
        let protocol_version = self.config.protocol_version();

        let tracking_copy = match state_provider.tracking_copy(state_hash) {
            Err(gse) => return Ok(ExecutionResult::precondition_failure(Error::Storage(gse))),
            Ok(None) => return Err(Error::RootNotFound(state_hash)),
            Ok(Some(tracking_copy)) => Rc::new(RefCell::new(tracking_copy)),
        };

        let executor = Executor::new(self.config().clone());

        let account_hash = initiator_addr.account_hash();

        if let Err(error) = tracking_copy
            .borrow_mut()
            .migrate_account(account_hash, protocol_version)
        {
            return Ok(ExecutionResult::precondition_failure(error.into()));
        }

        // Get account from tracking copy
        // validation_spec_3: account validity
        let (entity, entity_hash) = {
            match tracking_copy
                .borrow_mut()
                .get_authorized_addressable_entity(
                    protocol_version,
                    account_hash,
                    &authorization_keys,
                    &self.config().administrative_accounts,
                ) {
                Ok((addressable_entity, entity_hash)) => (addressable_entity, entity_hash),
                Err(error) => return Ok(ExecutionResult::precondition_failure(error.into())),
            }
        };

<<<<<<< HEAD
        let entity_kind = entity.kind();

        let entity_addr = EntityAddr::new_of_kind(entity_kind, entity_hash.value());
=======
        let entity_addr = entity.entity_addr(entity_hash);
>>>>>>> 67ad52e5

        let entity_named_keys = match tracking_copy
            .borrow_mut()
            .get_named_keys(entity_addr)
            .map_err(Into::into)
        {
            Ok(named_keys) => named_keys,
            Err(error) => {
                return Ok(ExecutionResult::precondition_failure(error));
            }
        };

        // Create session code `A` from provided session bytes
        // validation_spec_1: valid wasm bytes
        // we do this upfront as there is no reason to continue if session logic is invalid
        let session_execution_kind = match &session {
            Session::Stored(invocation_target) => match ExecutionKind::new_stored(
                &mut *tracking_copy.borrow_mut(),
                invocation_target,
                session_entry_point,
                &entity_named_keys,
                protocol_version,
            ) {
                Ok(execution_kind) => execution_kind,
                Err(error) => {
                    return Ok(ExecutionResult::precondition_failure(error));
                }
            },
            Session::ModuleBytes {
                kind: TransactionSessionKind::Standard,
                module_bytes,
            } => ExecutionKind::new_standard(module_bytes),
            Session::ModuleBytes {
                kind: TransactionSessionKind::Installer,
                module_bytes,
                ..
            } => ExecutionKind::new_installer(module_bytes),
            Session::ModuleBytes {
                kind: TransactionSessionKind::Upgrader,
                module_bytes,
                ..
            } => ExecutionKind::new_upgrader(module_bytes),
            Session::ModuleBytes {
                kind: TransactionSessionKind::Isolated,
                module_bytes,
                ..
            } => ExecutionKind::new_isolated(module_bytes),
            Session::DeployModuleBytes(module_bytes) => ExecutionKind::new_deploy(module_bytes),
        };

        // Get account main purse balance key
        // validation_spec_5: account main purse minimum balance
        let entity_main_purse_key: Key = {
            let account_key = Key::URef(entity.main_purse());
            match tracking_copy
                .borrow_mut()
                .get_purse_balance_key(account_key)
            {
                Ok(key) => key,
                Err(error) => {
                    return Ok(ExecutionResult::precondition_failure(error.into()));
                }
            }
        };

        let holds_epoch = blocktime
            .value()
            .saturating_sub(self.config.balance_hold_interval.millis());

        // Get account main purse balance to enforce precondition and in case of forced
        // transfer validation_spec_5: account main purse minimum balance
        let account_main_purse_balance: Motes = match tracking_copy
            .borrow_mut()
            .get_available_balance(entity_main_purse_key, Some(holds_epoch))
        {
            Ok(balance) => balance,
            Err(error) => return Ok(ExecutionResult::precondition_failure(error.into())),
        };

        let max_payment_cost = Motes::new(*MAX_PAYMENT);

        // Enforce minimum main purse balance validation
        // validation_spec_5: account main purse minimum balance
        if account_main_purse_balance < max_payment_cost {
            return Ok(ExecutionResult::precondition_failure(
                Error::InsufficientPayment,
            ));
        }

        // Finalization is executed by system account (currently genesis account)
        // payment_code_spec_5: system executes finalization
        let system_addressable_entity = tracking_copy
            .borrow_mut()
            .get_addressable_entity_by_account_hash(
                protocol_version,
                PublicKey::System.to_account_hash(),
            )?;

        // Get handle payment system contract details
        // payment_code_spec_6: system contract validity
        let system_entity_registry = tracking_copy.borrow_mut().get_system_entity_registry()?;

        let handle_payment_contract_hash =
            system_entity_registry.get(HANDLE_PAYMENT).ok_or_else(|| {
                error!("Missing system handle payment contract hash");
                Error::MissingSystemContractHash(HANDLE_PAYMENT.to_string())
            })?;

        let handle_payment_addr = EntityAddr::new_system(handle_payment_contract_hash.value());

        let handle_payment_named_keys = match tracking_copy
            .borrow_mut()
            .get_named_keys(handle_payment_addr)
            .map_err(Into::into)
        {
            Ok(named_keys) => named_keys,
            Err(error) => {
                return Ok(ExecutionResult::precondition_failure(error));
            }
        };

        // Get payment purse Key from handle payment contract
        // payment_code_spec_6: system contract validity
        let Some(payment_purse_key) =
            handle_payment_named_keys.get(handle_payment::PAYMENT_PURSE_KEY).copied() else {
            return Ok(ExecutionResult::precondition_failure(Error::FailedToGetPaymentPurse));
        };

        let payment_purse_uref = payment_purse_key
            .into_uref()
            .ok_or_else(|| Error::InvalidKeyVariant(payment_purse_key))?;

        // [`ExecutionResultBuilder`] handles merging of multiple execution results
        let mut execution_result_builder = execution_result::ExecutionResultBuilder::new();

        let rewards_target_purse = {
            let fees_purse_handling = match self.config.fee_handling {
                FeeHandling::PayToProposer => {
                    FeesPurseHandling::ToProposer(proposer.to_account_hash())
                }
                FeeHandling::NoFee => FeesPurseHandling::None(payment_purse_uref),
                FeeHandling::Accumulate => FeesPurseHandling::Accumulate,
                FeeHandling::Burn => FeesPurseHandling::Burn,
            };

            match tracking_copy
                .borrow_mut()
                .fees_purse(protocol_version, fees_purse_handling)
            {
                Err(tce) => return Ok(ExecutionResult::precondition_failure(tce.into())),
                Ok(purse) => purse,
            }
        };

        let rewards_target_purse_balance_key = {
            // Get reward purse Key from handle payment contract
            // payment_code_spec_6: system contract validity
            match tracking_copy
                .borrow_mut()
                .get_purse_balance_key(rewards_target_purse.into())
            {
                Err(tce) => {
                    return Ok(ExecutionResult::precondition_failure(tce.into()));
                }
                Ok(key) => key,
            }
        };

        // Execute provided payment code
        //
        // payment_code_spec_1: init pay environment w/ gas limit == (max_payment_cost /
        // gas_price)
        let Some(payment_gas_limit) = Gas::from_motes(max_payment_cost, gas_price) else {
            return Ok(ExecutionResult::precondition_failure(Error::GasConversionOverflow));
        };
        let payment_result = {
            let maybe_custom_payment = match &payment {
                Payment::Standard => None,
                Payment::Stored(invocation_target) => {
                    match ExecutionKind::new_stored(
                        &mut *tracking_copy.borrow_mut(),
                        invocation_target,
                        payment_entry_point,
                        &entity_named_keys,
                        protocol_version,
                    ) {
                        Ok(execution_kind) => Some(execution_kind),
                        Err(error) => {
                            return Ok(ExecutionResult::precondition_failure(error));
                        }
                    }
                }
                Payment::ModuleBytes(module_bytes) => {
                    match ExecutionKind::new_standard_for_payment(module_bytes) {
                        Ok(execution_kind) => Some(execution_kind),
                        Err(error) => {
                            return Ok(ExecutionResult::precondition_failure(error));
                        }
                    }
                }
            };

            if let Some(custom_payment) = maybe_custom_payment {
                // Create payment code module from bytes
                // validation_spec_1: valid wasm bytes
                let payment_stack = RuntimeStack::from_account_hash(
                    account_hash,
                    self.config.max_runtime_call_stack_height() as usize,
                );

                // payment_code_spec_2: execute payment code
                let payment_access_rights =
                    entity.extract_access_rights(entity_hash, &entity_named_keys);

                let mut payment_named_keys = entity_named_keys.clone();

                executor.exec(
                    custom_payment,
                    payment_args,
                    entity_hash,
                    &entity,
<<<<<<< HEAD
                    entity_kind,
                    &mut payment_named_keys,
                    payment_access_rights,
=======
>>>>>>> 67ad52e5
                    authorization_keys.clone(),
                    account_hash,
                    block_time,
                    transaction_hash,
                    payment_gas_limit,
                    protocol_version,
                    Rc::clone(&tracking_copy),
                    Phase::Payment,
                    payment_stack,
                )
            } else {
                // Todo potentially could be moved to Executor::Exec
                match executor.exec_standard_payment(
                    payment_args,
                    &entity,
<<<<<<< HEAD
                    entity_kind,
=======
                    &mut payment_named_keys,
                    payment_access_rights,
>>>>>>> 67ad52e5
                    authorization_keys.clone(),
                    account_hash,
                    block_time,
                    transaction_hash,
                    payment_gas_limit,
                    protocol_version,
                    Rc::clone(&tracking_copy),
                    self.config.max_runtime_call_stack_height() as usize,
                ) {
                    Ok(payment_result) => payment_result,
                    Err(error) => {
                        return Ok(ExecutionResult::precondition_failure(error));
                    }
                }
            }
        };
        payment_result.log_execution_result("payment result");

        // If provided wasm file was malformed, we should charge.
        if payment_result.should_charge_for_errors_in_wasm() {
            let error = payment_result
                .as_error()
                .cloned()
                .unwrap_or(Error::InsufficientPayment);

            return match ExecutionResult::new_payment_code_error(
                error,
                max_payment_cost,
                account_main_purse_balance,
                payment_result.gas(),
                entity_main_purse_key,
                rewards_target_purse_balance_key,
            ) {
                Ok(execution_result) => Ok(execution_result),
                Err(error) => Ok(ExecutionResult::precondition_failure(error)),
            };
        }

        // payment_code_spec_3: fork based upon payment purse balance and cost of
        // payment code execution

        // Get handle payment system contract details
        // payment_code_spec_6: system contract validity
        let system_entity_registry = tracking_copy.borrow_mut().get_system_entity_registry()?;

        let handle_payment_contract_hash =
            system_entity_registry.get(HANDLE_PAYMENT).ok_or_else(|| {
                error!("Missing system handle payment contract hash");
                Error::MissingSystemContractHash(HANDLE_PAYMENT.to_string())
            })?;

        let handle_payment_addr = EntityAddr::new_system(handle_payment_contract_hash.value());

        let handle_payment_named_keys = match tracking_copy
            .borrow_mut()
            .get_named_keys(handle_payment_addr)
            .map_err(Into::into)
        {
            Ok(named_keys) => named_keys,
            Err(error) => {
                return Ok(ExecutionResult::precondition_failure(error));
            }
        };

        // Get payment purse Key from handle payment contract
        // payment_code_spec_6: system contract validity
        let payment_purse_key: Key =
            match handle_payment_named_keys.get(handle_payment::PAYMENT_PURSE_KEY) {
                Some(key) => *key,
                None => {
                    return Ok(ExecutionResult::precondition_failure(
                        Error::FailedToGetPaymentPurse,
                    ))
                }
            };
        let purse_balance_key = match tracking_copy
            .borrow_mut()
            .get_purse_balance_key(payment_purse_key)
        {
            Ok(key) => key,
            Err(error) => {
                return Ok(ExecutionResult::precondition_failure(error.into()));
            }
        };
        let payment_purse_balance: Motes = {
            match tracking_copy
                .borrow_mut()
                .get_available_balance(purse_balance_key, Some(holds_epoch))
            {
                Ok(balance) => balance,
                Err(error) => {
                    return Ok(ExecutionResult::precondition_failure(error.into()));
                }
            }
        };

        if let Some(forced_transfer) =
            payment_result.check_forced_transfer(payment_purse_balance, gas_price)
        {
            // Get rewards purse balance key
            // payment_code_spec_6: system contract validity
            let error = match forced_transfer {
                ForcedTransferResult::InsufficientPayment => Error::InsufficientPayment,
                ForcedTransferResult::GasConversionOverflow => Error::GasConversionOverflow,
                ForcedTransferResult::PaymentFailure => payment_result
                    .take_error()
                    .unwrap_or(Error::InsufficientPayment),
            };

            return match ExecutionResult::new_payment_code_error(
                error,
                max_payment_cost,
                account_main_purse_balance,
                payment_gas_limit,
                entity_main_purse_key,
                rewards_target_purse_balance_key,
            ) {
                Ok(execution_result) => Ok(execution_result),
                Err(error) => Ok(ExecutionResult::precondition_failure(error)),
            };
        };

        // Transfer the contents of the rewards purse to block proposer
        let payment_result_gas = payment_result.gas();
        execution_result_builder.set_payment_execution_result(payment_result);

        // Begin session logic handling
        let post_payment_tracking_copy = tracking_copy.borrow();
        let session_tracking_copy = Rc::new(RefCell::new(post_payment_tracking_copy.fork()));

        let session_stack = RuntimeStack::from_account_hash(
            account_hash,
            self.config.max_runtime_call_stack_height() as usize,
        );

        let mut session_named_keys = entity_named_keys.clone();

        let session_access_rights = entity.extract_access_rights(entity_hash, &entity_named_keys);

        let mut session_result = {
            // payment_code_spec_3_b_i: if (balance of handle payment pay purse) >= (gas spent
            // during payment code execution) * gas_price, yes session
            // session_code_spec_1: gas limit = ((balance of handle payment payment purse) /
            // gas_price)
            // - (gas spent during payment execution)
<<<<<<< HEAD
            let Some(session_gas_limit) = Gas::from_motes(payment_purse_balance, gas_price)
                .and_then(|gas| gas.checked_sub(payment_result_gas)) else {
                return Ok(ExecutionResult::precondition_failure(Error::GasConversionOverflow));
            };

=======
            let session_gas_limit: Gas =
                match Gas::from_motes(payment_purse_balance, deploy_item.gas_price)
                    .and_then(|gas| gas.checked_sub(payment_result_cost))
                {
                    Some(gas) => gas,
                    None => {
                        return Ok(ExecutionResult::precondition_failure(
                            Error::GasConversionOverflow,
                        ))
                    }
                };
>>>>>>> 67ad52e5
            executor.exec(
                session_execution_kind,
                session_args,
                entity_hash,
                &entity,
                &mut session_named_keys,
                session_access_rights,
                authorization_keys.clone(),
                account_hash,
                block_time,
                transaction_hash,
                session_gas_limit,
                protocol_version,
                Rc::clone(&session_tracking_copy),
                Phase::Session,
                session_stack,
            )
        };
        session_result.log_execution_result("session result");

        // Create + persist transaction info.
        {
            let transfers = session_result.transfers().clone();
            let gas = payment_result_gas + session_result.gas();
            let txn_info = TransactionInfo::new(
                transaction_hash,
                transfers,
                initiator_addr,
                entity.main_purse(),
                gas,
            );
            session_tracking_copy.borrow_mut().write(
                Key::TransactionInfo(transaction_hash),
                StoredValue::TransactionInfo(txn_info),
            );
        }

        // Session execution was zero cost or provided wasm was malformed.
        // Check if the payment purse can cover the minimum floor for session execution.
        if (session_result.gas().is_zero() && payment_purse_balance < max_payment_cost)
            || session_result.should_charge_for_errors_in_wasm()
        {
            // When session code structure is valid but still has 0 cost we should propagate the
            // error.
            let error = session_result
                .as_error()
                .cloned()
                .unwrap_or(Error::InsufficientPayment);

            return match ExecutionResult::new_payment_code_error(
                error,
                max_payment_cost,
                account_main_purse_balance,
                session_result.gas(),
                entity_main_purse_key,
                rewards_target_purse_balance_key,
            ) {
                Ok(execution_result) => Ok(execution_result),
                Err(error) => Ok(ExecutionResult::precondition_failure(error)),
            };
        }

        let post_session_tc = if session_result.is_failure() {
            // If session code fails we do not include its effects,
            // so we start again from the post-payment state.
            Rc::new(RefCell::new(post_payment_tracking_copy.fork()))
        } else {
            session_result = session_result.with_effects(session_tracking_copy.borrow().effects());
            session_tracking_copy
        };

        // NOTE: session_code_spec_3: (do not include session execution effects in
        // results) is enforced in execution_result_builder.build()
        execution_result_builder.set_session_execution_result(session_result);
        // payment_code_spec_5: run finalize process
        let finalize_result: ExecutionResult = {
            let post_session_tc = post_session_tc.borrow();
            let finalization_tc = Rc::new(RefCell::new(post_session_tc.fork()));

            let handle_payment_args = {
                // ((gas spent during payment code execution) + (gas spent during session code
                // execution)) * gas_price
                let Some(finalize_cost_motes) = Motes::from_gas(
                    execution_result_builder.gas_used(),
                    gas_price,
                ) else {
                    return Ok(ExecutionResult::precondition_failure(
                        Error::GasConversionOverflow,
                    ));
                };

                let maybe_runtime_args = RuntimeArgs::try_new(|args| {
                    args.insert(handle_payment::ARG_AMOUNT, finalize_cost_motes.value())?;
                    args.insert(handle_payment::ARG_ACCOUNT, account_hash)?;
                    args.insert(handle_payment::ARG_TARGET, rewards_target_purse)?;
                    Ok(())
                });
                match maybe_runtime_args {
                    Ok(runtime_args) => runtime_args,
                    Err(error) => {
                        let exec_error = ExecError::from(error);
                        return Ok(ExecutionResult::precondition_failure(exec_error.into()));
                    }
                }
            };

            // The Handle Payment keys may have changed because of effects during payment and/or
            // session, so we need to look them up again from the tracking copy
            let system_entity_registry =
                finalization_tc.borrow_mut().get_system_entity_registry()?;

            let handle_payment_contract_hash =
                system_entity_registry.get(HANDLE_PAYMENT).ok_or_else(|| {
                    error!("Missing system handle payment contract hash");
                    Error::MissingSystemContractHash(HANDLE_PAYMENT.to_string())
                })?;

            let handle_payment_contract = match finalization_tc
                .borrow_mut()
                .get_addressable_entity_by_hash(*handle_payment_contract_hash)
            {
                Ok(info) => info,
                Err(error) => return Ok(ExecutionResult::precondition_failure(error.into())),
            };

            let handle_payment_addr = EntityAddr::new_system(handle_payment_contract_hash.value());

            let handle_payment_named_keys = match finalization_tc
                .borrow_mut()
                .get_named_keys(handle_payment_addr)
            {
                Ok(named_keys) => named_keys,
                Err(error) => return Ok(ExecutionResult::precondition_failure(error.into())),
            };

            let mut handle_payment_access_rights = handle_payment_contract
                .extract_access_rights(*handle_payment_contract_hash, &handle_payment_named_keys);
            handle_payment_access_rights.extend(&[payment_purse_uref, rewards_target_purse]);

            let gas_limit = Gas::new(U512::MAX);

            let handle_payment_stack = RuntimeStack::new_system_call_stack(
                self.config.max_runtime_call_stack_height() as usize,
            );
            let system_account_hash = PublicKey::System.to_account_hash();

            let (_ret, finalize_result): (Option<()>, ExecutionResult) = executor
                .call_system_contract(
                    DirectSystemContractCall::FinalizePayment,
                    handle_payment_args,
                    &system_addressable_entity,
                    authorization_keys,
                    system_account_hash,
                    block_time,
                    transaction_hash,
                    gas_limit,
                    protocol_version,
                    finalization_tc,
                    Phase::FinalizePayment,
                    handle_payment_stack,
                    U512::zero(),
                );

            finalize_result
        };

        execution_result_builder.set_finalize_execution_result(finalize_result);

        // We panic here to indicate that the builder was not used properly.
        let ret = execution_result_builder
            .build()
            .expect("ExecutionResultBuilder not initialized properly");

        // NOTE: payment_code_spec_5_a is enforced in execution_result_builder.build()
        // payment_code_spec_6: return properly combined set of transforms and
        // appropriate error
        Ok(ret)
    }
}<|MERGE_RESOLUTION|>--- conflicted
+++ resolved
@@ -78,77 +78,11 @@
 
     /// Sets the protocol version of the config.
     ///
-<<<<<<< HEAD
     /// NOTE: This is only useful to the WasmTestBuilder for emulating a network upgrade, and hence
     /// is subject to change or deletion without notice.
     #[doc(hidden)]
     pub fn set_protocol_version(&mut self, protocol_version: ProtocolVersion) {
         self.config.set_protocol_version(protocol_version)
-=======
-    /// Returns an [`ExecutionResult`] for a successful native transfer.
-    #[allow(clippy::too_many_arguments)]
-    fn transfer(
-        &self,
-        state_provider: &impl StateProvider,
-        protocol_version: ProtocolVersion,
-        prestate_hash: Digest,
-        blocktime: BlockTime,
-        deploy_item: DeployItem,
-    ) -> Result<ExecutionResult, Error> {
-        // leaving this method in place for now as a lot of tests rely on it.
-        // TODO: rewrite those tests to use the data access layer instead and
-        // then remove this method.
-        let deploy_hash = deploy_item.deploy_hash;
-        let transfer_config = TransferConfig::new(
-            self.config.administrative_accounts.clone(),
-            self.config.allow_unrestricted_transfers,
-        );
-
-        let fee_handling = self.config.fee_handling;
-        let refund_handling = self.config.refund_handling;
-        let vesting_schedule_period_millis = self.config.vesting_schedule_period_millis();
-        let allow_auction_bids = self.config.allow_auction_bids;
-        let compute_rewards = self.config.compute_rewards;
-        let max_delegators_per_validator = self.config.max_delegators_per_validator();
-        let minimum_delegation_amount = self.config.minimum_delegation_amount();
-        let balance_hold_interval = self.config.balance_hold_interval.millis();
-
-        let native_runtime_config = casper_storage::system::runtime_native::Config::new(
-            transfer_config,
-            fee_handling,
-            refund_handling,
-            vesting_schedule_period_millis,
-            allow_auction_bids,
-            compute_rewards,
-            max_delegators_per_validator,
-            minimum_delegation_amount,
-            balance_hold_interval,
-        );
-        let wasmless_transfer_gas = Gas::new(U512::from(
-            self.config().system_config().mint_costs().transfer,
-        ));
-        let transaction_hash = TransactionHash::Deploy(deploy_hash);
-        let holds_epoch = Some(
-            blocktime
-                .value()
-                .saturating_sub(self.config.balance_hold_interval.millis()),
-        );
-        let runtime_args = deploy_item.session.args().clone();
-        let transfer_req = TransferRequest::with_runtime_args(
-            native_runtime_config,
-            prestate_hash,
-            holds_epoch,
-            protocol_version,
-            transaction_hash,
-            deploy_item.address,
-            deploy_item.authorization_keys,
-            runtime_args,
-            wasmless_transfer_gas.value(),
-        );
-        let transfer_result = state_provider.transfer(transfer_req);
-        ExecutionResult::from_transfer_result(transfer_result, wasmless_transfer_gas)
-            .map_err(|_| Error::RootNotFound(prestate_hash))
->>>>>>> 67ad52e5
     }
 
     /// Executes a transaction.
@@ -215,13 +149,7 @@
             }
         };
 
-<<<<<<< HEAD
-        let entity_kind = entity.kind();
-
-        let entity_addr = EntityAddr::new_of_kind(entity_kind, entity_hash.value());
-=======
         let entity_addr = entity.entity_addr(entity_hash);
->>>>>>> 67ad52e5
 
         let entity_named_keys = match tracking_copy
             .borrow_mut()
@@ -287,7 +215,7 @@
             }
         };
 
-        let holds_epoch = blocktime
+        let holds_epoch = block_time
             .value()
             .saturating_sub(self.config.balance_hold_interval.millis());
 
@@ -443,12 +371,8 @@
                     payment_args,
                     entity_hash,
                     &entity,
-<<<<<<< HEAD
-                    entity_kind,
                     &mut payment_named_keys,
                     payment_access_rights,
-=======
->>>>>>> 67ad52e5
                     authorization_keys.clone(),
                     account_hash,
                     block_time,
@@ -464,12 +388,6 @@
                 match executor.exec_standard_payment(
                     payment_args,
                     &entity,
-<<<<<<< HEAD
-                    entity_kind,
-=======
-                    &mut payment_named_keys,
-                    payment_access_rights,
->>>>>>> 67ad52e5
                     authorization_keys.clone(),
                     account_hash,
                     block_time,
@@ -615,25 +533,11 @@
             // session_code_spec_1: gas limit = ((balance of handle payment payment purse) /
             // gas_price)
             // - (gas spent during payment execution)
-<<<<<<< HEAD
             let Some(session_gas_limit) = Gas::from_motes(payment_purse_balance, gas_price)
                 .and_then(|gas| gas.checked_sub(payment_result_gas)) else {
                 return Ok(ExecutionResult::precondition_failure(Error::GasConversionOverflow));
             };
 
-=======
-            let session_gas_limit: Gas =
-                match Gas::from_motes(payment_purse_balance, deploy_item.gas_price)
-                    .and_then(|gas| gas.checked_sub(payment_result_cost))
-                {
-                    Some(gas) => gas,
-                    None => {
-                        return Ok(ExecutionResult::precondition_failure(
-                            Error::GasConversionOverflow,
-                        ))
-                    }
-                };
->>>>>>> 67ad52e5
             executor.exec(
                 session_execution_kind,
                 session_args,
