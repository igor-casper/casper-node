--- conflicted
+++ resolved
@@ -484,7 +484,10 @@
             }
             TransactionTarget::Stored { id, .. } => {
                 let TransactionEntryPoint::Custom(entry_point) = v1_txn.entry_point() else {
-                    return Err(InvalidRequest::InvalidEntryPoint(transaction_hash, v1_txn.entry_point().to_string()));
+                    return Err(InvalidRequest::InvalidEntryPoint(
+                        transaction_hash,
+                        v1_txn.entry_point().to_string(),
+                    ));
                 };
                 let item = ExecutableItem::Invocation(id.clone());
                 ExecutableInfo {
@@ -495,19 +498,6 @@
             }
             TransactionTarget::Session {
                 kind, module_bytes, ..
-<<<<<<< HEAD
-            } => ExecutableItem::SessionBytes {
-                kind: *kind,
-                module_bytes: module_bytes.clone(),
-            },
-        };
-
-        let TransactionEntryPoint::Custom(entry_point) = v1_txn.entry_point() else {
-            return Err(InvalidRequest::InvalidEntryPoint(
-                transaction_hash,
-                v1_txn.entry_point().to_string(),
-            ));
-=======
             } => {
                 if *v1_txn.entry_point() != TransactionEntryPoint::Call {
                     return Err(InvalidRequest::InvalidEntryPoint(
@@ -525,7 +515,6 @@
                     args,
                 }
             }
->>>>>>> b21dbbeb
         };
 
         Ok(SessionInfo(session))
@@ -674,21 +663,7 @@
                 ));
             }
         };
-<<<<<<< HEAD
-        let TransactionEntryPoint::Custom(entry_point) = v1_txn.entry_point().clone() else {
-            return Err(InvalidRequest::InvalidEntryPoint(
-                transaction_hash,
-                v1_txn.entry_point().to_string(),
-            ));
-        };
-        Ok(PaymentInfo(ExecutableInfo {
-            item: payment,
-            entry_point,
-            args: v1_txn.args().clone(),
-        }))
-=======
 
         Ok(PaymentInfo(payment))
->>>>>>> b21dbbeb
     }
 }