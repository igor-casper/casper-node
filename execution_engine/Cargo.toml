--- conflicted
+++ resolved
@@ -1,10 +1,6 @@
 [package]
 name = "casper-execution-engine"
-<<<<<<< HEAD
-version = "7.0.0" # when updating, also update 'html_root_url' in lib.rs
-=======
 version = "7.0.1" # when updating, also update 'html_root_url' in lib.rs
->>>>>>> e4e700e4
 authors = ["Henry Till <henrytill@gmail.com>", "Ed Hastings <ed@casperlabs.io>"]
 edition = "2021"
 description = "Casper execution engine crates."
@@ -18,13 +14,8 @@
 anyhow = "1.0.33"
 base16 = "0.2.1"
 bincode = "1.3.1"
-<<<<<<< HEAD
 casper-storage = { version = "2.0.0", path = "../storage" }
 casper-types = { version = "5.0.0", path = "../types", default-features = false, features = ["datasize", "gens", "json-schema", "std"] }
-=======
-casper-hashing = { version = "3.0.0", path = "../hashing" }
-casper-types = { version = "4.0.1", path = "../types", default-features = false, features = ["datasize", "gens", "json-schema"] }
->>>>>>> e4e700e4
 casper-wasm = { version = "0.46.0", default-features = false }
 casper-wasm-utils = "3.0.0"
 casper-wasmi = "0.13.2"
