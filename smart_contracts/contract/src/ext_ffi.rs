//! Contains low-level bindings for host-side ("external") functions.
//!
//! Generally should not be used directly.  See the [`contract_api`](crate::contract_api) for
//! high-level bindings suitable for writing smart contracts.
extern "C" {
    /// The bytes in the span of wasm memory from `key_ptr` to `key_ptr + key_size` must correspond
    /// to a valid global state key, otherwise the function will fail. If the key is de-serialized
    /// successfully, then the result of the read is serialized and buffered in the runtime. This
    /// result can be obtained via the [`casper_read_host_buffer`] function. Returns standard error
    /// code.
    ///
    /// # Arguments
    ///
    /// * `key_ptr` - pointer (offset in wasm linear memory) to serialized form of the key to read
    /// * `key_size` - size of the serialized key (in bytes)
    /// * `output_size` - pointer to a value where host will write size of bytes read from given key
    pub fn casper_read_value(key_ptr: *const u8, key_size: usize, output_size: *mut usize) -> i32;
    /// This function writes the provided value (read via de-serializing the bytes
    /// in wasm memory from offset `value_ptr` to `value_ptr + value_size`) under
    /// the provided key (read via de-serializing the bytes in wasm memory from
    /// offset `key_ptr` to `key_ptr + key_size`) in the global state. This
    /// function will cause a `Trap` if the key or value fail to de-serialize or
    /// if writing to that key is not permitted.
    ///
    /// # Arguments
    ///
    /// * `key_ptr` - pointer to bytes representing the key to write to
    /// * `key_size` - size of the key (in bytes)
    /// * `value_ptr` - pointer to bytes representing the value to write at the key
    /// * `value_size` - size of the value (in bytes)
    pub fn casper_write(
        key_ptr: *const u8,
        key_size: usize,
        value_ptr: *const u8,
        value_size: usize,
    );
    /// This function adds the provided value (read via de-serializing the bytes
    /// in wasm memory from offset `value_ptr` to `value_ptr + value_size`) to the
    /// current value under the provided key (read via de-serializing the bytes in
    /// wasm memory from offset `key_ptr` to `key_ptr + key_size`) in the global
    /// state. This function will cause a `Trap` if the key or value fail to
    /// de-serialize or if adding to that key is not permitted, or no value
    /// presently exists at that key.
    ///
    /// # Arguments
    ///
    /// * `key_ptr` - pointer to bytes representing the key to write to
    /// * `key_size` - size of the key (in bytes)
    /// * `value_ptr` - pointer to bytes representing the value to write at the key
    /// * `value_size` - size of the value (in bytes)
    pub fn casper_add(key_ptr: *const u8, key_size: usize, value_ptr: *const u8, value_size: usize);
    /// This function causes the runtime to generate a new `URef`, with
    /// the provided value stored under it in the global state. The new
    /// `URef` is written (in serialized form) to the wasm linear
    /// memory starting from the `key_ptr` offset. Note that data corruption is possible if not
    /// enough memory is allocated for the `URef` at `key_ptr`. This
    /// function will cause a `Trap` if the bytes in wasm memory from offset `value_ptr` to
    /// `value_ptr + value_size` cannot be de-serialized into a `Value`.
    ///
    /// # Arguments
    ///
    /// * `key_ptr` - pointer to the offset in wasm memory where the new `URef` will be written
    /// * `value_ptr` - pointer to bytes representing the value to write under the new `URef`
    /// * `value_size` - size of the value (in bytes)
    pub fn casper_new_uref(uref_ptr: *mut u8, value_ptr: *const u8, value_size: usize);
    /// This function loads a set of authorized keys used to sign this deploy from the host.
    /// The data will be available through the host buffer and can be copied to Wasm memory through
    /// [`casper_read_host_buffer`].
    ///
    /// # Arguments
    ///
    /// * `total_keys`: number of authorization keys used to sign this deploy
    /// * `result_size`: size of the data loaded in the host
    pub fn casper_load_authorization_keys(total_keys: *mut usize, result_size: *mut usize) -> i32;
    ///
    pub fn casper_load_named_keys(total_keys: *mut usize, result_size: *mut usize) -> i32;
    /// This function causes a `Trap`, terminating the currently running module,
    /// but first copies the bytes from `value_ptr` to `value_ptr + value_size` to
    /// a buffer which is returned to the calling module (if this module was
    /// invoked by [`casper_call_contract`] or [`casper_call_versioned_contract`]). Additionally,
    /// the known `URef`s of the calling context are augmented with the
    /// `URef`s de-serialized from wasm memory offset
    /// `extra_urefs_ptr` to `extra_urefs_ptr + extra_urefs_size`. This function will cause a
    /// `Trap` if the bytes at `extra_urefs_ptr` cannot be de-serialized as type `Vec<URef>`, or
    /// if any of the extra `URef`s are invalid in the current
    /// context.
    ///
    /// # Arguments
    ///
    /// * `value_ptr`: pointer to bytes representing the value to return to the caller
    /// * `value_size`: size of the value (in bytes)
    pub fn casper_ret(value_ptr: *const u8, value_size: usize) -> !;
    ///
    pub fn casper_get_key(
        name_ptr: *const u8,
        name_size: usize,
        output_ptr: *mut u8,
        output_size: usize,
        bytes_written_ptr: *mut usize,
    ) -> i32;
    ///
    pub fn casper_has_key(name_ptr: *const u8, name_size: usize) -> i32;
    ///
    pub fn casper_put_key(
        name_ptr: *const u8,
        name_size: usize,
        key_ptr: *const u8,
        key_size: usize,
    );
    ///
    pub fn casper_remove_key(name_ptr: *const u8, name_size: usize);
    /// This function causes a `Trap` which terminates the currently running
    /// module. Additionally, it signals that the current entire phase of
    /// execution of the deploy should be terminated as well, and that the effects
    /// of the execution up to this point should be reverted. The error code
    /// provided to this function will be included in the error message of the
    /// deploy in the block in which it is included.
    ///
    /// # Arguments
    ///
    /// * `status` - error code of the revert
    pub fn casper_revert(status: u32) -> !;
    /// This function checks if all the keys contained in the given `Value` are
    /// valid in the current context (i.e. the `Value` does not contain any forged
    /// `URef`s). This function causes a `Trap` if the bytes in wasm
    /// memory from offset `value_ptr` to `value_ptr + value_size` cannot be de-serialized as
    /// type `Value`.
    pub fn casper_is_valid_uref(uref_ptr: *const u8, uref_size: usize) -> i32;
    /// This function attempts to add the given public key as an associated key to
    /// the current account. Presently only 32-byte keys are supported; it is up
    /// to the caller to ensure that the 32-bytes starting from offset
    /// `public_key` represent the key they wish to add. Weights are internally
    /// represented by a `u8`, this function will cause a `Trap` if the weight is
    /// not between 0 and 255 inclusively. The result returned is a status code
    /// for adding the key where 0 represents success, 1 means no more keys can be
    /// added to this account (only 10 keys can be added), 2 means the key is
    /// already associated (if you wish to change the weight of an associated key
    /// then used [`casper_update_associated_key`]), and 3 means permission denied (this
    /// could be because the function was called outside of session code or
    /// because the key management threshold was not met by the keys authorizing
    /// the deploy).
    ///
    /// Returns status code for adding the key, where 0 represents success and non-zero represents
    /// failure.
    ///
    /// # Arguments
    ///
    /// * `public_key` - pointer to the bytes in wasm memory representing the public key to add,
    ///   presently only 32-byte public keys are supported.
    /// * `weight` - the weight to assign to this public key
    pub fn casper_add_associated_key(
        account_hash_ptr: *const u8,
        account_hash_size: usize,
        weight: i32,
    ) -> i32;
    /// This function attempts to remove the given public key from the associated
    /// keys of the current account. Presently only 32-byte keys are supported; it
    /// is up to the caller to ensure that the 32-bytes starting from offset
    /// `public_key` represent the key they wish to remove. The result returned is
    /// a status code for adding the key where 0 represents success, 1 means the
    /// key was not associated to begin with, 2 means means permission denied
    /// (this could be because the function was called outside of session code or
    /// because the key management threshold was not met by the keys authorizing
    /// the deploy), and 3 means this key cannot be removed because otherwise it
    /// would be impossible to meet either the deploy or key management
    /// thresholds.
    ///
    /// Returns status code for adding the key, where 0 represents success and non-zero represents
    /// failure.
    ///
    /// # Arguments
    ///
    /// * `public_key` - pointer to the bytes in wasm memory representing the public key to update,
    ///   presently only 32-byte public keys are supported.
    /// * `weight` - the weight to assign to this public key
    pub fn casper_remove_associated_key(
        account_hash_ptr: *const u8,
        account_hash_size: usize,
    ) -> i32;
    /// This function attempts to update the given public key as an associated key
    /// to the current account. Presently only 32-byte keys are supported; it is
    /// up to the caller to ensure that the 32-bytes starting from offset
    /// `public_key` represent the key they wish to add. Weights are internally
    /// represented by a `u8`, this function will cause a `Trap` if the weight is
    /// not between 0 and 255 inclusively. The result returned is a status code
    /// for adding the key where 0 represents success, 1 means the key was not
    /// associated to the account (to add a new key use `add_associated_key`), 2
    /// means means permission denied (this could be because the function was
    /// called outside of session code or because the key management threshold was
    /// not met by the keys authorizing the deploy), and 3 means this key cannot
    /// be changed to the specified weight because then it would be impossible to
    /// meet either the deploy or key management thresholds (you may wish to try
    /// again with a higher weight or after lowering the action thresholds).
    ///
    /// # Arguments
    ///
    /// * `public_key` - pointer to the bytes in wasm memory representing the
    ///  public key to update, presently only 32-byte public keys are supported
    /// * `weight` - the weight to assign to this public key
    pub fn casper_update_associated_key(
        account_hash_ptr: *const u8,
        account_hash_size: usize,
        weight: i32,
    ) -> i32;
    /// This function changes the threshold to perform the specified action. The
    /// action index is interpreted as follows: 0 means deployment and 1 means key
    /// management. Thresholds are represented internally as a `u8`, this function
    /// will cause a `Trap` if the new threshold is not between 0 and 255
    /// inclusively. The return value is a status code where 0 means success, 1
    /// means the key management threshold cannot be set lower than the deploy
    /// threshold, 2 means the deployment threshold cannot be set higher than the
    /// key management threshold, 3 means permission denied (this could be because
    /// the function was called outside of session code or because the key
    /// management threshold was not met by the keys authorizing the deploy), and
    /// 4 means the threshold would be set higher than the total weight of
    /// associated keys (and therefore would be impossible to meet).
    ///
    /// # Arguments
    ///
    /// * `action` - index representing the action threshold to set
    /// * `threshold` - new value of the threshold for performing this action
    pub fn casper_set_action_threshold(permission_level: u32, threshold: u32) -> i32;
    /// This function returns the public key of the account for this deploy. The
    /// result is always 36-bytes in length (4 bytes prefix on a 32-byte public
    /// key); it is up to the caller to ensure the right amount of memory is
    /// allocated at `dest_ptr`, data corruption in the wasm memory could occur
    /// otherwise.
    ///
    /// # Arguments
    ///
    /// * `dest_ptr` - pointer to position in wasm memory where to write the result
    pub fn casper_get_caller(output_size: *mut usize) -> i32;
    /// This function gets the timestamp which will be in the block this deploy is
    /// included in. The return value is always a 64-bit unsigned integer,
    /// representing the number of milliseconds since the Unix epoch. It is up to
    /// the caller to ensure there are 8 bytes allocated at `dest_ptr`, otherwise
    /// data corruption in the wasm memory may occur.
    ///
    /// # Arguments
    ///
    /// * `dest_ptr` - pointer in wasm memory where to write the result
    pub fn casper_get_blocktime(dest_ptr: *const u8);
    /// This function uses the mint contract to create a new, empty purse. If the
    /// call is successful then the `URef` (in serialized form) is written
    /// to the indicated place in wasm memory. It is up to the caller to ensure at
    /// least `purse_size` bytes are allocated at `purse_ptr`, otherwise
    /// data corruption may occur. This function causes a `Trap` if
    /// `purse_size` is not equal to 38.
    ///
    /// # Arguments
    ///
    /// * `purse_ptr` - pointer to position in wasm memory where to write the created `URef`
    /// * `purse_size` - allocated size for the `URef`
    pub fn casper_create_purse(purse_ptr: *const u8, purse_size: usize) -> i32;
    /// This function uses the mint contract’s transfer function to transfer
    /// tokens from the current account’s main purse to the main purse of the
    /// target account. If the target account does not exist then it is
    /// automatically created, and the tokens are transferred to the main purse of
    /// the new account. The target is a serialized `PublicKey` (i.e. 36 bytes
    /// where the first 4 bytes are the number `32` in little endian encoding, and
    /// the remaining 32-bytes are the public key). The amount must be a
    /// serialized 512-bit unsigned integer. This function causes a `Trap` if the
    /// target cannot be de-serialized as a `PublicKey` or the amount cannot be
    /// de-serialized into a `U512`. The return value indicated what occurred,
    /// where 0 means a successful transfer to an existing account, 1 means a
    /// successful transfer to a new account, and 2 means the transfer failed
    /// (this could be because the current account’s main purse had insufficient
    /// tokens or because the function was called outside of session code and so
    /// does not have access to the account’s main purse).
    ///
    /// # Arguments
    ///
    /// * `target_ptr` - pointer in wasm memory to bytes representing the target account to transfer
    ///   to
    /// * `target_size` - size of the target (in bytes)
    /// * `amount_ptr` - pointer in wasm memory to bytes representing the amount to transfer to the
    ///   target account
    /// * `amount_size` - size of the amount (in bytes)
    /// * `id_ptr` - pointer in wasm memory to bytes representing the user-defined transaction id
    /// * `id_size` - size of the id (in bytes)
    /// * `result_ptr` - pointer in wasm memory to a value where `TransferredTo` value would be set
    ///   on successful transfer.
    pub fn casper_transfer_to_account(
        target_ptr: *const u8,
        target_size: usize,
        amount_ptr: *const u8,
        amount_size: usize,
        id_ptr: *const u8,
        id_size: usize,
        result_ptr: *const i32,
    ) -> i32;
    /// This function uses the mint contract’s transfer function to transfer
    /// tokens from the specified purse to the main purse of the target account.
    /// If the target account does not exist then it is automatically created, and
    /// the tokens are transferred to the main purse of the new account. The
    /// source is a serialized `URef`.
    /// The target is a serialized `PublicKey` (i.e. 36 bytes where the
    /// first 4 bytes are the number `32` in little endian encoding, and the
    /// remaining 32-bytes are the public key). The amount must be a serialized
    /// 512-bit unsigned integer. This function causes a `Trap` if the source
    /// cannot be de-serialized as a `URef`, or the target cannot be
    /// de-serialized as a `PublicKey` or the amount cannot be de-serialized into
    /// a `U512`. The return value indicated what occurred, where 0 means a
    /// successful transfer to an existing account, 1 means a successful transfer
    /// to a new account, and 2 means the transfer failed (this could be because
    /// the source purse had insufficient tokens or because there was not valid
    /// access to the source purse).
    ///
    /// # Arguments
    ///
    /// * `source_ptr` - pointer in wasm memory to bytes representing the source `URef` to transfer
    ///   from
    /// * `source_size` - size of the source `URef` (in bytes)
    /// * `target_ptr` - pointer in wasm memory to bytes representing the target account to transfer
    ///   to
    /// * `target_size` - size of the target (in bytes)
    /// * `amount_ptr` - pointer in wasm memory to bytes representing the amount to transfer to the
    ///   target account
    /// * `amount_size` - size of the amount (in bytes)
    /// * `id_ptr` - pointer in wasm memory to bytes representing the user-defined transaction id
    /// * `id_size` - size of the id (in bytes)
    /// * `result_ptr` - pointer in wasm memory to a value where `TransferredTo` value would be set
    ///   on successful transfer.
    pub fn casper_transfer_from_purse_to_account(
        source_ptr: *const u8,
        source_size: usize,
        target_ptr: *const u8,
        target_size: usize,
        amount_ptr: *const u8,
        amount_size: usize,
        id_ptr: *const u8,
        id_size: usize,
        result_ptr: *const i32,
    ) -> i32;
    /// This function uses the mint contract’s transfer function to transfer
    /// tokens from the specified source purse to the specified target purse. If
    /// the target account does not exist then it is automatically created, and
    /// the tokens are transferred to the main purse of the new account. The
    /// source is a serialized `URef`.
    /// The target is also a serialized `URef`. The amount must be a
    /// serialized 512-bit unsigned integer. This function causes a `Trap` if the
    /// source or target cannot be de-serialized as a `URef` or the amount
    /// cannot be de-serialized into a `U512`. The return value indicated what
    /// occurred, where 0 means a successful transfer, 1 means the transfer
    /// failed (this could be because the source purse had insufficient tokens or
    /// because there was not valid access to the source purse or target purse).
    ///
    /// # Arguments
    ///
    /// * `source_ptr` - pointer in wasm memory to bytes representing the source `URef` to transfer
    ///   from
    /// * `source_size` - size of the source `URef` (in bytes)
    /// * `target_ptr` - pointer in wasm memory to bytes representing the target `URef` to transfer
    ///   to
    /// * `target_size` - size of the target (in bytes)
    /// * `amount_ptr` - pointer in wasm memory to bytes representing the amount to transfer to the
    ///   target account
    /// * `amount_size` - size of the amount (in bytes)
    /// * `id_ptr` - pointer in wasm memory to bytes representing the user-defined transaction id
    /// * `id_size` - size of the id (in bytes)
    pub fn casper_transfer_from_purse_to_purse(
        source_ptr: *const u8,
        source_size: usize,
        target_ptr: *const u8,
        target_size: usize,
        amount_ptr: *const u8,
        amount_size: usize,
        id_ptr: *const u8,
        id_size: usize,
    ) -> i32;
    /// Records a transfer.  Can only be called from within the mint contract.
    /// Needed to support system contract-based execution.
    ///
    /// # Arguments
    ///
    /// * `maybe_to_ptr` - pointer in wasm memory to bytes representing the recipient
    ///   `Option<AccountHash>`
    /// * `maybe_to_size` - size of the source `Option<AccountHash>` (in bytes)
    /// * `source_ptr` - pointer in wasm memory to bytes representing the source `URef` to transfer
    ///   from
    /// * `source_size` - size of the source `URef` (in bytes)
    /// * `target_ptr` - pointer in wasm memory to bytes representing the target `URef` to transfer
    ///   to
    /// * `target_size` - size of the target (in bytes)
    /// * `amount_ptr` - pointer in wasm memory to bytes representing the amount to transfer to the
    ///   target account
    /// * `amount_size` - size of the amount (in bytes)
    /// * `id_ptr` - pointer in wasm memory to bytes representing the user-defined transaction id
    /// * `id_size` - size of the id (in bytes)
    pub fn casper_record_transfer(
        maybe_to_ptr: *const u8,
        maybe_to_size: usize,
        source_ptr: *const u8,
        source_size: usize,
        target_ptr: *const u8,
        target_size: usize,
        amount_ptr: *const u8,
        amount_size: usize,
        id_ptr: *const u8,
        id_size: usize,
    ) -> i32;
    /// Records era info.  Can only be called from within the auction contract.
    /// Needed to support system contract-based execution.
    ///
    /// # Arguments
    ///
    /// * `era_id_ptr` - pointer in wasm memory to bytes representing the `EraId`
    /// * `era_id_size` - size of the `EraId` (in bytes)
    /// * `era_info_ptr` - pointer in wasm memory to bytes representing the `EraInfo`
    /// * `era_info_size` - size of the `EraInfo` (in bytes)
    pub fn casper_record_era_info(
        era_id_ptr: *const u8,
        era_id_size: usize,
        era_info_ptr: *const u8,
        era_info_size: usize,
    ) -> i32;
    /// This function uses the mint contract's balance function to get the balance
    /// of the specified purse. It causes a `Trap` if the bytes in wasm memory
    /// from `purse_ptr` to `purse_ptr + purse_size` cannot be
    /// de-serialized as a `URef`. The return value is the size of the
    /// result in bytes. The result is copied to the host buffer and thus can be obtained
    /// by any function which copies the buffer into wasm memory (e.g.
    /// `get_read`). The result bytes are serialized from type `Option<U512>` and
    /// should be interpreted as such.
    ///
    /// # Arguments
    ///
    /// * `purse_ptr` - pointer in wasm memory to the bytes representing the `URef` of the purse to
    ///   get the balance of
    /// * `purse_size` - size of the `URef` (in bytes)
    pub fn casper_get_balance(
        purse_ptr: *const u8,
        purse_size: usize,
        result_size: *mut usize,
    ) -> i32;
    /// This function writes bytes representing the current phase of the deploy
    /// execution to the specified pointer. The size of the result is always one
    /// byte, it is up to the caller to ensure one byte of memory is allocated at
    /// `dest_ptr`, otherwise data corruption in the wasm memory could occur. The
    /// one byte is interpreted as follows: 0 means a system phase (should never
    /// be encountered by user deploys), 1 means the payment phase, 2 means the
    /// session phase and 3 means the finalization phase (should never be
    /// encountered by user code).
    ///
    /// # Arguments
    ///
    /// * `dest_ptr` - pointer to position in wasm memory to write the result
    pub fn casper_get_phase(dest_ptr: *mut u8);
    ///
    pub fn casper_get_system_contract(
        system_contract_index: u32,
        dest_ptr: *mut u8,
        dest_size: usize,
    ) -> i32;
    ///
    pub fn casper_get_main_purse(dest_ptr: *mut u8);
    /// This function copies the contents of the current runtime buffer into the
    /// wasm memory, beginning at the provided offset. It is intended that this
    /// function be called after a call to a function that uses host buffer. It is up to the caller
    /// to ensure that the proper amount of memory is allocated for this write,
    /// otherwise data corruption in the wasm memory may occur due to this call
    /// overwriting some bytes unintentionally. The size of the data which will be
    /// written is stored on the host. The bytes which are written are those corresponding to the
    /// value returned by the called contract; it is up to the developer to know how to attempt
    /// to interpret those bytes.
    ///
    /// # Arguments
    ///
    /// * `dest_ptr` - pointer (offset in wasm memory) to the location where the host buffer should
    ///   be written
    /// * `dest_size` - size of output buffer
    /// * `bytes_written` - a pointer to a value where amount of bytes written will be set
    pub fn casper_read_host_buffer(
        dest_ptr: *mut u8,
        dest_size: usize,
        bytes_written: *mut usize,
    ) -> i32;
    /// Creates new contract package at hash. Returns both newly generated
    /// [`casper_types::ContractPackageHash`] and a [`casper_types::URef`] for further
    /// modifying access.
    pub fn casper_create_contract_package_at_hash(
        hash_addr_ptr: *mut u8,
        access_addr_ptr: *mut u8,
        is_locked: bool,
    );
    /// Creates new named contract user group under a contract package.
    ///
    /// # Arguments
    ///
    /// * `contract_package_hash_ptr` - pointer to serialized contract package hash.
    /// * `contract_package_hash_size` - size of contract package hash in serialized form.
    /// * `label_ptr` - serialized group label
    /// * `label_size` - size of serialized group label
    /// * `num_new_urefs` - amount of new urefs to be provisioned by host
    /// * `existing_urefs_ptr` - serialized list of existing [`casper_types::URef`]s
    /// * `existing_urefs_size` - size of serialized list of  [`casper_types::URef`]s
    /// * `output_size_ptr` - pointer to a value where a size of list of [`casper_types::URef`]s
    ///   written to host buffer will be set.
    pub fn casper_create_contract_user_group(
        contract_package_hash_ptr: *const u8,
        contract_package_hash_size: usize,
        label_ptr: *const u8,
        label_size: usize,
        num_new_urefs: u8,
        existing_urefs_ptr: *const u8,
        existing_urefs_size: usize,
        output_size_ptr: *mut usize,
    ) -> i32;
    /// Adds new contract version to a contract package.
    ///
    /// # Arguments
    ///
    /// * `contract_package_hash_ptr` - pointer to serialized contract package hash.
    /// * `contract_package_hash_size` - size of contract package hash in serialized form.
    /// * `version_ptr` - output parameter where new version assigned by host is set
    /// * `entry_points_ptr` - pointer to serialized [`casper_types::EntryPoints`]
    /// * `entry_points_size` - size of serialized [`casper_types::EntryPoints`]
    /// * `named_keys_ptr` - pointer to serialized [`casper_types::contracts::NamedKeys`]
    /// * `named_keys_size` - size of serialized [`casper_types::contracts::NamedKeys`]
    /// * `output_ptr` - pointer to a memory where host assigned contract hash is set to
    /// * `output_size` - size of memory area that host can write to
    /// * `bytes_written_ptr` - pointer to a value where host will set a number of bytes written to
    ///   the `output_size` pointer
    pub fn casper_add_contract_version(
        contract_package_hash_ptr: *const u8,
        contract_package_hash_size: usize,
        version_ptr: *const u32,
        entry_points_ptr: *const u8,
        entry_points_size: usize,
        named_keys_ptr: *const u8,
        named_keys_size: usize,
        output_ptr: *mut u8,
        output_size: usize,
        bytes_written_ptr: *mut usize,
    ) -> i32;
    /// Disables contract in a contract package. Returns non-zero standard error for a failure,
    /// otherwise a zero indicates success.
    ///
    /// # Arguments
    ///
    /// * `contract_package_hash_ptr` - pointer to serialized contract package hash.
    /// * `contract_package_hash_size` - size of contract package hash in serialized form.
    /// * `contract_hash_ptr` - pointer to serialized contract hash.
    /// * `contract_hash_size` - size of contract hash in serialized form.
    pub fn casper_disable_contract_version(
        contract_package_hash_ptr: *const u8,
        contract_package_hash_size: usize,
        contract_hash_ptr: *const u8,
        contract_hash_size: usize,
    ) -> i32;
    /// Calls a contract by its hash. Requires entry point name that has to be present on a
    /// specified contract, and serialized named arguments. Returns a standard error code in
    /// case of failure, otherwise a successful execution returns zero. Bytes returned from contract
    /// execution are set to `result_size` pointer.
    ///
    /// # Arguments
    /// * `contract_package_hash_ptr` - pointer to serialized contract package hash.
    /// * `contract_package_hash_size` - size of contract package hash in serialized form.
    /// * `entry_point_name_ptr` - pointer to serialized contract entry point name
    /// * `entry_point_name_size` - size of serialized contract entry point name
    /// * `runtime_args_ptr` - pointer to serialized runtime arguments
    /// * `runtime_args_size` - size of serialized runtime arguments
    /// * `result_size` - a pointer to a value which will be set to a size of bytes of called
    ///   contract return value
    pub fn casper_call_contract(
        contract_hash_ptr: *const u8,
        contract_hash_size: usize,
        entry_point_name_ptr: *const u8,
        entry_point_name_size: usize,
        runtime_args_ptr: *const u8,
        runtime_args_size: usize,
        result_size: *mut usize,
    ) -> i32;
    /// Calls a contract by its package hash. Optionally accepts a serialized `Option<u32>` as a
    /// version that for `None` case would call most recent version for given protocol version,
    /// otherwise it selects a specific contract version. Requires an entry point name
    /// registered in a given version of contract. Returns a standard error code in case of
    /// failure, otherwise a successful execution returns zero. Bytes returned from contract
    /// execution are set to `result_size` pointer
    ///
    /// # Arguments
    ///
    /// * `contract_package_hash_ptr` - pointer to serialized contract package hash.
    /// * `contract_package_hash_size` - size of contract package hash in serialized form.
    /// * `contract_version_ptr` - Contract package hash in a serialized form
    /// * `contract_version_size` -
    /// * `entry_point_name_ptr` -
    /// * `entry_point_name_size` -
    /// * `runtime_args_ptr` -
    /// * `runtime_args_size` -
    /// * `result_size` -
    pub fn casper_call_versioned_contract(
        contract_package_hash_ptr: *const u8,
        contract_package_hash_size: usize,
        contract_version_ptr: *const u8,
        contract_version_size: usize,
        entry_point_name_ptr: *const u8,
        entry_point_name_size: usize,
        runtime_args_ptr: *const u8,
        runtime_args_size: usize,
        result_size: *mut usize,
    ) -> i32;
    /// This function queries the host side to check for given named argument existence and returns
    /// a size in bytes of given argument. Returns zero for success or non-zero value for
    /// failure as described in standard error codes.
    ///
    /// # Arguments
    ///
    /// * `name_ptr` - pointer (offset in wasm memory) to the location where serialized argument
    ///   name is present
    /// * `name_size` - size of serialized bytes of argument name
    /// * `dest_ptr` - pointer to the location where argument bytes will be copied from the host
    ///   side
    /// * `dest_size` - size of destination pointer
    pub fn casper_get_named_arg_size(
        name_ptr: *const u8,
        name_size: usize,
        dest_size: *mut usize,
    ) -> i32;
    /// This function copies the contents of the current runtime buffer into the
    /// wasm memory, beginning at the provided offset. It is intended that this
    /// function be called after a call to `load_arg`. It is up to the caller to
    /// ensure that the proper amount of memory is allocated for this write,
    /// otherwise data corruption in the wasm memory may occur due to this call
    /// overwriting some bytes unintentionally. The size of the data which will be
    /// written is returned from the `load_arg` call. The bytes which are written
    /// are the those corresponding to the provided argument; it is up to the
    /// developer to know how to attempt to interpret those bytes.
    ///
    /// # Arguments
    ///
    /// * `name_ptr` - pointer (offset in wasm memory) to the location where serialized argument
    ///   name is present
    /// * `name_size` - size of serialized bytes of argument name
    /// * `dest_ptr` - pointer to the location where argument bytes will be copied from the host
    ///   side
    /// * `dest_size` - size of destination pointer
    pub fn casper_get_named_arg(
        name_ptr: *const u8,
        name_size: usize,
        dest_ptr: *mut u8,
        dest_size: usize,
    ) -> i32;
    /// Removes group from given contract package.
    ///
    /// # Arguments
    ///
    /// * `contract_package_hash_ptr` - pointer to serialized contract package hash.
    /// * `contract_package_hash_size` - size of contract package hash in serialized form.
    /// * `label_ptr` - serialized group label
    /// * `label_size` - size of serialized group label
    pub fn casper_remove_contract_user_group(
        contract_package_hash_ptr: *const u8,
        contract_package_hash_size: usize,
        label_ptr: *const u8,
        label_size: usize,
    ) -> i32;
    /// Requests host to provision additional [`casper_types::URef`] to a specified group
    /// identified by its label. Returns standard error code for non-zero value, otherwise zero
    /// indicated success.
    ///
    /// # Arguments
    ///
    /// * `contract_package_hash_ptr` - pointer to serialized contract package hash.
    /// * `contract_package_hash_size` - size of contract package hash in serialized form.
    /// * `label_ptr` - serialized group label
    /// * `label_size` - size of serialized group label
    /// * `value_size_ptr` - size of data written to a host buffer will be saved here
    pub fn casper_provision_contract_user_group_uref(
        contract_package_hash_ptr: *const u8,
        contract_package_hash_size: usize,
        label_ptr: *const u8,
        label_size: usize,
        value_size_ptr: *const usize,
    ) -> i32;
    /// Removes user group urefs. Accepts a contract package hash, label name of a group, and a list
    /// of urefs that will be removed from the group.
    ///
    /// # Arguments
    ///
    /// * `contract_package_hash_ptr` - pointer to serialized contract package hash.
    /// * `contract_package_hash_size` - size of contract package hash in serialized form.
    /// * `label_ptr` - serialized group label
    /// * `label_size` - size of serialized group label
    /// * `urefs_ptr` - pointer to serialized list of urefs
    /// * `urefs_size` - size of serialized list of urefs
    pub fn casper_remove_contract_user_group_urefs(
        contract_package_hash_ptr: *const u8,
        contract_package_hash_size: usize,
        label_ptr: *const u8,
        label_size: usize,
        urefs_ptr: *const u8,
        urefs_size: usize,
    ) -> i32;
    /// Returns a 32-byte BLAKE2b hash digest from the given input bytes
    ///
    /// # Arguments
    /// * `in_ptr` - pointer to bytes
    /// * `in_size` - length of bytes
    /// * `out_ptr` - pointer to the location where argument bytes will be copied from the host side
    /// * `out_size` - size of output pointer
    pub fn casper_blake2b(
        in_ptr: *const u8,
        in_size: usize,
        out_ptr: *mut u8,
        out_size: usize,
    ) -> i32;
    ///
    pub fn casper_load_call_stack(
        call_stack_len_ptr: *mut usize,
        result_size_ptr: *mut usize,
    ) -> i32;
    /// Prints data directly to standard output on the host.
    ///
    /// # Arguments
    ///
    /// * `text_ptr` - pointer to serialized text to print
    /// * `text_size` - size of serialized text to print
    #[cfg(feature = "test-support")]
    pub fn casper_print(text_ptr: *const u8, text_size: usize);
    /// Creates new URef that points to a dictionary partition of global state.
    ///
    /// # Arguments
    ///
    /// * `output_size` - pointer to a value where host will write size of bytes of created URef.
    pub fn casper_new_dictionary(output_size_ptr: *mut usize) -> i32;
    /// The bytes in wasm memory from offset `key_ptr` to `key_ptr + key_size`
    /// will be used together with the current context’s seed to form a dictionary.
    /// The value at that dictionary is read from the global state, serialized and
    /// buffered in the runtime. This result can be obtained via the [`casper_read_host_buffer`]
    /// function.
    ///
    /// # Arguments
    ///
    /// * `uref_ptr` - pointer to bytes representing the user-defined key
    /// * `uref_size` - size of the key (in bytes)
    /// * `key_bytes_ptr` - pointer to bytes representing the user-defined key
    /// * `key_bytes_size` - size of the user-defined key
    /// * `output_size` - pointer to a value where host will write size of bytes read from given key
    pub fn casper_dictionary_get(
        uref_ptr: *const u8,
        uref_size: usize,
        key_bytes_ptr: *const u8,
        key_bytes_size: usize,
        output_size: *mut usize,
    ) -> i32;
    /// The bytes in the span of wasm memory from `key_ptr` to `key_ptr + key_size` must correspond
    /// to a valid global state dictionary key, otherwise the function will fail.
    /// If the Key::Dictionary is de-serialized successfully, then the result of the read is
    /// serialized and buffered in the runtime. This result can be obtained via the
    /// [`casper_read_host_buffer`] function. Returns standard error code.
    ///
    /// # Arguments
    ///
    /// * `key_ptr` - pointer (offset in wasm linear memory) to serialized form of the
    ///   Key::Dictionary to read
    /// * `key_size` - size of the serialized Key::Dictionary (in bytes)
    /// * `output_size` - pointer to a value where host will write size of bytes read from given key
    pub fn casper_dictionary_read(
        key_ptr: *const u8,
        key_size: usize,
        output_size: *mut usize,
    ) -> i32;
    /// The bytes in wasm memory from offset `key_ptr` to `key_ptr + key_size`
    /// will be used together with the passed URef's seed to form a dictionary.
    /// This function writes the provided value (read via de-serializing the bytes
    /// in wasm memory from offset `value_ptr` to `value_ptr + value_size`) under
    /// that dictionary in the global state. This function will cause a `Trap` if
    /// the value fails to de-serialize.
    ///
    /// # Arguments
    ///
    /// * `uref_ptr` - pointer to bytes representing the user-defined key
    /// * `uref_size` - size of the key (in bytes)
    /// * `key_ptr` - pointer to bytes representing the user-defined key to write to
    /// * `key_size` - size of the key (in bytes)
    /// * `value_ptr` - pointer to bytes representing the value to write at the key
    /// * `value_size` - size of the value (in bytes)
    pub fn casper_dictionary_put(
        uref_ptr: *const u8,
        uref_size: usize,
        key_ptr: *const u8,
        key_size: usize,
        value_ptr: *const u8,
        value_size: usize,
    ) -> i32;
<<<<<<< HEAD
    /// Returns 32 pseudo random bytes.
    ///
    /// # Arguments
    /// * `out_ptr` - pointer to the location where argument bytes will be copied from the host side
    /// * `out_size` - size of output pointer
    pub fn casper_random_bytes(out_ptr: *mut u8, out_size: usize) -> i32;
=======
    /// Enables contract in a contract package. Returns non-zero standard error for a failure,
    /// otherwise a zero indicates success.
    ///
    /// # Arguments
    ///
    /// * `contract_package_hash_ptr` - pointer to serialized contract package hash.
    /// * `contract_package_hash_size` - size of contract package hash in serialized form.
    /// * `contract_hash_ptr` - pointer to serialized contract hash.
    /// * `contract_hash_size` - size of contract hash in serialized form.
    pub fn casper_enable_contract_version(
        contract_package_hash_ptr: *const u8,
        contract_package_hash_size: usize,
        contract_hash_ptr: *const u8,
        contract_hash_size: usize,
    ) -> i32;
>>>>>>> 58e62cf8
}<|MERGE_RESOLUTION|>--- conflicted
+++ resolved
@@ -784,14 +784,6 @@
         value_ptr: *const u8,
         value_size: usize,
     ) -> i32;
-<<<<<<< HEAD
-    /// Returns 32 pseudo random bytes.
-    ///
-    /// # Arguments
-    /// * `out_ptr` - pointer to the location where argument bytes will be copied from the host side
-    /// * `out_size` - size of output pointer
-    pub fn casper_random_bytes(out_ptr: *mut u8, out_size: usize) -> i32;
-=======
     /// Enables contract in a contract package. Returns non-zero standard error for a failure,
     /// otherwise a zero indicates success.
     ///
@@ -807,5 +799,10 @@
         contract_hash_ptr: *const u8,
         contract_hash_size: usize,
     ) -> i32;
->>>>>>> 58e62cf8
+    /// Returns 32 pseudo random bytes.
+    ///
+    /// # Arguments
+    /// * `out_ptr` - pointer to the location where argument bytes will be copied from the host side
+    /// * `out_size` - size of output pointer
+    pub fn casper_random_bytes(out_ptr: *mut u8, out_size: usize) -> i32;
 }