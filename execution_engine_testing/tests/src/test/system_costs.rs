--- conflicted
+++ resolved
@@ -2,20 +2,11 @@
 use once_cell::sync::Lazy;
 
 use casper_engine_test_support::{
-<<<<<<< HEAD
-    internal::{
-        utils, DeployItemBuilder, ExecuteRequestBuilder, InMemoryWasmTestBuilder,
-        UpgradeRequestBuilder, DEFAULT_ACCOUNTS, DEFAULT_ACCOUNT_PUBLIC_KEY,
-        DEFAULT_EXECUTION_MODE, DEFAULT_MAX_ASSOCIATED_KEYS, DEFAULT_PAYMENT,
-        DEFAULT_PROTOCOL_VERSION, DEFAULT_RUN_GENESIS_REQUEST, DEFAULT_WASM_CONFIG,
-    },
-    AccountHash, DEFAULT_ACCOUNT_ADDR, DEFAULT_ACCOUNT_INITIAL_BALANCE,
-=======
     utils, DeployItemBuilder, ExecuteRequestBuilder, InMemoryWasmTestBuilder,
     UpgradeRequestBuilder, DEFAULT_ACCOUNTS, DEFAULT_ACCOUNT_ADDR, DEFAULT_ACCOUNT_INITIAL_BALANCE,
     DEFAULT_ACCOUNT_PUBLIC_KEY, DEFAULT_MAX_ASSOCIATED_KEYS, DEFAULT_PAYMENT,
-    DEFAULT_PROTOCOL_VERSION, MINIMUM_ACCOUNT_CREATION_BALANCE, PRODUCTION_RUN_GENESIS_REQUEST,
->>>>>>> 1bbdc220
+    DEFAULT_PROTOCOL_VERSION, MINIMUM_ACCOUNT_CREATION_BALANCE, PRODUCTION_CHAINSPEC,
+    PRODUCTION_RUN_GENESIS_REQUEST,
 };
 use casper_execution_engine::{
     core::engine_state::{
@@ -221,15 +212,11 @@
     let new_engine_config = EngineConfig::new(
         DEFAULT_MAX_QUERY_DEPTH,
         new_max_associated_keys,
-<<<<<<< HEAD
-        DEFAULT_WASM_CONFIG.clone(),
-=======
         DEFAULT_MAX_RUNTIME_CALL_STACK_HEIGHT,
         DEFAULT_MINIMUM_DELEGATION_AMOUNT,
         DEFAULT_STRICT_ARGUMENT_CHECKING,
         DEFAULT_VESTING_SCHEDULE_LENGTH_MILLIS,
         WasmConfig::default(),
->>>>>>> 1bbdc220
         new_system_config,
     );
 
@@ -521,15 +508,11 @@
     let new_engine_config = EngineConfig::new(
         DEFAULT_MAX_QUERY_DEPTH,
         new_max_associated_keys,
-<<<<<<< HEAD
-        DEFAULT_WASM_CONFIG.clone(),
-=======
         DEFAULT_MAX_RUNTIME_CALL_STACK_HEIGHT,
         DEFAULT_MINIMUM_DELEGATION_AMOUNT,
         DEFAULT_STRICT_ARGUMENT_CHECKING,
         DEFAULT_VESTING_SCHEDULE_LENGTH_MILLIS,
         WasmConfig::default(),
->>>>>>> 1bbdc220
         new_system_config,
     );
 
@@ -1002,7 +985,7 @@
     let new_wasm_config = WasmConfig::new(
         DEFAULT_WASM_MAX_MEMORY,
         DEFAULT_MAX_STACK_HEIGHT,
-        *DEFAULT_EXECUTION_MODE,
+        PRODUCTION_CHAINSPEC.wasm_config.execution_mode,
         new_opcode_costs,
         new_storage_costs,
         new_host_function_costs,
