--- conflicted
+++ resolved
@@ -15,26 +15,9 @@
     let exec_request =
         ExecuteRequestBuilder::standard(*DEFAULT_ACCOUNT_ADDR, REVERT_WASM, RuntimeArgs::default())
             .build();
-<<<<<<< HEAD
-    let mut builder = InMemoryWasmTestBuilder::default();
-
-    builder.run_genesis(&DEFAULT_RUN_GENESIS_REQUEST);
-    let start = Instant::now();
-    builder.exec(exec_request);
-    let stop = start.elapsed();
-    builder.commit();
-
-    let maybe_error = builder.get_error();
-    match maybe_error {
-        Some(engine_state::Error::Exec(execution::Error::Revert(api_error)))
-            if api_error == ApiError::User(100) => {}
-        _ => panic!("should be an error but {:?}", maybe_error),
-    }
-=======
     InMemoryWasmTestBuilder::default()
         .run_genesis(&PRODUCTION_RUN_GENESIS_REQUEST)
         .exec(exec_request)
         .commit()
         .is_error();
->>>>>>> 1bbdc220
 }