use casper_engine_test_support::{
    ExecuteRequestBuilder, InMemoryWasmTestContext, DEFAULT_ACCOUNT_ADDR,
    DEFAULT_ACCOUNT_PUBLIC_KEY, DEFAULT_RUN_GENESIS_REQUEST, MINIMUM_ACCOUNT_CREATION_BALANCE,
};
use casper_execution_engine::core::{
    engine_state::Error as CoreError, execution::Error as ExecError,
};
use casper_types::{
    runtime_args, system::auction, ApiError, PublicKey, RuntimeArgs, SecretKey, U512,
};
use once_cell::sync::Lazy;

const CONTRACT_REGRESSION: &str = "ee_1217_regression.wasm";
const CONTRACT_ADD_BID: &str = "add_bid.wasm";
const CONTRACT_WITHDRAW_BID: &str = "withdraw_bid.wasm";

const PACKAGE_NAME: &str = "call_auction";
const CONTRACT_ADD_BID_ENTRYPOINT_SESSION: &str = "add_bid_session";
const CONTRACT_ADD_BID_ENTRYPOINT_CONTRACT: &str = "add_bid_contract";
const CONTRACT_WITHDRAW_BID_ENTRYPOINT_SESSION: &str = "withdraw_bid_session";
const CONTRACT_WITHDRAW_BID_ENTRYPOINT_CONTRACT: &str = "withdraw_bid_contract";
const CONTRACT_DELEGATE_ENTRYPOINT_SESSION: &str = "delegate_session";
const CONTRACT_DELEGATE_ENTRYPOINT_CONTRACT: &str = "delegate_contract";
const CONTRACT_UNDELEGATE_ENTRYPOINT_SESSION: &str = "undelegate_session";
const CONTRACT_UNDELEGATE_ENTRYPOINT_CONTRACT: &str = "undelegate_contract";
const CONTRACT_ACTIVATE_BID_ENTRYPOINT_CONTRACT: &str = "activate_bid_contract";
const CONTRACT_ACTIVATE_BID_ENTRYPOINT_SESSION: &str = "activate_bid_session";

static VALIDATOR_PUBLIC_KEY: Lazy<PublicKey> = Lazy::new(|| {
    let secret_key = SecretKey::ed25519_from_bytes([33; SecretKey::ED25519_LENGTH]).unwrap();
    PublicKey::from(&secret_key)
});

#[ignore]
#[test]
fn should_fail_to_add_bid_from_stored_session_code() {
    let default_public_key_arg = DEFAULT_ACCOUNT_PUBLIC_KEY.clone();

    let store_call_auction_request = ExecuteRequestBuilder::standard(
        *DEFAULT_ACCOUNT_ADDR,
        CONTRACT_REGRESSION,
        runtime_args! {},
    )
    .build();

    let add_bid_request = ExecuteRequestBuilder::versioned_contract_call_by_name(
        *DEFAULT_ACCOUNT_ADDR,
        PACKAGE_NAME,
        None,
        CONTRACT_ADD_BID_ENTRYPOINT_SESSION,
        runtime_args! {
            auction::ARG_PUBLIC_KEY => default_public_key_arg,
        },
    )
    .build();

    let mut builder = InMemoryWasmTestContext::default();

    builder.run_genesis(&DEFAULT_RUN_GENESIS_REQUEST);

    builder
        .exec(store_call_auction_request)
        .commit()
        .expect_success();

    builder.exec(add_bid_request);

    let error = builder.get_error().expect("should have returned an error");
    assert!(
        matches!(error, CoreError::Exec(ExecError::Revert(ApiError::AuctionError(
            auction_error,
        ))) if auction_error == auction::Error::InvalidContext as u8)
    );
}

#[ignore]
#[test]
fn should_fail_to_add_bid_from_stored_contract_code() {
    let default_public_key_arg = DEFAULT_ACCOUNT_PUBLIC_KEY.clone();

    let store_call_auction_request = ExecuteRequestBuilder::standard(
        *DEFAULT_ACCOUNT_ADDR,
        CONTRACT_REGRESSION,
        runtime_args! {},
    )
    .build();

    let add_bid_request = ExecuteRequestBuilder::versioned_contract_call_by_name(
        *DEFAULT_ACCOUNT_ADDR,
        PACKAGE_NAME,
        None,
        CONTRACT_ADD_BID_ENTRYPOINT_CONTRACT,
        runtime_args! {
            auction::ARG_PUBLIC_KEY => default_public_key_arg,
        },
    )
    .build();

    let mut builder = InMemoryWasmTestContext::default();

    builder.run_genesis(&DEFAULT_RUN_GENESIS_REQUEST);

    builder
        .exec(store_call_auction_request)
        .commit()
        .expect_success();

    builder.exec(add_bid_request);

    let error = builder.get_error().expect("should have returned an error");
    assert!(
        matches!(error, CoreError::Exec(ExecError::Revert(ApiError::AuctionError(
            auction_error,
        ))) if auction_error == auction::Error::InvalidContext as u8)
    );
}

#[ignore]
#[test]
fn should_fail_to_withdraw_bid_from_stored_session_code() {
    let default_public_key_arg = DEFAULT_ACCOUNT_PUBLIC_KEY.clone();

    let add_bid_request = ExecuteRequestBuilder::standard(
        *DEFAULT_ACCOUNT_ADDR,
        CONTRACT_ADD_BID,
        runtime_args! {
            auction::ARG_AMOUNT => U512::one(), // zero results in Error::BondTooSmall
            auction::ARG_PUBLIC_KEY => default_public_key_arg.clone(),
            auction::ARG_DELEGATION_RATE => 0u8,
        },
    )
    .build();

    let store_call_auction_request = ExecuteRequestBuilder::standard(
        *DEFAULT_ACCOUNT_ADDR,
        CONTRACT_REGRESSION,
        runtime_args! {},
    )
    .build();

    let withdraw_bid_request = ExecuteRequestBuilder::versioned_contract_call_by_name(
        *DEFAULT_ACCOUNT_ADDR,
        PACKAGE_NAME,
        None,
        CONTRACT_WITHDRAW_BID_ENTRYPOINT_SESSION,
        runtime_args! {
            auction::ARG_PUBLIC_KEY => default_public_key_arg,
        },
    )
    .build();

    let mut builder = InMemoryWasmTestContext::default();

    builder.run_genesis(&DEFAULT_RUN_GENESIS_REQUEST);

    builder.exec(add_bid_request).commit().expect_success();

    builder
        .exec(store_call_auction_request)
        .commit()
        .expect_success();

    builder.exec(withdraw_bid_request);

    let error = builder.get_error().expect("should have returned an error");
    assert!(
        matches!(error, CoreError::Exec(ExecError::Revert(ApiError::AuctionError(
            auction_error,
        ))) if auction_error == auction::Error::InvalidContext as u8)
    );
}

#[ignore]
#[test]
fn should_fail_to_withdraw_bid_from_stored_contract_code() {
    let default_public_key_arg = DEFAULT_ACCOUNT_PUBLIC_KEY.clone();

    let add_bid_request = ExecuteRequestBuilder::standard(
        *DEFAULT_ACCOUNT_ADDR,
        CONTRACT_ADD_BID,
        runtime_args! {
            auction::ARG_AMOUNT => U512::one(), // zero results in Error::BondTooSmall
            auction::ARG_PUBLIC_KEY => default_public_key_arg.clone(),
            auction::ARG_DELEGATION_RATE => 0u8,
        },
    )
    .build();

    let store_call_auction_request = ExecuteRequestBuilder::standard(
        *DEFAULT_ACCOUNT_ADDR,
        CONTRACT_REGRESSION,
        runtime_args! {},
    )
    .build();

    let withdraw_bid_request = ExecuteRequestBuilder::versioned_contract_call_by_name(
        *DEFAULT_ACCOUNT_ADDR,
        PACKAGE_NAME,
        None,
        CONTRACT_WITHDRAW_BID_ENTRYPOINT_CONTRACT,
        runtime_args! {
            auction::ARG_PUBLIC_KEY => default_public_key_arg,
        },
    )
    .build();

    let mut builder = InMemoryWasmTestContext::default();

    builder.run_genesis(&DEFAULT_RUN_GENESIS_REQUEST);

    builder.exec(add_bid_request).commit().expect_success();

    builder
        .exec(store_call_auction_request)
        .commit()
        .expect_success();

    builder.exec(withdraw_bid_request);

    let error = builder.get_error().expect("should have returned an error");
    assert!(
        matches!(error, CoreError::Exec(ExecError::Revert(ApiError::AuctionError(
            auction_error,
        ))) if auction_error == auction::Error::InvalidContext as u8)
    );
}

#[ignore]
#[test]
fn should_fail_to_delegate_from_stored_session_code() {
    let default_public_key_arg = DEFAULT_ACCOUNT_PUBLIC_KEY.clone();

    let validator_public_key_arg = VALIDATOR_PUBLIC_KEY.clone();
    let validator_addr = VALIDATOR_PUBLIC_KEY.to_account_hash();

    let validator_fund_request = {
        const CONTRACT_TRANSFER_TO_ACCOUNT: &str = "transfer_to_account_u512.wasm";
        const ARG_AMOUNT: &str = "amount";
        const ARG_TARGET: &str = "target";

        ExecuteRequestBuilder::standard(
            *DEFAULT_ACCOUNT_ADDR,
            CONTRACT_TRANSFER_TO_ACCOUNT,
            runtime_args! {
                ARG_TARGET => validator_addr,
                ARG_AMOUNT => U512::from(MINIMUM_ACCOUNT_CREATION_BALANCE)
            },
        )
        .build()
    };

    let add_bid_request = ExecuteRequestBuilder::standard(
        VALIDATOR_PUBLIC_KEY.to_account_hash(),
        CONTRACT_ADD_BID,
        runtime_args! {
            auction::ARG_AMOUNT => U512::one(), // zero results in Error::BondTooSmall
            auction::ARG_PUBLIC_KEY => validator_public_key_arg.clone(),
            auction::ARG_DELEGATION_RATE => 0u8,
        },
    )
    .build();

    let store_call_auction_request = ExecuteRequestBuilder::standard(
        *DEFAULT_ACCOUNT_ADDR,
        CONTRACT_REGRESSION,
        runtime_args! {},
    )
    .build();

    let delegate_request = ExecuteRequestBuilder::versioned_contract_call_by_name(
        *DEFAULT_ACCOUNT_ADDR,
        PACKAGE_NAME,
        None,
        CONTRACT_DELEGATE_ENTRYPOINT_SESSION,
        runtime_args! {
            auction::ARG_DELEGATOR => default_public_key_arg,
            auction::ARG_VALIDATOR => validator_public_key_arg,
        },
    )
    .build();

    let mut builder = InMemoryWasmTestContext::default();

    builder.run_genesis(&DEFAULT_RUN_GENESIS_REQUEST);

    builder
        .exec(validator_fund_request)
        .commit()
        .expect_success();

    builder.exec(add_bid_request).commit().expect_success();

    builder
        .exec(store_call_auction_request)
        .commit()
        .expect_success();

    builder.exec(delegate_request);

    let error = builder.get_error().expect("should have returned an error");
    assert!(
        matches!(error, CoreError::Exec(ExecError::Revert(ApiError::AuctionError(
            auction_error,
        ))) if auction_error == auction::Error::InvalidContext as u8)
    );
}

#[ignore]
#[test]
fn should_fail_to_delegate_from_stored_contract_code() {
    let default_public_key_arg = DEFAULT_ACCOUNT_PUBLIC_KEY.clone();

    let validator_public_key_arg = VALIDATOR_PUBLIC_KEY.clone();
    let validator_addr = VALIDATOR_PUBLIC_KEY.to_account_hash();

    let validator_fund_request = {
        const CONTRACT_TRANSFER_TO_ACCOUNT: &str = "transfer_to_account_u512.wasm";
        const ARG_AMOUNT: &str = "amount";
        const ARG_TARGET: &str = "target";

        ExecuteRequestBuilder::standard(
            *DEFAULT_ACCOUNT_ADDR,
            CONTRACT_TRANSFER_TO_ACCOUNT,
            runtime_args! {
                ARG_TARGET => validator_addr,
                ARG_AMOUNT => U512::from(MINIMUM_ACCOUNT_CREATION_BALANCE)
            },
        )
        .build()
    };

    let add_bid_request = ExecuteRequestBuilder::standard(
        VALIDATOR_PUBLIC_KEY.to_account_hash(),
        CONTRACT_ADD_BID,
        runtime_args! {
            auction::ARG_AMOUNT => U512::one(), // zero results in Error::BondTooSmall
            auction::ARG_PUBLIC_KEY => validator_public_key_arg.clone(),
            auction::ARG_DELEGATION_RATE => 0u8,
        },
    )
    .build();

    let store_call_auction_request = ExecuteRequestBuilder::standard(
        *DEFAULT_ACCOUNT_ADDR,
        CONTRACT_REGRESSION,
        runtime_args! {},
    )
    .build();

    let delegate_request = ExecuteRequestBuilder::versioned_contract_call_by_name(
        *DEFAULT_ACCOUNT_ADDR,
        PACKAGE_NAME,
        None,
        CONTRACT_DELEGATE_ENTRYPOINT_CONTRACT,
        runtime_args! {
            auction::ARG_DELEGATOR => default_public_key_arg,
            auction::ARG_VALIDATOR => validator_public_key_arg,
        },
    )
    .build();

    let mut builder = InMemoryWasmTestContext::default();

    builder.run_genesis(&DEFAULT_RUN_GENESIS_REQUEST);

    builder
        .exec(validator_fund_request)
        .commit()
        .expect_success();

    builder.exec(add_bid_request).commit().expect_success();

    builder
        .exec(store_call_auction_request)
        .commit()
        .expect_success();

    builder.exec(delegate_request);

    let error = builder.get_error().expect("should have returned an error");
    assert!(
        matches!(error, CoreError::Exec(ExecError::Revert(ApiError::AuctionError(
            auction_error,
        ))) if auction_error == auction::Error::InvalidContext as u8)
    );
}

#[ignore]
#[test]
fn should_fail_to_undelegate_from_stored_session_code() {
    let default_public_key_arg = DEFAULT_ACCOUNT_PUBLIC_KEY.clone();

    let validator_public_key_arg = VALIDATOR_PUBLIC_KEY.clone();
    let validator_addr = VALIDATOR_PUBLIC_KEY.to_account_hash();

    let validator_fund_request = {
        const CONTRACT_TRANSFER_TO_ACCOUNT: &str = "transfer_to_account_u512.wasm";
        const ARG_AMOUNT: &str = "amount";
        const ARG_TARGET: &str = "target";

        ExecuteRequestBuilder::standard(
            *DEFAULT_ACCOUNT_ADDR,
            CONTRACT_TRANSFER_TO_ACCOUNT,
            runtime_args! {
                ARG_TARGET => validator_addr,
                ARG_AMOUNT => U512::from(MINIMUM_ACCOUNT_CREATION_BALANCE)
            },
        )
        .build()
    };

    let add_bid_request = ExecuteRequestBuilder::standard(
        VALIDATOR_PUBLIC_KEY.to_account_hash(),
        CONTRACT_ADD_BID,
        runtime_args! {
            auction::ARG_AMOUNT => U512::one(), // zero results in Error::BondTooSmall
            auction::ARG_PUBLIC_KEY => validator_public_key_arg.clone(),
            auction::ARG_DELEGATION_RATE => 0u8,
        },
    )
    .build();

    let store_call_auction_request = ExecuteRequestBuilder::standard(
        *DEFAULT_ACCOUNT_ADDR,
        CONTRACT_REGRESSION,
        runtime_args! {},
    )
    .build();

    let mut builder = InMemoryWasmTestBuilder::default();

    builder.run_genesis(&DEFAULT_RUN_GENESIS_REQUEST);

    let delegate_request = ExecuteRequestBuilder::contract_call_by_hash(
        *DEFAULT_ACCOUNT_ADDR,
        builder.get_auction_contract_hash(),
        auction::METHOD_DELEGATE,
        runtime_args! {
            auction::ARG_DELEGATOR => default_public_key_arg.clone(),
            auction::ARG_VALIDATOR => validator_public_key_arg.clone(),
            auction::ARG_AMOUNT => U512::one(),
        },
    )
    .build();

    let undelegate_request = ExecuteRequestBuilder::versioned_contract_call_by_name(
        *DEFAULT_ACCOUNT_ADDR,
        PACKAGE_NAME,
        None,
        CONTRACT_UNDELEGATE_ENTRYPOINT_SESSION,
        runtime_args! {
            auction::ARG_DELEGATOR => default_public_key_arg,
            auction::ARG_VALIDATOR => validator_public_key_arg,
        },
    )
    .build();

<<<<<<< HEAD
    let mut builder = InMemoryWasmTestContext::default();

    builder.run_genesis(&DEFAULT_RUN_GENESIS_REQUEST);

=======
>>>>>>> 7d6100b3
    builder
        .exec(validator_fund_request)
        .commit()
        .expect_success();

    builder.exec(add_bid_request).commit().expect_success();

    builder
        .exec(store_call_auction_request)
        .commit()
        .expect_success();

    builder.exec(delegate_request).commit().expect_success();

    builder.exec(undelegate_request).commit();

    let error = builder.get_error().expect("should have returned an error");
    assert!(
        matches!(error, CoreError::Exec(ExecError::Revert(ApiError::AuctionError(
            auction_error,
        ))) if auction_error == auction::Error::InvalidContext as u8)
    );
}

#[ignore]
#[test]
fn should_fail_to_undelegate_from_stored_contract_code() {
    let default_public_key_arg = DEFAULT_ACCOUNT_PUBLIC_KEY.clone();

    let validator_public_key_arg = VALIDATOR_PUBLIC_KEY.clone();
    let validator_addr = VALIDATOR_PUBLIC_KEY.to_account_hash();

    let validator_fund_request = {
        const CONTRACT_TRANSFER_TO_ACCOUNT: &str = "transfer_to_account_u512.wasm";
        const ARG_AMOUNT: &str = "amount";
        const ARG_TARGET: &str = "target";

        ExecuteRequestBuilder::standard(
            *DEFAULT_ACCOUNT_ADDR,
            CONTRACT_TRANSFER_TO_ACCOUNT,
            runtime_args! {
                ARG_TARGET => validator_addr,
                ARG_AMOUNT => U512::from(MINIMUM_ACCOUNT_CREATION_BALANCE)
            },
        )
        .build()
    };

    let add_bid_request = ExecuteRequestBuilder::standard(
        VALIDATOR_PUBLIC_KEY.to_account_hash(),
        CONTRACT_ADD_BID,
        runtime_args! {
            auction::ARG_AMOUNT => U512::one(), // zero results in Error::BondTooSmall
            auction::ARG_PUBLIC_KEY => validator_public_key_arg.clone(),
            auction::ARG_DELEGATION_RATE => 0u8,
        },
    )
    .build();

    let store_call_auction_request = ExecuteRequestBuilder::standard(
        *DEFAULT_ACCOUNT_ADDR,
        CONTRACT_REGRESSION,
        runtime_args! {},
    )
    .build();

    let mut builder = InMemoryWasmTestBuilder::default();

    builder.run_genesis(&DEFAULT_RUN_GENESIS_REQUEST);

    let delegate_request = ExecuteRequestBuilder::contract_call_by_hash(
        *DEFAULT_ACCOUNT_ADDR,
        builder.get_auction_contract_hash(),
        auction::METHOD_DELEGATE,
        runtime_args! {
            auction::ARG_DELEGATOR => default_public_key_arg.clone(),
            auction::ARG_VALIDATOR => validator_public_key_arg.clone(),
            auction::ARG_AMOUNT => U512::one(),
        },
    )
    .build();

    let undelegate_request = ExecuteRequestBuilder::versioned_contract_call_by_name(
        *DEFAULT_ACCOUNT_ADDR,
        PACKAGE_NAME,
        None,
        CONTRACT_UNDELEGATE_ENTRYPOINT_CONTRACT,
        runtime_args! {
            auction::ARG_DELEGATOR => default_public_key_arg,
            auction::ARG_VALIDATOR => validator_public_key_arg,
        },
    )
    .build();

<<<<<<< HEAD
    let mut builder = InMemoryWasmTestContext::default();
=======
    builder
        .exec(validator_fund_request)
        .commit()
        .expect_success();

    builder.exec(add_bid_request).commit().expect_success();

    builder
        .exec(store_call_auction_request)
        .commit()
        .expect_success();

    builder.exec(delegate_request).commit().expect_success();

    builder.exec(undelegate_request);

    let error = builder.get_error().expect("should have returned an error");
    assert!(
        matches!(error, CoreError::Exec(ExecError::Revert(ApiError::AuctionError(
            auction_error,
        ))) if auction_error == auction::Error::InvalidContext as u8)
    );
}

#[ignore]
#[test]
fn should_fail_to_activate_bid_from_stored_session_code() {
    let default_public_key_arg = DEFAULT_ACCOUNT_PUBLIC_KEY.clone();

    let add_bid_request = ExecuteRequestBuilder::standard(
        *DEFAULT_ACCOUNT_ADDR,
        CONTRACT_ADD_BID,
        runtime_args! {
            auction::ARG_AMOUNT => U512::one(), // zero results in Error::BondTooSmall
            auction::ARG_PUBLIC_KEY => default_public_key_arg.clone(),
            auction::ARG_DELEGATION_RATE => 0u8,
        },
    )
    .build();

    let withdraw_bid_request = ExecuteRequestBuilder::standard(
        *DEFAULT_ACCOUNT_ADDR,
        CONTRACT_WITHDRAW_BID,
        runtime_args! {
            auction::ARG_AMOUNT => U512::one(), // zero results in Error::BondTooSmall
            auction::ARG_PUBLIC_KEY => default_public_key_arg.clone(),
        },
    )
    .build();

    let store_call_auction_request = ExecuteRequestBuilder::standard(
        *DEFAULT_ACCOUNT_ADDR,
        CONTRACT_REGRESSION,
        runtime_args! {},
    )
    .build();

    let mut builder = InMemoryWasmTestBuilder::default();
>>>>>>> 7d6100b3

    builder.run_genesis(&DEFAULT_RUN_GENESIS_REQUEST);

    builder.exec(add_bid_request).commit().expect_success();
    builder.exec(withdraw_bid_request).commit().expect_success();

    builder
        .exec(store_call_auction_request)
        .commit()
        .expect_success();

    let activate_bid_request = ExecuteRequestBuilder::versioned_contract_call_by_name(
        *DEFAULT_ACCOUNT_ADDR,
        PACKAGE_NAME,
        None,
        CONTRACT_ACTIVATE_BID_ENTRYPOINT_SESSION,
        runtime_args! {
            auction::ARG_VALIDATOR_PUBLIC_KEY => default_public_key_arg,
        },
    )
    .build();

    builder.exec(activate_bid_request);

    let error = builder.get_error().expect("should have returned an error");
    assert!(
        matches!(error, CoreError::Exec(ExecError::Revert(ApiError::AuctionError(
            auction_error,
        ))) if auction_error == auction::Error::InvalidContext as u8)
    );
}

#[ignore]
#[test]
fn should_fail_to_activate_bid_from_stored_contract_code() {
    let default_public_key_arg = DEFAULT_ACCOUNT_PUBLIC_KEY.clone();

    let add_bid_request = ExecuteRequestBuilder::standard(
        *DEFAULT_ACCOUNT_ADDR,
        CONTRACT_ADD_BID,
        runtime_args! {
            auction::ARG_AMOUNT => U512::one(), // zero results in Error::BondTooSmall
            auction::ARG_PUBLIC_KEY => default_public_key_arg.clone(),
            auction::ARG_DELEGATION_RATE => 0u8,
        },
    )
    .build();

    let withdraw_bid_request = ExecuteRequestBuilder::standard(
        *DEFAULT_ACCOUNT_ADDR,
        CONTRACT_WITHDRAW_BID,
        runtime_args! {
            auction::ARG_AMOUNT => U512::one(), // zero results in Error::BondTooSmall
            auction::ARG_PUBLIC_KEY => default_public_key_arg.clone(),
        },
    )
    .build();

    let store_call_auction_request = ExecuteRequestBuilder::standard(
        *DEFAULT_ACCOUNT_ADDR,
        CONTRACT_REGRESSION,
        runtime_args! {},
    )
    .build();

    let mut builder = InMemoryWasmTestBuilder::default();

    builder.run_genesis(&DEFAULT_RUN_GENESIS_REQUEST);

    builder.exec(add_bid_request).commit().expect_success();
    builder.exec(withdraw_bid_request).commit().expect_success();

    builder
        .exec(store_call_auction_request)
        .commit()
        .expect_success();

    let activate_bid_request = ExecuteRequestBuilder::versioned_contract_call_by_name(
        *DEFAULT_ACCOUNT_ADDR,
        PACKAGE_NAME,
        None,
        CONTRACT_ACTIVATE_BID_ENTRYPOINT_CONTRACT,
        runtime_args! {
            auction::ARG_VALIDATOR_PUBLIC_KEY => default_public_key_arg,
        },
    )
    .build();

    builder.exec(activate_bid_request);

    let error = builder.get_error().expect("should have returned an error");
    assert!(
        matches!(error, CoreError::Exec(ExecError::Revert(ApiError::AuctionError(
            auction_error,
        ))) if auction_error == auction::Error::InvalidContext as u8)
    );
}<|MERGE_RESOLUTION|>--- conflicted
+++ resolved
@@ -427,7 +427,7 @@
     )
     .build();
 
-    let mut builder = InMemoryWasmTestBuilder::default();
+    let mut builder = InMemoryWasmTestContext::default();
 
     builder.run_genesis(&DEFAULT_RUN_GENESIS_REQUEST);
 
@@ -455,13 +455,6 @@
     )
     .build();
 
-<<<<<<< HEAD
-    let mut builder = InMemoryWasmTestContext::default();
-
-    builder.run_genesis(&DEFAULT_RUN_GENESIS_REQUEST);
-
-=======
->>>>>>> 7d6100b3
     builder
         .exec(validator_fund_request)
         .commit()
@@ -528,7 +521,7 @@
     )
     .build();
 
-    let mut builder = InMemoryWasmTestBuilder::default();
+    let mut builder = InMemoryWasmTestContext::default();
 
     builder.run_genesis(&DEFAULT_RUN_GENESIS_REQUEST);
 
@@ -556,9 +549,6 @@
     )
     .build();
 
-<<<<<<< HEAD
-    let mut builder = InMemoryWasmTestContext::default();
-=======
     builder
         .exec(validator_fund_request)
         .commit()
@@ -616,8 +606,7 @@
     )
     .build();
 
-    let mut builder = InMemoryWasmTestBuilder::default();
->>>>>>> 7d6100b3
+    let mut builder = InMemoryWasmTestContext::default();
 
     builder.run_genesis(&DEFAULT_RUN_GENESIS_REQUEST);
 
@@ -683,7 +672,7 @@
     )
     .build();
 
-    let mut builder = InMemoryWasmTestBuilder::default();
+    let mut builder = InMemoryWasmTestContext::default();
 
     builder.run_genesis(&DEFAULT_RUN_GENESIS_REQUEST);
 
