--- conflicted
+++ resolved
@@ -3,18 +3,9 @@
 use parity_wasm::builder;
 
 use casper_engine_test_support::{
-<<<<<<< HEAD
-    internal::{
-        DeployItemBuilder, ExecuteRequestBuilder, InMemoryWasmTestBuilder, UpgradeRequestBuilder,
-        ARG_AMOUNT, DEFAULT_EXECUTION_MODE, DEFAULT_MAX_ASSOCIATED_KEYS, DEFAULT_PAYMENT,
-        DEFAULT_PROTOCOL_VERSION, DEFAULT_RUN_GENESIS_REQUEST,
-    },
-    DEFAULT_ACCOUNT_ADDR,
-=======
     DeployItemBuilder, ExecuteRequestBuilder, InMemoryWasmTestBuilder, UpgradeRequestBuilder,
     ARG_AMOUNT, DEFAULT_ACCOUNT_ADDR, DEFAULT_MAX_ASSOCIATED_KEYS, DEFAULT_PAYMENT,
-    DEFAULT_PROTOCOL_VERSION, PRODUCTION_RUN_GENESIS_REQUEST,
->>>>>>> 1bbdc220
+    DEFAULT_PROTOCOL_VERSION, PRODUCTION_CHAINSPEC, PRODUCTION_RUN_GENESIS_REQUEST,
 };
 use casper_execution_engine::{
     core::{
@@ -49,7 +40,7 @@
     WasmConfig::new(
         DEFAULT_WASM_MAX_MEMORY * 2,
         DEFAULT_MAX_STACK_HEIGHT,
-        *DEFAULT_EXECUTION_MODE,
+        PRODUCTION_CHAINSPEC.wasm_config.execution_mode,
         OpcodeCosts::default(),
         StorageCosts::default(),
         HostFunctionCosts::default(),
