--- conflicted
+++ resolved
@@ -1,8 +1,4 @@
-<<<<<<< HEAD
-use std::time::Instant;
-=======
 use std::collections::HashMap;
->>>>>>> 1bbdc220
 
 use assert_matches::assert_matches;
 
@@ -248,20 +244,10 @@
 
     let mut builder = InMemoryWasmTestBuilder::default();
 
-<<<<<<< HEAD
-    builder.run_genesis(&DEFAULT_RUN_GENESIS_REQUEST);
-
-    let start = Instant::now();
-    builder.exec(exec_request);
-    let stop = start.elapsed();
-
-    let transfer_result = builder.commit().finish();
-=======
     builder
         .run_genesis(&PRODUCTION_RUN_GENESIS_REQUEST)
         .exec(exec_request)
         .commit();
->>>>>>> 1bbdc220
 
     let response = builder
         .get_exec_result_owned(0)
