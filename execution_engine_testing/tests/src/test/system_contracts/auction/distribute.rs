--- conflicted
+++ resolved
@@ -5,18 +5,11 @@
 use once_cell::sync::Lazy;
 
 use casper_engine_test_support::{
-<<<<<<< HEAD
     ExecuteRequestBuilder, InMemoryWasmTestBuilder, UpgradeRequestBuilder, DEFAULT_ACCOUNT_ADDR,
     DEFAULT_GENESIS_TIMESTAMP_MILLIS, DEFAULT_LOCKED_FUNDS_PERIOD_MILLIS, DEFAULT_PROTOCOL_VERSION,
     DEFAULT_ROUND_SEIGNIORAGE_RATE, DEFAULT_ROUND_SEIGNIORAGE_RATE_U512,
-    DEFAULT_RUN_GENESIS_REQUEST, MINIMUM_ACCOUNT_CREATION_BALANCE, SYSTEM_ADDR,
-=======
-    ExecuteRequestBuilder, InMemoryWasmTestBuilder, StepRequestBuilder, UpgradeRequestBuilder,
-    DEFAULT_ACCOUNT_ADDR, DEFAULT_GENESIS_TIMESTAMP_MILLIS, DEFAULT_LOCKED_FUNDS_PERIOD_MILLIS,
-    DEFAULT_PROTOCOL_VERSION, DEFAULT_ROUND_SEIGNIORAGE_RATE, MINIMUM_ACCOUNT_CREATION_BALANCE,
-    PRODUCTION_ROUND_SEIGNIORAGE_RATE, PRODUCTION_RUN_GENESIS_REQUEST, SYSTEM_ADDR,
->>>>>>> 98fc4b03
-    TIMESTAMP_MILLIS_INCREMENT,
+    DEFAULT_RUN_GENESIS_REQUEST, MINIMUM_ACCOUNT_CREATION_BALANCE, PRODUCTION_RUN_GENESIS_REQUEST,
+    SYSTEM_ADDR, TIMESTAMP_MILLIS_INCREMENT, StepRequestBuilder,
 };
 use casper_execution_engine::core::engine_state::{
     engine_config::DEFAULT_MINIMUM_DELEGATION_AMOUNT, step::RewardItem,
@@ -74,16 +67,7 @@
 static DELEGATOR_1_ADDR: Lazy<AccountHash> = Lazy::new(|| AccountHash::from(&*DELEGATOR_1));
 static DELEGATOR_2_ADDR: Lazy<AccountHash> = Lazy::new(|| AccountHash::from(&*DELEGATOR_2));
 static DELEGATOR_3_ADDR: Lazy<AccountHash> = Lazy::new(|| AccountHash::from(&*DELEGATOR_3));
-<<<<<<< HEAD
 const GENESIS_ROUND_SEIGNIORAGE_RATE: Ratio<U512> = DEFAULT_ROUND_SEIGNIORAGE_RATE_U512;
-=======
-static GENESIS_ROUND_SEIGNIORAGE_RATE: Lazy<Ratio<U512>> = Lazy::new(|| {
-    Ratio::new(
-        U512::from(*PRODUCTION_ROUND_SEIGNIORAGE_RATE.numer()),
-        U512::from(*PRODUCTION_ROUND_SEIGNIORAGE_RATE.denom()),
-    )
-});
->>>>>>> 98fc4b03
 
 fn get_validator_bid(builder: &mut InMemoryWasmTestBuilder, validator: PublicKey) -> Option<Bid> {
     let mut bids: Bids = builder.get_bids();
@@ -263,12 +247,8 @@
 
     // initial token supply
     let initial_supply = builder.total_supply(None);
-<<<<<<< HEAD
+    let total_payout = builder.base_round_reward(None);
     let expected_total_reward = GENESIS_ROUND_SEIGNIORAGE_RATE * initial_supply;
-=======
-    let total_payout = builder.base_round_reward(None);
-    let expected_total_reward = *GENESIS_ROUND_SEIGNIORAGE_RATE * initial_supply;
->>>>>>> 98fc4b03
     let expected_total_reward_integer = expected_total_reward.to_integer();
     assert_eq!(total_payout, expected_total_reward_integer);
 
@@ -540,12 +520,8 @@
 
     // initial token supply
     let initial_supply = builder.total_supply(None);
-<<<<<<< HEAD
+    let total_payout = builder.base_round_reward(None);
     let expected_total_reward = GENESIS_ROUND_SEIGNIORAGE_RATE * initial_supply;
-=======
-    let total_payout = builder.base_round_reward(None);
-    let expected_total_reward = *GENESIS_ROUND_SEIGNIORAGE_RATE * initial_supply;
->>>>>>> 98fc4b03
     let expected_total_reward_integer = expected_total_reward.to_integer();
     assert_eq!(total_payout, expected_total_reward_integer);
 
@@ -854,12 +830,8 @@
 
     // initial token supply
     let initial_supply = builder.total_supply(None);
-<<<<<<< HEAD
+    let total_payout = builder.base_round_reward(None);
     let expected_total_reward_1 = GENESIS_ROUND_SEIGNIORAGE_RATE * initial_supply;
-=======
-    let total_payout = builder.base_round_reward(None);
-    let expected_total_reward_1 = *GENESIS_ROUND_SEIGNIORAGE_RATE * initial_supply;
->>>>>>> 98fc4b03
     let expected_total_reward_1_integer = expected_total_reward_1.to_integer();
     assert_eq!(total_payout, expected_total_reward_1_integer);
 
@@ -1005,23 +977,7 @@
     let total_payout_2 = builder.base_round_reward(None);
     assert!(total_supply_2 > initial_supply);
 
-<<<<<<< HEAD
-    let distribute_request_2 = ExecuteRequestBuilder::standard(
-        *SYSTEM_ADDR,
-        CONTRACT_AUCTION_BIDS,
-        runtime_args! {
-            ARG_ENTRY_POINT => METHOD_DISTRIBUTE,
-            ARG_REWARD_FACTORS => reward_factors,
-        },
-    )
-    .build();
-
-    builder.exec(distribute_request_2).commit().expect_success();
-
     let expected_total_reward_2 = GENESIS_ROUND_SEIGNIORAGE_RATE * total_supply_2;
-=======
-    let expected_total_reward_2 = *GENESIS_ROUND_SEIGNIORAGE_RATE * total_supply_2;
->>>>>>> 98fc4b03
 
     let expected_total_reward_2_integer = expected_total_reward_2.to_integer();
     assert_eq!(total_payout_2, expected_total_reward_2_integer);
@@ -1306,12 +1262,8 @@
 
     // initial token supply
     let initial_supply = builder.total_supply(None);
-<<<<<<< HEAD
+    let total_payout_1 = builder.base_round_reward(None);
     let expected_total_reward_1 = GENESIS_ROUND_SEIGNIORAGE_RATE * initial_supply;
-=======
-    let total_payout_1 = builder.base_round_reward(None);
-    let expected_total_reward_1 = *GENESIS_ROUND_SEIGNIORAGE_RATE * initial_supply;
->>>>>>> 98fc4b03
     let expected_total_reward_1_integer = expected_total_reward_1.to_integer();
     assert_eq!(total_payout_1, expected_total_reward_1_integer);
 
@@ -1721,12 +1673,8 @@
 
     // initial token supply
     let initial_supply = builder.total_supply(None);
-<<<<<<< HEAD
+    let total_payout = builder.base_round_reward(None);
     let expected_total_reward = GENESIS_ROUND_SEIGNIORAGE_RATE * initial_supply;
-=======
-    let total_payout = builder.base_round_reward(None);
-    let expected_total_reward = *GENESIS_ROUND_SEIGNIORAGE_RATE * initial_supply;
->>>>>>> 98fc4b03
     let expected_total_reward_integer = expected_total_reward.to_integer();
     assert_eq!(total_payout, expected_total_reward_integer);
 
@@ -2156,12 +2104,8 @@
 
     // initial token supply
     let initial_supply = builder.total_supply(None);
-<<<<<<< HEAD
+    let total_payout = builder.base_round_reward(None);
     let expected_total_reward = GENESIS_ROUND_SEIGNIORAGE_RATE * initial_supply;
-=======
-    let total_payout = builder.base_round_reward(None);
-    let expected_total_reward = *GENESIS_ROUND_SEIGNIORAGE_RATE * initial_supply;
->>>>>>> 98fc4b03
     let expected_total_reward_integer = expected_total_reward.to_integer();
     assert_eq!(total_payout, expected_total_reward_integer);
 
@@ -2397,12 +2341,8 @@
 
     // initial token supply
     let initial_supply = builder.total_supply(None);
-<<<<<<< HEAD
+    let total_payout = builder.base_round_reward(None);
     let expected_total_reward = GENESIS_ROUND_SEIGNIORAGE_RATE * initial_supply;
-=======
-    let total_payout = builder.base_round_reward(None);
-    let expected_total_reward = *GENESIS_ROUND_SEIGNIORAGE_RATE * initial_supply;
->>>>>>> 98fc4b03
     let expected_total_reward_integer = expected_total_reward.to_integer();
     assert_eq!(expected_total_reward_integer, total_payout);
 
@@ -2627,12 +2567,8 @@
 
     // initial token supply
     let initial_supply = builder.total_supply(None);
-<<<<<<< HEAD
+    let total_payout = builder.base_round_reward(None);
     let expected_total_reward = GENESIS_ROUND_SEIGNIORAGE_RATE * initial_supply;
-=======
-    let total_payout = builder.base_round_reward(None);
-    let expected_total_reward = *GENESIS_ROUND_SEIGNIORAGE_RATE * initial_supply;
->>>>>>> 98fc4b03
     let expected_total_reward_integer = expected_total_reward.to_integer();
     assert_eq!(total_payout, expected_total_reward_integer);
 
@@ -2858,12 +2794,8 @@
 
     // initial token supply
     let initial_supply = builder.total_supply(None);
-<<<<<<< HEAD
+    let total_payout = builder.base_round_reward(None);
     let expected_total_reward = GENESIS_ROUND_SEIGNIORAGE_RATE * initial_supply;
-=======
-    let total_payout = builder.base_round_reward(None);
-    let expected_total_reward = *GENESIS_ROUND_SEIGNIORAGE_RATE * initial_supply;
->>>>>>> 98fc4b03
     let expected_total_reward_integer = expected_total_reward.to_integer();
     assert_eq!(total_payout, expected_total_reward_integer);
 
@@ -3164,12 +3096,8 @@
 
     // initial token supply
     let initial_supply = builder.total_supply(None);
-<<<<<<< HEAD
+    let total_payout = builder.base_round_reward(None);
     let expected_total_reward = GENESIS_ROUND_SEIGNIORAGE_RATE * initial_supply;
-=======
-    let total_payout = builder.base_round_reward(None);
-    let expected_total_reward = *GENESIS_ROUND_SEIGNIORAGE_RATE * initial_supply;
->>>>>>> 98fc4b03
     let expected_total_reward_integer = expected_total_reward.to_integer();
     assert_eq!(total_payout, expected_total_reward_integer);
 
@@ -3481,12 +3409,8 @@
 
     // initial token supply
     let initial_supply = builder.total_supply(None);
-<<<<<<< HEAD
+    let total_payout = builder.base_round_reward(None);
     let expected_total_reward = GENESIS_ROUND_SEIGNIORAGE_RATE * initial_supply;
-=======
-    let total_payout = builder.base_round_reward(None);
-    let expected_total_reward = *GENESIS_ROUND_SEIGNIORAGE_RATE * initial_supply;
->>>>>>> 98fc4b03
     let expected_total_reward_integer = expected_total_reward.to_integer();
     assert_eq!(total_payout, expected_total_reward_integer);
 
