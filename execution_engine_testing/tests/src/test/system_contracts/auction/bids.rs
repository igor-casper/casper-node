use std::{collections::BTreeSet, iter::FromIterator};

use assert_matches::assert_matches;
use num_traits::{One, Zero};
use once_cell::sync::Lazy;

use casper_engine_test_support::{
<<<<<<< HEAD
    instrumented, utils, ExecuteRequestBuilder, InMemoryWasmTestBuilder, StepRequestBuilder,
    UpgradeRequestBuilder, DEFAULT_ACCOUNTS, DEFAULT_ACCOUNT_ADDR, DEFAULT_ACCOUNT_INITIAL_BALANCE,
    DEFAULT_CHAINSPEC_REGISTRY, DEFAULT_EXEC_CONFIG, DEFAULT_GENESIS_CONFIG_HASH,
    DEFAULT_GENESIS_TIMESTAMP_MILLIS, DEFAULT_LOCKED_FUNDS_PERIOD_MILLIS, DEFAULT_PROTOCOL_VERSION,
    DEFAULT_UNBONDING_DELAY, MINIMUM_ACCOUNT_CREATION_BALANCE, PRODUCTION_RUN_GENESIS_REQUEST,
    SYSTEM_ADDR, TIMESTAMP_MILLIS_INCREMENT,
=======
    utils, ExecuteRequestBuilder, InMemoryWasmTestBuilder, StepRequestBuilder, DEFAULT_ACCOUNTS,
    DEFAULT_ACCOUNT_ADDR, DEFAULT_ACCOUNT_INITIAL_BALANCE, DEFAULT_CHAINSPEC_REGISTRY,
    DEFAULT_EXEC_CONFIG, DEFAULT_GENESIS_CONFIG_HASH, DEFAULT_GENESIS_TIMESTAMP_MILLIS,
    DEFAULT_LOCKED_FUNDS_PERIOD_MILLIS, DEFAULT_PROTOCOL_VERSION, DEFAULT_UNBONDING_DELAY,
    MINIMUM_ACCOUNT_CREATION_BALANCE, PRODUCTION_RUN_GENESIS_REQUEST, SYSTEM_ADDR,
    TIMESTAMP_MILLIS_INCREMENT,
>>>>>>> 067a5e80
};
use casper_execution_engine::{
    core::{
        engine_state::{
            self,
            engine_config::DEFAULT_MINIMUM_DELEGATION_AMOUNT,
            genesis::{ExecConfigBuilder, GenesisAccount, GenesisValidator},
            run_genesis_request::RunGenesisRequest,
            step::EvictItem,
            EngineConfigBuilder, Error, RewardItem,
        },
        execution,
    },
    storage::global_state::in_memory::InMemoryGlobalState,
};
use casper_types::{
    self,
    account::AccountHash,
    api_error::ApiError,
    runtime_args,
    system::{
        self,
        auction::{
            self, Bids, DelegationRate, EraValidators, Error as AuctionError, UnbondingPurses,
            ValidatorWeights, ARG_AMOUNT, ARG_DELEGATION_RATE, ARG_DELEGATOR, ARG_NEW_VALIDATOR,
            ARG_PUBLIC_KEY, ARG_VALIDATOR, ERA_ID_KEY, INITIAL_ERA_ID,
        },
    },
    EraId, Motes, ProtocolVersion, PublicKey, RuntimeArgs, SecretKey, U256, U512,
};

const ARG_TARGET: &str = "target";

const CONTRACT_TRANSFER_TO_ACCOUNT: &str = "transfer_to_account_u512.wasm";
const CONTRACT_ACTIVATE_BID: &str = "activate_bid.wasm";
const CONTRACT_ADD_BID: &str = "add_bid.wasm";
const CONTRACT_WITHDRAW_BID: &str = "withdraw_bid.wasm";
const CONTRACT_DELEGATE: &str = "delegate.wasm";
const CONTRACT_UNDELEGATE: &str = "undelegate.wasm";
const CONTRACT_REDELEGATE: &str = "redelegate.wasm";

const TRANSFER_AMOUNT: u64 = MINIMUM_ACCOUNT_CREATION_BALANCE + 1000;

const ADD_BID_AMOUNT_1: u64 = 95_000;
const ADD_BID_AMOUNT_2: u64 = 47_500;
const ADD_BID_DELEGATION_RATE_1: DelegationRate = 10;
const BID_AMOUNT_2: u64 = 5_000;
const ADD_BID_DELEGATION_RATE_2: DelegationRate = 15;
const WITHDRAW_BID_AMOUNT_2: u64 = 15_000;

const DELEGATE_AMOUNT_1: u64 = 125_000 + DEFAULT_MINIMUM_DELEGATION_AMOUNT;
const DELEGATE_AMOUNT_2: u64 = 15_000 + DEFAULT_MINIMUM_DELEGATION_AMOUNT;
const UNDELEGATE_AMOUNT_1: u64 = 35_000;

const SYSTEM_TRANSFER_AMOUNT: u64 = MINIMUM_ACCOUNT_CREATION_BALANCE;

const WEEK_MILLIS: u64 = 7 * 24 * 60 * 60 * 1000;

static NON_FOUNDER_VALIDATOR_1_PK: Lazy<PublicKey> = Lazy::new(|| {
    let secret_key = SecretKey::ed25519_from_bytes([3; SecretKey::ED25519_LENGTH]).unwrap();
    PublicKey::from(&secret_key)
});
static NON_FOUNDER_VALIDATOR_1_ADDR: Lazy<AccountHash> =
    Lazy::new(|| AccountHash::from(&*NON_FOUNDER_VALIDATOR_1_PK));

static NON_FOUNDER_VALIDATOR_2_PK: Lazy<PublicKey> = Lazy::new(|| {
    let secret_key = SecretKey::ed25519_from_bytes([4; SecretKey::ED25519_LENGTH]).unwrap();
    PublicKey::from(&secret_key)
});
static NON_FOUNDER_VALIDATOR_2_ADDR: Lazy<AccountHash> =
    Lazy::new(|| AccountHash::from(&*NON_FOUNDER_VALIDATOR_2_PK));

static ACCOUNT_1_PK: Lazy<PublicKey> = Lazy::new(|| {
    let secret_key = SecretKey::ed25519_from_bytes([200; SecretKey::ED25519_LENGTH]).unwrap();
    PublicKey::from(&secret_key)
});
static ACCOUNT_1_ADDR: Lazy<AccountHash> = Lazy::new(|| AccountHash::from(&*ACCOUNT_1_PK));
const ACCOUNT_1_BALANCE: u64 = MINIMUM_ACCOUNT_CREATION_BALANCE;
const ACCOUNT_1_BOND: u64 = 100_000;

static ACCOUNT_2_PK: Lazy<PublicKey> = Lazy::new(|| {
    let secret_key = SecretKey::ed25519_from_bytes([202; SecretKey::ED25519_LENGTH]).unwrap();
    PublicKey::from(&secret_key)
});
static ACCOUNT_2_ADDR: Lazy<AccountHash> = Lazy::new(|| AccountHash::from(&*ACCOUNT_2_PK));
const ACCOUNT_2_BALANCE: u64 = MINIMUM_ACCOUNT_CREATION_BALANCE;
const ACCOUNT_2_BOND: u64 = 200_000;

static BID_ACCOUNT_1_PK: Lazy<PublicKey> = Lazy::new(|| {
    let secret_key = SecretKey::ed25519_from_bytes([204; SecretKey::ED25519_LENGTH]).unwrap();
    PublicKey::from(&secret_key)
});
static BID_ACCOUNT_1_ADDR: Lazy<AccountHash> = Lazy::new(|| AccountHash::from(&*BID_ACCOUNT_1_PK));
const BID_ACCOUNT_1_BALANCE: u64 = MINIMUM_ACCOUNT_CREATION_BALANCE;

static BID_ACCOUNT_2_PK: Lazy<PublicKey> = Lazy::new(|| {
    let secret_key = SecretKey::ed25519_from_bytes([206; SecretKey::ED25519_LENGTH]).unwrap();
    PublicKey::from(&secret_key)
});
static BID_ACCOUNT_2_ADDR: Lazy<AccountHash> = Lazy::new(|| AccountHash::from(&*BID_ACCOUNT_2_PK));
const BID_ACCOUNT_2_BALANCE: u64 = MINIMUM_ACCOUNT_CREATION_BALANCE;

static VALIDATOR_1: Lazy<PublicKey> = Lazy::new(|| {
    let secret_key = SecretKey::ed25519_from_bytes([3; SecretKey::ED25519_LENGTH]).unwrap();
    PublicKey::from(&secret_key)
});
static DELEGATOR_1: Lazy<PublicKey> = Lazy::new(|| {
    let secret_key = SecretKey::ed25519_from_bytes([205; SecretKey::ED25519_LENGTH]).unwrap();
    PublicKey::from(&secret_key)
});
static DELEGATOR_2: Lazy<PublicKey> = Lazy::new(|| {
    let secret_key = SecretKey::ed25519_from_bytes([207; SecretKey::ED25519_LENGTH]).unwrap();
    PublicKey::from(&secret_key)
});
static VALIDATOR_1_ADDR: Lazy<AccountHash> = Lazy::new(|| AccountHash::from(&*VALIDATOR_1));
static DELEGATOR_1_ADDR: Lazy<AccountHash> = Lazy::new(|| AccountHash::from(&*DELEGATOR_1));
static DELEGATOR_2_ADDR: Lazy<AccountHash> = Lazy::new(|| AccountHash::from(&*DELEGATOR_2));
const VALIDATOR_1_STAKE: u64 = 1_000_000;
const DELEGATOR_1_STAKE: u64 = 1_500_000 + DEFAULT_MINIMUM_DELEGATION_AMOUNT;
const DELEGATOR_1_BALANCE: u64 = DEFAULT_ACCOUNT_INITIAL_BALANCE;
const DELEGATOR_2_STAKE: u64 = 2_000_000 + DEFAULT_MINIMUM_DELEGATION_AMOUNT;
const DELEGATOR_2_BALANCE: u64 = DEFAULT_ACCOUNT_INITIAL_BALANCE;

const VALIDATOR_1_DELEGATION_RATE: DelegationRate = 0;

const EXPECTED_INITIAL_RELEASE_TIMESTAMP_MILLIS: u64 =
    DEFAULT_GENESIS_TIMESTAMP_MILLIS + CASPER_LOCKED_FUNDS_PERIOD_MILLIS;

const WEEK_TIMESTAMPS: [u64; 14] = [
    EXPECTED_INITIAL_RELEASE_TIMESTAMP_MILLIS,
    EXPECTED_INITIAL_RELEASE_TIMESTAMP_MILLIS + WEEK_MILLIS,
    EXPECTED_INITIAL_RELEASE_TIMESTAMP_MILLIS + (WEEK_MILLIS * 2),
    EXPECTED_INITIAL_RELEASE_TIMESTAMP_MILLIS + (WEEK_MILLIS * 3),
    EXPECTED_INITIAL_RELEASE_TIMESTAMP_MILLIS + (WEEK_MILLIS * 4),
    EXPECTED_INITIAL_RELEASE_TIMESTAMP_MILLIS + (WEEK_MILLIS * 5),
    EXPECTED_INITIAL_RELEASE_TIMESTAMP_MILLIS + (WEEK_MILLIS * 6),
    EXPECTED_INITIAL_RELEASE_TIMESTAMP_MILLIS + (WEEK_MILLIS * 7),
    EXPECTED_INITIAL_RELEASE_TIMESTAMP_MILLIS + (WEEK_MILLIS * 8),
    EXPECTED_INITIAL_RELEASE_TIMESTAMP_MILLIS + (WEEK_MILLIS * 9),
    EXPECTED_INITIAL_RELEASE_TIMESTAMP_MILLIS + (WEEK_MILLIS * 10),
    EXPECTED_INITIAL_RELEASE_TIMESTAMP_MILLIS + (WEEK_MILLIS * 11),
    EXPECTED_INITIAL_RELEASE_TIMESTAMP_MILLIS + (WEEK_MILLIS * 12),
    EXPECTED_INITIAL_RELEASE_TIMESTAMP_MILLIS + (WEEK_MILLIS * 13),
];

const DAY_MILLIS: u64 = 24 * 60 * 60 * 1000;
const CASPER_VESTING_SCHEDULE_PERIOD_MILLIS: u64 = 91 * DAY_MILLIS;
const CASPER_LOCKED_FUNDS_PERIOD_MILLIS: u64 = 90 * DAY_MILLIS;

#[ignore]
#[test]
fn should_add_new_bid() {
    let accounts = {
        let mut tmp: Vec<GenesisAccount> = DEFAULT_ACCOUNTS.clone();
        let account_1 = GenesisAccount::account(
            BID_ACCOUNT_1_PK.clone(),
            Motes::new(BID_ACCOUNT_1_BALANCE.into()),
            None,
        );
        tmp.push(account_1);
        tmp
    };

    let run_genesis_request = utils::create_run_genesis_request(accounts);

    let mut builder = InMemoryWasmTestBuilder::default();

    builder.run_genesis(&run_genesis_request);

    let exec_request_1 = ExecuteRequestBuilder::standard(
        *BID_ACCOUNT_1_ADDR,
        CONTRACT_ADD_BID,
        runtime_args! {
            ARG_PUBLIC_KEY => BID_ACCOUNT_1_PK.clone(),
            ARG_AMOUNT => U512::from(ADD_BID_AMOUNT_1),
            ARG_DELEGATION_RATE => ADD_BID_DELEGATION_RATE_1,
        },
    )
    .build();

    builder
        .exec_instrumented(exec_request_1, instrumented!())
        .expect_success()
        .commit();

    let bids: Bids = builder.get_bids();

    assert_eq!(bids.len(), 1);
    let active_bid = bids.get(&BID_ACCOUNT_1_PK.clone()).unwrap();
    assert_eq!(
        builder.get_purse_balance(*active_bid.bonding_purse()),
        U512::from(ADD_BID_AMOUNT_1)
    );
    assert_eq!(*active_bid.delegation_rate(), ADD_BID_DELEGATION_RATE_1);
}

#[ignore]
#[test]
fn should_increase_existing_bid() {
    let accounts = {
        let mut tmp: Vec<GenesisAccount> = DEFAULT_ACCOUNTS.clone();
        let account_1 = GenesisAccount::account(
            BID_ACCOUNT_1_PK.clone(),
            Motes::new(BID_ACCOUNT_1_BALANCE.into()),
            None,
        );
        tmp.push(account_1);
        tmp
    };

    let run_genesis_request = utils::create_run_genesis_request(accounts);

    let mut builder = InMemoryWasmTestBuilder::default();

    builder.run_genesis(&run_genesis_request);

    let exec_request_1 = ExecuteRequestBuilder::standard(
        *BID_ACCOUNT_1_ADDR,
        CONTRACT_ADD_BID,
        runtime_args! {
            ARG_PUBLIC_KEY => BID_ACCOUNT_1_PK.clone(),
            ARG_AMOUNT => U512::from(ADD_BID_AMOUNT_1),
            ARG_DELEGATION_RATE => ADD_BID_DELEGATION_RATE_1,
        },
    )
    .build();

    builder
        .exec_instrumented(exec_request_1, instrumented!())
        .expect_success()
        .commit();

    // 2nd bid top-up
    let exec_request_2 = ExecuteRequestBuilder::standard(
        *BID_ACCOUNT_1_ADDR,
        CONTRACT_ADD_BID,
        runtime_args! {
            ARG_PUBLIC_KEY => BID_ACCOUNT_1_PK.clone(),
            ARG_AMOUNT => U512::from(BID_AMOUNT_2),
            ARG_DELEGATION_RATE => ADD_BID_DELEGATION_RATE_2,
        },
    )
    .build();

    builder
        .exec_instrumented(exec_request_2, instrumented!())
        .commit()
        .expect_success();

    let bids: Bids = builder.get_bids();

    assert_eq!(bids.len(), 1);

    let active_bid = bids.get(&BID_ACCOUNT_1_PK.clone()).unwrap();
    assert_eq!(
        builder.get_purse_balance(*active_bid.bonding_purse()),
        U512::from(ADD_BID_AMOUNT_1 + BID_AMOUNT_2)
    );
    assert_eq!(*active_bid.delegation_rate(), ADD_BID_DELEGATION_RATE_2);
}

#[ignore]
#[test]
fn should_decrease_existing_bid() {
    let accounts = {
        let mut tmp: Vec<GenesisAccount> = DEFAULT_ACCOUNTS.clone();
        let account_1 = GenesisAccount::account(
            BID_ACCOUNT_1_PK.clone(),
            Motes::new(BID_ACCOUNT_1_BALANCE.into()),
            None,
        );
        tmp.push(account_1);
        tmp
    };

    let run_genesis_request = utils::create_run_genesis_request(accounts);

    let mut builder = InMemoryWasmTestBuilder::default();

    builder.run_genesis(&run_genesis_request);

    let bid_request = ExecuteRequestBuilder::standard(
        *BID_ACCOUNT_1_ADDR,
        CONTRACT_ADD_BID,
        runtime_args! {
            ARG_PUBLIC_KEY => BID_ACCOUNT_1_PK.clone(),
            ARG_AMOUNT => U512::from(ADD_BID_AMOUNT_1),
            ARG_DELEGATION_RATE => ADD_BID_DELEGATION_RATE_1,
        },
    )
    .build();
    builder
        .exec_instrumented(bid_request, instrumented!())
        .expect_success()
        .commit();

    // withdraw some amount
    let withdraw_request = ExecuteRequestBuilder::standard(
        *BID_ACCOUNT_1_ADDR,
        CONTRACT_WITHDRAW_BID,
        runtime_args! {
            ARG_PUBLIC_KEY => BID_ACCOUNT_1_PK.clone(),
            ARG_AMOUNT => U512::from(WITHDRAW_BID_AMOUNT_2),
        },
    )
    .build();
    builder
        .exec_instrumented(withdraw_request, instrumented!())
        .commit()
        .expect_success();

    let bids: Bids = builder.get_bids();

    assert_eq!(bids.len(), 1);

    let active_bid = bids.get(&BID_ACCOUNT_1_PK.clone()).unwrap();
    assert_eq!(
        builder.get_purse_balance(*active_bid.bonding_purse()),
        // Since we don't pay out immediately `WITHDRAW_BID_AMOUNT_2` is locked in unbonding queue
        U512::from(ADD_BID_AMOUNT_1)
    );
    let unbonding_purses: UnbondingPurses = builder.get_unbonds();
    let unbond_list = unbonding_purses
        .get(&BID_ACCOUNT_1_ADDR)
        .expect("should have unbonded");
    assert_eq!(unbond_list.len(), 1);
    let unbonding_purse = unbond_list[0].clone();
    assert_eq!(unbonding_purse.unbonder_public_key(), &*BID_ACCOUNT_1_PK);
    assert_eq!(unbonding_purse.validator_public_key(), &*BID_ACCOUNT_1_PK);

    // `WITHDRAW_BID_AMOUNT_2` is in unbonding list
    assert_eq!(unbonding_purse.amount(), &U512::from(WITHDRAW_BID_AMOUNT_2),);
    assert_eq!(unbonding_purse.era_of_creation(), INITIAL_ERA_ID,);
}

#[ignore]
#[test]
fn should_run_delegate_and_undelegate() {
    let accounts = {
        let mut tmp: Vec<GenesisAccount> = DEFAULT_ACCOUNTS.clone();
        let account_1 = GenesisAccount::account(
            BID_ACCOUNT_1_PK.clone(),
            Motes::new(BID_ACCOUNT_1_BALANCE.into()),
            None,
        );
        tmp.push(account_1);
        tmp
    };

    let run_genesis_request = utils::create_run_genesis_request(accounts);

    let mut builder = InMemoryWasmTestBuilder::default();

    builder.run_genesis(&run_genesis_request);

    let transfer_request_1 = ExecuteRequestBuilder::standard(
        *DEFAULT_ACCOUNT_ADDR,
        CONTRACT_TRANSFER_TO_ACCOUNT,
        runtime_args! {
            ARG_TARGET => *SYSTEM_ADDR,
            ARG_AMOUNT => U512::from(TRANSFER_AMOUNT)
        },
    )
    .build();

    let transfer_request_2 = ExecuteRequestBuilder::standard(
        *DEFAULT_ACCOUNT_ADDR,
        CONTRACT_TRANSFER_TO_ACCOUNT,
        runtime_args! {
            ARG_TARGET => *NON_FOUNDER_VALIDATOR_1_ADDR,
            ARG_AMOUNT => U512::from(TRANSFER_AMOUNT)
        },
    )
    .build();

    // non-founding validator request
    let add_bid_request_1 = ExecuteRequestBuilder::standard(
        *NON_FOUNDER_VALIDATOR_1_ADDR,
        CONTRACT_ADD_BID,
        runtime_args! {
            ARG_PUBLIC_KEY => NON_FOUNDER_VALIDATOR_1_PK.clone(),
            ARG_AMOUNT => U512::from(ADD_BID_AMOUNT_1),
            ARG_DELEGATION_RATE => ADD_BID_DELEGATION_RATE_1,
        },
    )
    .build();

    builder
        .exec_instrumented(transfer_request_1, instrumented!())
        .commit()
        .expect_success();
    builder
        .exec_instrumented(transfer_request_2, instrumented!())
        .commit()
        .expect_success();
    builder
        .exec_instrumented(add_bid_request_1, instrumented!())
        .commit()
        .expect_success();

    let auction_hash = builder.get_auction_contract_hash();

    let bids: Bids = builder.get_bids();
    assert_eq!(bids.len(), 1);
    let active_bid = bids.get(&NON_FOUNDER_VALIDATOR_1_PK).unwrap();
    assert_eq!(
        builder.get_purse_balance(*active_bid.bonding_purse()),
        U512::from(ADD_BID_AMOUNT_1)
    );
    assert_eq!(*active_bid.delegation_rate(), ADD_BID_DELEGATION_RATE_1);

    let auction_stored_value = builder
        .query(None, auction_hash.into(), &[])
        .expect("should query auction hash");
    let _auction = auction_stored_value
        .as_contract()
        .expect("should be contract");

    //
    let exec_request_1 = ExecuteRequestBuilder::standard(
        *BID_ACCOUNT_1_ADDR,
        CONTRACT_DELEGATE,
        runtime_args! {
            ARG_AMOUNT => U512::from(DELEGATE_AMOUNT_1),
            ARG_VALIDATOR => NON_FOUNDER_VALIDATOR_1_PK.clone(),
            ARG_DELEGATOR => BID_ACCOUNT_1_PK.clone(),
        },
    )
    .build();

    builder
        .exec_instrumented(exec_request_1, instrumented!())
        .commit()
        .expect_success();

    let bids: Bids = builder.get_bids();
    assert_eq!(bids.len(), 1);
    let delegators = bids[&NON_FOUNDER_VALIDATOR_1_PK].delegators();
    assert_eq!(delegators.len(), 1);
    let delegated_amount_1 = *delegators[&BID_ACCOUNT_1_PK].staked_amount();
    assert_eq!(delegated_amount_1, U512::from(DELEGATE_AMOUNT_1));

    // 2nd bid top-up
    let exec_request_2 = ExecuteRequestBuilder::standard(
        *BID_ACCOUNT_1_ADDR,
        CONTRACT_DELEGATE,
        runtime_args! {
            ARG_AMOUNT => U512::from(DELEGATE_AMOUNT_2),
            ARG_VALIDATOR => NON_FOUNDER_VALIDATOR_1_PK.clone(),
            ARG_DELEGATOR => BID_ACCOUNT_1_PK.clone(),
        },
    )
    .build();

    builder
        .exec_instrumented(exec_request_2, instrumented!())
        .commit()
        .expect_success();

    let bids: Bids = builder.get_bids();
    assert_eq!(bids.len(), 1);
    let delegators = bids[&NON_FOUNDER_VALIDATOR_1_PK].delegators();
    assert_eq!(delegators.len(), 1);
    let delegated_amount_1 = *delegators[&BID_ACCOUNT_1_PK].staked_amount();
    assert_eq!(
        delegated_amount_1,
        U512::from(DELEGATE_AMOUNT_1 + DELEGATE_AMOUNT_2)
    );

    let exec_request_3 = ExecuteRequestBuilder::standard(
        *BID_ACCOUNT_1_ADDR,
        CONTRACT_UNDELEGATE,
        runtime_args! {
            ARG_AMOUNT => U512::from(UNDELEGATE_AMOUNT_1),
            ARG_VALIDATOR => NON_FOUNDER_VALIDATOR_1_PK.clone(),
            ARG_DELEGATOR => BID_ACCOUNT_1_PK.clone(),
        },
    )
    .build();
    builder
        .exec_instrumented(exec_request_3, instrumented!())
        .commit()
        .expect_success();

    let bids: Bids = builder.get_bids();
    assert_eq!(bids.len(), 1);
    let delegators = bids[&NON_FOUNDER_VALIDATOR_1_PK].delegators();
    assert_eq!(delegators.len(), 1);
    let delegated_amount_1 = *delegators[&BID_ACCOUNT_1_PK].staked_amount();
    assert_eq!(
        delegated_amount_1,
        U512::from(DELEGATE_AMOUNT_1 + DELEGATE_AMOUNT_2 - UNDELEGATE_AMOUNT_1)
    );

    let unbonding_purses: UnbondingPurses = builder.get_unbonds();
    assert_eq!(unbonding_purses.len(), 1);

    let unbond_list = unbonding_purses
        .get(&NON_FOUNDER_VALIDATOR_1_ADDR)
        .expect("should have unbonding purse for non founder validator");
    assert_eq!(unbond_list.len(), 1);
    assert_eq!(
        unbond_list[0].validator_public_key(),
        &*NON_FOUNDER_VALIDATOR_1_PK
    );
    assert_eq!(unbond_list[0].unbonder_public_key(), &*BID_ACCOUNT_1_PK);
    assert_eq!(unbond_list[0].amount(), &U512::from(UNDELEGATE_AMOUNT_1));
    assert!(!unbond_list[0].is_validator());

    assert_eq!(unbond_list[0].era_of_creation(), INITIAL_ERA_ID);
}

#[ignore]
#[test]
fn should_calculate_era_validators() {
    assert_ne!(*ACCOUNT_1_ADDR, *ACCOUNT_2_ADDR,);
    assert_ne!(*ACCOUNT_2_ADDR, *BID_ACCOUNT_1_ADDR,);
    assert_ne!(*ACCOUNT_2_ADDR, *DEFAULT_ACCOUNT_ADDR,);
    let accounts = {
        let mut tmp: Vec<GenesisAccount> = DEFAULT_ACCOUNTS.clone();
        let account_1 = GenesisAccount::account(
            ACCOUNT_1_PK.clone(),
            Motes::new(ACCOUNT_1_BALANCE.into()),
            Some(GenesisValidator::new(
                Motes::new(ACCOUNT_1_BOND.into()),
                DelegationRate::zero(),
            )),
        );
        let account_2 = GenesisAccount::account(
            ACCOUNT_2_PK.clone(),
            Motes::new(ACCOUNT_2_BALANCE.into()),
            Some(GenesisValidator::new(
                Motes::new(ACCOUNT_2_BOND.into()),
                DelegationRate::zero(),
            )),
        );
        let account_3 = GenesisAccount::account(
            BID_ACCOUNT_1_PK.clone(),
            Motes::new(BID_ACCOUNT_1_BALANCE.into()),
            None,
        );
        tmp.push(account_1);
        tmp.push(account_2);
        tmp.push(account_3);
        tmp
    };

    let run_genesis_request = utils::create_run_genesis_request(accounts);

    let mut builder = InMemoryWasmTestBuilder::default();

    builder.run_genesis(&run_genesis_request);

    let transfer_request_1 = ExecuteRequestBuilder::standard(
        *DEFAULT_ACCOUNT_ADDR,
        CONTRACT_TRANSFER_TO_ACCOUNT,
        runtime_args! {
            ARG_TARGET => *SYSTEM_ADDR,
            ARG_AMOUNT => U512::from(TRANSFER_AMOUNT)
        },
    )
    .build();
    let transfer_request_2 = ExecuteRequestBuilder::standard(
        *DEFAULT_ACCOUNT_ADDR,
        CONTRACT_TRANSFER_TO_ACCOUNT,
        runtime_args! {
            ARG_TARGET => *NON_FOUNDER_VALIDATOR_1_ADDR,
            ARG_AMOUNT => U512::from(TRANSFER_AMOUNT)
        },
    )
    .build();

    let auction_hash = builder.get_auction_contract_hash();
    let bids: Bids = builder.get_bids();
    assert_eq!(bids.len(), 2, "founding validators {:?}", bids);

    // Verify first era validators
    let first_validator_weights: ValidatorWeights = builder
        .get_validator_weights(INITIAL_ERA_ID)
        .expect("should have first era validator weights");
    assert_eq!(
        first_validator_weights
            .keys()
            .cloned()
            .collect::<BTreeSet<_>>(),
        BTreeSet::from_iter(vec![ACCOUNT_1_PK.clone(), ACCOUNT_2_PK.clone()])
    );

    builder
        .exec_instrumented(transfer_request_1, instrumented!())
        .commit()
        .expect_success();
    builder
        .exec_instrumented(transfer_request_2, instrumented!())
        .commit()
        .expect_success();

    // non-founding validator request
    let add_bid_request_1 = ExecuteRequestBuilder::standard(
        *BID_ACCOUNT_1_ADDR,
        CONTRACT_ADD_BID,
        runtime_args! {
            ARG_PUBLIC_KEY => BID_ACCOUNT_1_PK.clone(),
            ARG_AMOUNT => U512::from(ADD_BID_AMOUNT_1),
            ARG_DELEGATION_RATE => ADD_BID_DELEGATION_RATE_1,
        },
    )
    .build();

    builder
        .exec_instrumented(add_bid_request_1, instrumented!())
        .commit()
        .expect_success();

    let pre_era_id: EraId = builder.get_value(auction_hash, ERA_ID_KEY);
    assert_eq!(pre_era_id, EraId::from(0));

    builder.run_auction(
        DEFAULT_GENESIS_TIMESTAMP_MILLIS + DEFAULT_LOCKED_FUNDS_PERIOD_MILLIS,
        Vec::new(),
    );

    let post_era_id: EraId = builder.get_value(auction_hash, ERA_ID_KEY);
    assert_eq!(post_era_id, EraId::from(1));

    let era_validators: EraValidators = builder.get_era_validators();

    // Check if there are no missing eras after the calculation, but we don't care about what the
    // elements are
    let auction_delay = builder.get_auction_delay();
    let eras: Vec<_> = era_validators.keys().copied().collect();
    assert!(!era_validators.is_empty());
    assert!(era_validators.len() >= auction_delay as usize); // definitely more than 1 element
    let (first_era, _) = era_validators.iter().min().unwrap();
    let (last_era, _) = era_validators.iter().max().unwrap();
    let expected_eras: Vec<EraId> = {
        let lo: u64 = (*first_era).into();
        let hi: u64 = (*last_era).into();
        (lo..=hi).map(EraId::from).collect()
    };
    assert_eq!(eras, expected_eras, "Eras {:?}", eras);

    assert!(post_era_id > EraId::from(0));
    let consensus_next_era_id: EraId = post_era_id + auction_delay + 1;

    let snapshot_size = auction_delay as usize + 1;
    assert_eq!(
        era_validators.len(),
        snapshot_size,
        "era_id={} {:?}",
        consensus_next_era_id,
        era_validators
    ); // eraindex==1 - ran once

    let lookup_era_id = consensus_next_era_id - 1;

    let validator_weights = era_validators
        .get(&lookup_era_id) // indexed from 0
        .unwrap_or_else(|| {
            panic!(
                "should have era_index=={} entry {:?}",
                consensus_next_era_id, era_validators
            )
        });
    assert_eq!(
        validator_weights.len(),
        3,
        "{:?} {:?}",
        era_validators,
        validator_weights
    ); //2 genesis validators "winners"
    assert_eq!(
        validator_weights
            .get(&BID_ACCOUNT_1_PK)
            .expect("should have bid account in this era"),
        &U512::from(ADD_BID_AMOUNT_1)
    );

    // Check validator weights using the API
    let era_validators_result = builder
        .get_validator_weights(lookup_era_id)
        .expect("should have validator weights");
    assert_eq!(era_validators_result, *validator_weights);

    // Make sure looked up era validators are different than initial era validators
    assert_ne!(era_validators_result, first_validator_weights);
}

#[ignore]
#[test]
fn should_get_first_seigniorage_recipients() {
    let accounts = {
        let mut tmp: Vec<GenesisAccount> = DEFAULT_ACCOUNTS.clone();
        let account_1 = GenesisAccount::account(
            ACCOUNT_1_PK.clone(),
            Motes::new(ACCOUNT_1_BALANCE.into()),
            Some(GenesisValidator::new(
                Motes::new(ACCOUNT_1_BOND.into()),
                DelegationRate::zero(),
            )),
        );
        let account_2 = GenesisAccount::account(
            ACCOUNT_2_PK.clone(),
            Motes::new(ACCOUNT_2_BALANCE.into()),
            Some(GenesisValidator::new(
                Motes::new(ACCOUNT_2_BOND.into()),
                DelegationRate::zero(),
            )),
        );
        tmp.push(account_1);
        tmp.push(account_2);
        tmp
    };

    // We can't use `utils::create_run_genesis_request` as the snapshot used an auction delay of 3.
    let auction_delay = 3;
    let exec_config = ExecConfigBuilder::new()
        .with_accounts(accounts)
        .with_auction_delay(auction_delay)
        .with_locked_funds_period_millis(CASPER_LOCKED_FUNDS_PERIOD_MILLIS)
        .build();

    let run_genesis_request = RunGenesisRequest::new(
        *DEFAULT_GENESIS_CONFIG_HASH,
        *DEFAULT_PROTOCOL_VERSION,
        exec_config,
        DEFAULT_CHAINSPEC_REGISTRY.clone(),
    );

    let custom_engine_config = EngineConfigBuilder::default()
        .with_vesting_schedule_period_millis(CASPER_VESTING_SCHEDULE_PERIOD_MILLIS)
        .build();

    let global_state = InMemoryGlobalState::empty().expect("should create global state");

    let mut builder = InMemoryWasmTestBuilder::new(global_state, custom_engine_config, None);

    builder.run_genesis(&run_genesis_request);

    let transfer_request_1 = ExecuteRequestBuilder::standard(
        *DEFAULT_ACCOUNT_ADDR,
        CONTRACT_TRANSFER_TO_ACCOUNT,
        runtime_args! {
            ARG_TARGET => *SYSTEM_ADDR,
            ARG_AMOUNT => U512::from(TRANSFER_AMOUNT)
        },
    )
    .build();

    let bids: Bids = builder.get_bids();
    assert_eq!(bids.len(), 2);

    let founding_validator_1 = bids.get(&ACCOUNT_1_PK).expect("should have account 1 pk");
    assert_eq!(
        founding_validator_1
            .vesting_schedule()
            .map(|vesting_schedule| vesting_schedule.initial_release_timestamp_millis()),
        Some(DEFAULT_GENESIS_TIMESTAMP_MILLIS + CASPER_LOCKED_FUNDS_PERIOD_MILLIS)
    );

    let founding_validator_2 = bids.get(&ACCOUNT_2_PK).expect("should have account 2 pk");
    assert_eq!(
        founding_validator_2
            .vesting_schedule()
            .map(|vesting_schedule| vesting_schedule.initial_release_timestamp_millis()),
        Some(DEFAULT_GENESIS_TIMESTAMP_MILLIS + CASPER_LOCKED_FUNDS_PERIOD_MILLIS)
    );

    builder
        .exec_instrumented(transfer_request_1, instrumented!())
        .commit()
        .expect_success();

    // run_auction should be executed first
    builder.run_auction(
        DEFAULT_GENESIS_TIMESTAMP_MILLIS + CASPER_LOCKED_FUNDS_PERIOD_MILLIS,
        Vec::new(),
    );

    let mut era_validators: EraValidators = builder.get_era_validators();
    let auction_delay = builder.get_auction_delay();
    let snapshot_size = auction_delay as usize + 1;

    assert_eq!(era_validators.len(), snapshot_size, "{:?}", era_validators); // eraindex==1 - ran once

    assert!(era_validators.contains_key(&(EraId::from(auction_delay).successor())));

    let era_id = EraId::from(auction_delay);

    let validator_weights = era_validators.remove(&era_id).unwrap_or_else(|| {
        panic!(
            "should have era_index=={} entry {:?}",
            era_id, era_validators
        )
    });
    // 2 genesis validators "winners" with non-zero bond
    assert_eq!(validator_weights.len(), 2, "{:?}", validator_weights);
    assert_eq!(
        validator_weights.get(&ACCOUNT_1_PK).unwrap(),
        &U512::from(ACCOUNT_1_BOND)
    );
    assert_eq!(
        validator_weights.get(&ACCOUNT_2_PK).unwrap(),
        &U512::from(ACCOUNT_2_BOND)
    );

    let first_validator_weights = builder
        .get_validator_weights(era_id)
        .expect("should have validator weights");
    assert_eq!(first_validator_weights, validator_weights);
}

#[ignore]
#[test]
fn should_release_founder_stake() {
    const NEW_MINIMUM_DELEGATION_AMOUNT: u64 = 0;

    // ACCOUNT_1_BOND / 14 = 7_142
    const EXPECTED_WEEKLY_RELEASE: u64 = 7_142;

    const EXPECTED_REMAINDER: u64 = 12;

    const EXPECTED_LOCKED_AMOUNTS: [u64; 14] = [
        92858, 85716, 78574, 71432, 64290, 57148, 50006, 42864, 35722, 28580, 21438, 14296, 7154, 0,
    ];

    let expected_locked_amounts: Vec<U512> = EXPECTED_LOCKED_AMOUNTS
        .iter()
        .cloned()
        .map(U512::from)
        .collect();

    let expect_unbond_success = |builder: &mut InMemoryWasmTestBuilder, amount: u64| {
        let partial_unbond = ExecuteRequestBuilder::standard(
            *ACCOUNT_1_ADDR,
            CONTRACT_WITHDRAW_BID,
            runtime_args! {
                ARG_PUBLIC_KEY => ACCOUNT_1_PK.clone(),
                ARG_AMOUNT => U512::from(amount),
            },
        )
        .build();

        builder
            .exec_instrumented(partial_unbond, instrumented!())
            .commit()
            .expect_success();
    };

    let expect_unbond_failure = |builder: &mut InMemoryWasmTestBuilder, amount: u64| {
        let full_unbond = ExecuteRequestBuilder::standard(
            *ACCOUNT_1_ADDR,
            CONTRACT_WITHDRAW_BID,
            runtime_args! {
                ARG_PUBLIC_KEY => ACCOUNT_1_PK.clone(),
                ARG_AMOUNT => U512::from(amount),
            },
        )
        .build();

        builder
            .exec_instrumented(full_unbond, instrumented!())
            .commit();

        let error = {
            let response = builder
                .get_last_exec_results()
                .expect("should have last exec result");
            let exec_response = response.last().expect("should have response");
            exec_response
                .as_error()
                .cloned()
                .expect("should have error")
        };
        assert_matches!(
            error,
            engine_state::Error::Exec(execution::Error::Revert(ApiError::AuctionError(15)))
        );
    };

    let accounts = {
        let mut tmp: Vec<GenesisAccount> = DEFAULT_ACCOUNTS.clone();
        let account_1 = GenesisAccount::account(
            ACCOUNT_1_PK.clone(),
            Motes::new(ACCOUNT_1_BALANCE.into()),
            Some(GenesisValidator::new(
                Motes::new(ACCOUNT_1_BOND.into()),
                DelegationRate::zero(),
            )),
        );
        tmp.push(account_1);
        tmp
    };

    let run_genesis_request = {
        let exec_config = ExecConfigBuilder::default()
            .with_accounts(accounts)
            .with_locked_funds_period_millis(CASPER_LOCKED_FUNDS_PERIOD_MILLIS)
            .build();

        RunGenesisRequest::new(
            *DEFAULT_GENESIS_CONFIG_HASH,
            *DEFAULT_PROTOCOL_VERSION,
            exec_config,
            DEFAULT_CHAINSPEC_REGISTRY.clone(),
        )
    };

    let custom_engine_config = EngineConfigBuilder::default()
        .with_minimum_delegation_amount(NEW_MINIMUM_DELEGATION_AMOUNT)
        .with_vesting_schedule_period_millis(CASPER_VESTING_SCHEDULE_PERIOD_MILLIS)
        .build();

    let global_state = InMemoryGlobalState::empty().expect("should create global state");

    let mut builder = InMemoryWasmTestBuilder::new(global_state, custom_engine_config, None);

    builder.run_genesis(&run_genesis_request);

    let fund_system_account = ExecuteRequestBuilder::standard(
        *DEFAULT_ACCOUNT_ADDR,
        CONTRACT_TRANSFER_TO_ACCOUNT,
        runtime_args! {
            ARG_TARGET => *SYSTEM_ADDR,
            ARG_AMOUNT => U512::from(DEFAULT_ACCOUNT_INITIAL_BALANCE / 10)
        },
    )
    .build();

    builder
        .exec_instrumented(fund_system_account, instrumented!())
        .commit()
        .expect_success();

    // Check bid and its vesting schedule
    {
        let bids: Bids = builder.get_bids();
        assert_eq!(bids.len(), 1);

        let entry = bids.get(&ACCOUNT_1_PK).unwrap();
        let vesting_schedule = entry.vesting_schedule().unwrap();

        let initial_release = vesting_schedule.initial_release_timestamp_millis();
        assert_eq!(initial_release, EXPECTED_INITIAL_RELEASE_TIMESTAMP_MILLIS);

        let locked_amounts = vesting_schedule.locked_amounts().map(|arr| arr.to_vec());
        assert!(locked_amounts.is_none());
    }

    builder.run_auction(DEFAULT_GENESIS_TIMESTAMP_MILLIS, Vec::new());

    {
        // Attempt unbond of one mote
        expect_unbond_failure(&mut builder, u64::one());
    }

    builder.run_auction(WEEK_TIMESTAMPS[0], Vec::new());

    // Check bid and its vesting schedule
    {
        let bids: Bids = builder.get_bids();
        assert_eq!(bids.len(), 1);

        let entry = bids.get(&ACCOUNT_1_PK).unwrap();
        let vesting_schedule = entry.vesting_schedule().unwrap();

        let initial_release = vesting_schedule.initial_release_timestamp_millis();
        assert_eq!(initial_release, EXPECTED_INITIAL_RELEASE_TIMESTAMP_MILLIS);

        let locked_amounts = vesting_schedule.locked_amounts().map(|arr| arr.to_vec());
        assert_eq!(locked_amounts, Some(expected_locked_amounts));
    }

    let mut total_unbonded = 0;

    {
        // Attempt full unbond
        expect_unbond_failure(&mut builder, ACCOUNT_1_BOND);

        // Attempt unbond of released amount
        expect_unbond_success(&mut builder, EXPECTED_WEEKLY_RELEASE);

        total_unbonded += EXPECTED_WEEKLY_RELEASE;

        assert_eq!(ACCOUNT_1_BOND - total_unbonded, EXPECTED_LOCKED_AMOUNTS[0])
    }

    for i in 1..13 {
        // Run auction forward by almost a week
        builder.run_auction(WEEK_TIMESTAMPS[i] - 1, Vec::new());

        // Attempt unbond of 1 mote
        expect_unbond_failure(&mut builder, u64::one());

        // Run auction forward by one millisecond
        builder.run_auction(WEEK_TIMESTAMPS[i], Vec::new());

        // Attempt unbond of more than weekly release
        expect_unbond_failure(&mut builder, EXPECTED_WEEKLY_RELEASE + 1);

        // Attempt unbond of released amount
        expect_unbond_success(&mut builder, EXPECTED_WEEKLY_RELEASE);

        total_unbonded += EXPECTED_WEEKLY_RELEASE;

        assert_eq!(ACCOUNT_1_BOND - total_unbonded, EXPECTED_LOCKED_AMOUNTS[i])
    }

    {
        // Run auction forward by almost a week
        builder.run_auction(WEEK_TIMESTAMPS[13] - 1, Vec::new());

        // Attempt unbond of 1 mote
        expect_unbond_failure(&mut builder, u64::one());

        // Run auction forward by one millisecond
        builder.run_auction(WEEK_TIMESTAMPS[13], Vec::new());

        // Attempt unbond of released amount + remainder
        expect_unbond_success(&mut builder, EXPECTED_WEEKLY_RELEASE + EXPECTED_REMAINDER);

        total_unbonded += EXPECTED_WEEKLY_RELEASE + EXPECTED_REMAINDER;

        assert_eq!(ACCOUNT_1_BOND - total_unbonded, EXPECTED_LOCKED_AMOUNTS[13])
    }

    assert_eq!(ACCOUNT_1_BOND, total_unbonded);
}

#[ignore]
#[test]
fn should_fail_to_get_era_validators() {
    let accounts = {
        let mut tmp: Vec<GenesisAccount> = DEFAULT_ACCOUNTS.clone();
        let account_1 = GenesisAccount::account(
            ACCOUNT_1_PK.clone(),
            Motes::new(ACCOUNT_1_BALANCE.into()),
            Some(GenesisValidator::new(
                Motes::new(ACCOUNT_1_BOND.into()),
                DelegationRate::zero(),
            )),
        );
        tmp.push(account_1);
        tmp
    };

    let run_genesis_request = utils::create_run_genesis_request(accounts);

    let mut builder = InMemoryWasmTestBuilder::default();

    builder.run_genesis(&run_genesis_request);

    assert_eq!(
        builder.get_validator_weights(EraId::MAX),
        None,
        "should not have era validators for invalid era"
    );
}

#[ignore]
#[test]
fn should_use_era_validators_endpoint_for_first_era() {
    let extra_accounts = vec![GenesisAccount::account(
        ACCOUNT_1_PK.clone(),
        Motes::new(ACCOUNT_1_BALANCE.into()),
        Some(GenesisValidator::new(
            Motes::new(ACCOUNT_1_BOND.into()),
            DelegationRate::zero(),
        )),
    )];

    let accounts = {
        let mut tmp: Vec<GenesisAccount> = DEFAULT_ACCOUNTS.clone();
        tmp.extend(extra_accounts);
        tmp
    };

    let run_genesis_request = utils::create_run_genesis_request(accounts);

    let mut builder = InMemoryWasmTestBuilder::default();

    builder.run_genesis(&run_genesis_request);

    let validator_weights = builder
        .get_validator_weights(INITIAL_ERA_ID)
        .expect("should have validator weights for era 0");

    assert_eq!(validator_weights.len(), 1);
    assert_eq!(validator_weights[&ACCOUNT_1_PK], ACCOUNT_1_BOND.into());

    let era_validators: EraValidators = builder.get_era_validators();
    assert_eq!(era_validators[&EraId::from(0)], validator_weights);
}

#[ignore]
#[test]
fn should_calculate_era_validators_multiple_new_bids() {
    assert_ne!(*ACCOUNT_1_ADDR, *ACCOUNT_2_ADDR,);
    assert_ne!(*ACCOUNT_2_ADDR, *BID_ACCOUNT_1_ADDR,);
    assert_ne!(*ACCOUNT_2_ADDR, *DEFAULT_ACCOUNT_ADDR,);
    let accounts = {
        let mut tmp: Vec<GenesisAccount> = DEFAULT_ACCOUNTS.clone();
        let account_1 = GenesisAccount::account(
            ACCOUNT_1_PK.clone(),
            Motes::new(ACCOUNT_1_BALANCE.into()),
            Some(GenesisValidator::new(
                Motes::new(ACCOUNT_1_BOND.into()),
                DelegationRate::zero(),
            )),
        );
        let account_2 = GenesisAccount::account(
            ACCOUNT_2_PK.clone(),
            Motes::new(ACCOUNT_2_BALANCE.into()),
            Some(GenesisValidator::new(
                Motes::new(ACCOUNT_2_BOND.into()),
                DelegationRate::zero(),
            )),
        );
        let account_3 = GenesisAccount::account(
            BID_ACCOUNT_1_PK.clone(),
            Motes::new(BID_ACCOUNT_1_BALANCE.into()),
            None,
        );
        let account_4 = GenesisAccount::account(
            BID_ACCOUNT_2_PK.clone(),
            Motes::new(BID_ACCOUNT_2_BALANCE.into()),
            None,
        );
        tmp.push(account_1);
        tmp.push(account_2);
        tmp.push(account_3);
        tmp.push(account_4);
        tmp
    };

    let run_genesis_request = utils::create_run_genesis_request(accounts);

    let mut builder = InMemoryWasmTestBuilder::default();

    builder.run_genesis(&run_genesis_request);

    let genesis_validator_weights = builder
        .get_validator_weights(INITIAL_ERA_ID)
        .expect("should have genesis validators for initial era");
    let auction_delay = builder.get_auction_delay();
    // new_era is the first era in the future where new era validator weights will be calculated
    let new_era = INITIAL_ERA_ID + auction_delay + 1;
    assert!(builder.get_validator_weights(new_era).is_none());
    assert_eq!(
        builder.get_validator_weights(new_era - 1).unwrap(),
        builder.get_validator_weights(INITIAL_ERA_ID).unwrap()
    );

    assert_eq!(
        genesis_validator_weights
            .keys()
            .cloned()
            .collect::<BTreeSet<_>>(),
        BTreeSet::from_iter(vec![ACCOUNT_1_PK.clone(), ACCOUNT_2_PK.clone()])
    );

    // Fund additional accounts
    for target in &[
        *SYSTEM_ADDR,
        *NON_FOUNDER_VALIDATOR_1_ADDR,
        *NON_FOUNDER_VALIDATOR_2_ADDR,
    ] {
        let transfer_request_1 = ExecuteRequestBuilder::standard(
            *DEFAULT_ACCOUNT_ADDR,
            CONTRACT_TRANSFER_TO_ACCOUNT,
            runtime_args! {
                ARG_TARGET => *target,
                ARG_AMOUNT => U512::from(TRANSFER_AMOUNT)
            },
        )
        .build();
        builder
            .exec_instrumented(transfer_request_1, instrumented!())
            .commit()
            .expect_success();
    }

    // non-founding validator request
    let add_bid_request_1 = ExecuteRequestBuilder::standard(
        *BID_ACCOUNT_1_ADDR,
        CONTRACT_ADD_BID,
        runtime_args! {
            ARG_PUBLIC_KEY => BID_ACCOUNT_1_PK.clone(),
            ARG_AMOUNT => U512::from(ADD_BID_AMOUNT_1),
            ARG_DELEGATION_RATE => ADD_BID_DELEGATION_RATE_1,
        },
    )
    .build();
    let add_bid_request_2 = ExecuteRequestBuilder::standard(
        *BID_ACCOUNT_2_ADDR,
        CONTRACT_ADD_BID,
        runtime_args! {
            ARG_PUBLIC_KEY => BID_ACCOUNT_2_PK.clone(),
            ARG_AMOUNT => U512::from(ADD_BID_AMOUNT_2),
            ARG_DELEGATION_RATE => ADD_BID_DELEGATION_RATE_2,
        },
    )
    .build();

    builder
        .exec_instrumented(add_bid_request_1, instrumented!())
        .commit()
        .expect_success();
    builder
        .exec_instrumented(add_bid_request_2, instrumented!())
        .commit()
        .expect_success();

    // run auction and compute validators for new era
    builder.run_auction(
        DEFAULT_GENESIS_TIMESTAMP_MILLIS + DEFAULT_LOCKED_FUNDS_PERIOD_MILLIS,
        Vec::new(),
    );
    // Verify first era validators
    let new_validator_weights: ValidatorWeights = builder
        .get_validator_weights(new_era)
        .expect("should have first era validator weights");

    // check that the new computed era has exactly the state we expect
    let lhs = new_validator_weights
        .keys()
        .cloned()
        .collect::<BTreeSet<_>>();

    let rhs = BTreeSet::from_iter(vec![
        ACCOUNT_1_PK.clone(),
        ACCOUNT_2_PK.clone(),
        BID_ACCOUNT_1_PK.clone(),
        BID_ACCOUNT_2_PK.clone(),
    ]);

    assert_eq!(lhs, rhs);

    // make sure that new validators are exactly those that were part of add_bid requests
    let new_validators: BTreeSet<_> = rhs
        .difference(&genesis_validator_weights.keys().cloned().collect())
        .cloned()
        .collect();
    assert_eq!(
        new_validators,
        BTreeSet::from_iter(vec![BID_ACCOUNT_1_PK.clone(), BID_ACCOUNT_2_PK.clone(),])
    );
}

#[ignore]
#[test]
fn undelegated_funds_should_be_released() {
    let system_fund_request = ExecuteRequestBuilder::standard(
        *DEFAULT_ACCOUNT_ADDR,
        CONTRACT_TRANSFER_TO_ACCOUNT,
        runtime_args! {
            ARG_TARGET => *SYSTEM_ADDR,
            ARG_AMOUNT => U512::from(SYSTEM_TRANSFER_AMOUNT)
        },
    )
    .build();

    let validator_1_fund_request = ExecuteRequestBuilder::standard(
        *DEFAULT_ACCOUNT_ADDR,
        CONTRACT_TRANSFER_TO_ACCOUNT,
        runtime_args! {
            ARG_TARGET => *NON_FOUNDER_VALIDATOR_1_ADDR,
            ARG_AMOUNT => U512::from(TRANSFER_AMOUNT)
        },
    )
    .build();

    let delegator_1_fund_request = ExecuteRequestBuilder::standard(
        *DEFAULT_ACCOUNT_ADDR,
        CONTRACT_TRANSFER_TO_ACCOUNT,
        runtime_args! {
            ARG_TARGET => *BID_ACCOUNT_1_ADDR,
            ARG_AMOUNT => U512::from(TRANSFER_AMOUNT)
        },
    )
    .build();

    let validator_1_add_bid_request = ExecuteRequestBuilder::standard(
        *NON_FOUNDER_VALIDATOR_1_ADDR,
        CONTRACT_ADD_BID,
        runtime_args! {
            ARG_PUBLIC_KEY => NON_FOUNDER_VALIDATOR_1_PK.clone(),
            ARG_AMOUNT => U512::from(ADD_BID_AMOUNT_1),
            ARG_DELEGATION_RATE => ADD_BID_DELEGATION_RATE_1,
        },
    )
    .build();

    let delegator_1_validator_1_delegate_request = ExecuteRequestBuilder::standard(
        *BID_ACCOUNT_1_ADDR,
        CONTRACT_DELEGATE,
        runtime_args! {
            ARG_AMOUNT => U512::from(DELEGATE_AMOUNT_1),
            ARG_VALIDATOR => NON_FOUNDER_VALIDATOR_1_PK.clone(),
            ARG_DELEGATOR => BID_ACCOUNT_1_PK.clone(),
        },
    )
    .build();

    let post_genesis_requests = vec![
        system_fund_request,
        delegator_1_fund_request,
        validator_1_fund_request,
        validator_1_add_bid_request,
        delegator_1_validator_1_delegate_request,
    ];

    let mut timestamp_millis =
        DEFAULT_GENESIS_TIMESTAMP_MILLIS + DEFAULT_LOCKED_FUNDS_PERIOD_MILLIS;

    let mut builder = InMemoryWasmTestBuilder::default();

    builder.run_genesis(&PRODUCTION_RUN_GENESIS_REQUEST);

    for request in post_genesis_requests {
        builder
            .exec_instrumented(request, instrumented!())
            .commit()
            .expect_success();
    }

    for _ in 0..5 {
        builder.run_auction(timestamp_millis, Vec::new());
        timestamp_millis += TIMESTAMP_MILLIS_INCREMENT;
    }

    let delegator_1_undelegate_purse = builder
        .get_account(*BID_ACCOUNT_1_ADDR)
        .expect("should have default account")
        .main_purse();

    let delegator_1_undelegate_request = ExecuteRequestBuilder::standard(
        *BID_ACCOUNT_1_ADDR,
        CONTRACT_UNDELEGATE,
        runtime_args! {
            ARG_AMOUNT => U512::from(UNDELEGATE_AMOUNT_1),
            ARG_VALIDATOR => NON_FOUNDER_VALIDATOR_1_PK.clone(),
            ARG_DELEGATOR => BID_ACCOUNT_1_PK.clone(),
        },
    )
    .build();

    builder
        .exec_instrumented(delegator_1_undelegate_request, instrumented!())
        .commit()
        .expect_success();

    let delegator_1_purse_balance_before = builder.get_purse_balance(delegator_1_undelegate_purse);

    let unbonding_delay = builder.get_unbonding_delay();

    for _ in 0..=unbonding_delay {
        let delegator_1_undelegate_purse_balance =
            builder.get_purse_balance(delegator_1_undelegate_purse);
        assert_eq!(
            delegator_1_purse_balance_before,
            delegator_1_undelegate_purse_balance
        );

        builder.run_auction(timestamp_millis, Vec::new());
        timestamp_millis += TIMESTAMP_MILLIS_INCREMENT;
    }

    let delegator_1_undelegate_purse_balance =
        builder.get_purse_balance(delegator_1_undelegate_purse);
    assert_eq!(
        delegator_1_undelegate_purse_balance,
        delegator_1_purse_balance_before + U512::from(UNDELEGATE_AMOUNT_1)
    )
}

#[ignore]
#[test]
fn fully_undelegated_funds_should_be_released() {
    const SYSTEM_TRANSFER_AMOUNT: u64 = MINIMUM_ACCOUNT_CREATION_BALANCE;

    let system_fund_request = ExecuteRequestBuilder::standard(
        *DEFAULT_ACCOUNT_ADDR,
        CONTRACT_TRANSFER_TO_ACCOUNT,
        runtime_args! {
            ARG_TARGET => *SYSTEM_ADDR,
            ARG_AMOUNT => U512::from(SYSTEM_TRANSFER_AMOUNT)
        },
    )
    .build();

    let validator_1_fund_request = ExecuteRequestBuilder::standard(
        *DEFAULT_ACCOUNT_ADDR,
        CONTRACT_TRANSFER_TO_ACCOUNT,
        runtime_args! {
            ARG_TARGET => *NON_FOUNDER_VALIDATOR_1_ADDR,
            ARG_AMOUNT => U512::from(TRANSFER_AMOUNT)
        },
    )
    .build();

    let delegator_1_fund_request = ExecuteRequestBuilder::standard(
        *DEFAULT_ACCOUNT_ADDR,
        CONTRACT_TRANSFER_TO_ACCOUNT,
        runtime_args! {
            ARG_TARGET => *BID_ACCOUNT_1_ADDR,
            ARG_AMOUNT => U512::from(TRANSFER_AMOUNT)
        },
    )
    .build();

    let validator_1_add_bid_request = ExecuteRequestBuilder::standard(
        *NON_FOUNDER_VALIDATOR_1_ADDR,
        CONTRACT_ADD_BID,
        runtime_args! {
            ARG_PUBLIC_KEY => NON_FOUNDER_VALIDATOR_1_PK.clone(),
            ARG_AMOUNT => U512::from(ADD_BID_AMOUNT_1),
            ARG_DELEGATION_RATE => ADD_BID_DELEGATION_RATE_1,
        },
    )
    .build();

    let delegator_1_validator_1_delegate_request = ExecuteRequestBuilder::standard(
        *BID_ACCOUNT_1_ADDR,
        CONTRACT_DELEGATE,
        runtime_args! {
            ARG_AMOUNT => U512::from(DELEGATE_AMOUNT_1),
            ARG_VALIDATOR => NON_FOUNDER_VALIDATOR_1_PK.clone(),
            ARG_DELEGATOR => BID_ACCOUNT_1_PK.clone(),
        },
    )
    .build();

    let post_genesis_requests = vec![
        system_fund_request,
        delegator_1_fund_request,
        validator_1_fund_request,
        validator_1_add_bid_request,
        delegator_1_validator_1_delegate_request,
    ];

    let mut timestamp_millis =
        DEFAULT_GENESIS_TIMESTAMP_MILLIS + DEFAULT_LOCKED_FUNDS_PERIOD_MILLIS;

    let mut builder = InMemoryWasmTestBuilder::default();

    builder.run_genesis(&PRODUCTION_RUN_GENESIS_REQUEST);

    for request in post_genesis_requests {
        builder
            .exec_instrumented(request, instrumented!())
            .commit()
            .expect_success();
    }

    for _ in 0..5 {
        builder.run_auction(timestamp_millis, Vec::new());
        timestamp_millis += TIMESTAMP_MILLIS_INCREMENT;
    }

    let delegator_1_undelegate_purse = builder
        .get_account(*BID_ACCOUNT_1_ADDR)
        .expect("should have default account")
        .main_purse();

    let delegator_1_undelegate_request = ExecuteRequestBuilder::standard(
        *BID_ACCOUNT_1_ADDR,
        CONTRACT_UNDELEGATE,
        runtime_args! {
            ARG_AMOUNT => U512::from(DELEGATE_AMOUNT_1),
            ARG_VALIDATOR => NON_FOUNDER_VALIDATOR_1_PK.clone(),
            ARG_DELEGATOR => BID_ACCOUNT_1_PK.clone(),
        },
    )
    .build();

    builder
        .exec_instrumented(delegator_1_undelegate_request, instrumented!())
        .commit()
        .expect_success();

    let delegator_1_purse_balance_before = builder.get_purse_balance(delegator_1_undelegate_purse);

    let unbonding_delay = builder.get_unbonding_delay();

    for _ in 0..=unbonding_delay {
        let delegator_1_undelegate_purse_balance =
            builder.get_purse_balance(delegator_1_undelegate_purse);
        assert_eq!(
            delegator_1_undelegate_purse_balance,
            delegator_1_purse_balance_before
        );
        builder.run_auction(timestamp_millis, Vec::new());
        timestamp_millis += TIMESTAMP_MILLIS_INCREMENT;
    }

    let delegator_1_undelegate_purse_after =
        builder.get_purse_balance(delegator_1_undelegate_purse);

    assert_eq!(
        delegator_1_undelegate_purse_after - delegator_1_purse_balance_before,
        U512::from(DELEGATE_AMOUNT_1)
    )
}

#[ignore]
#[test]
fn should_undelegate_delegators_when_validator_unbonds() {
    const VALIDATOR_1_REMAINING_BID: u64 = 1;
    const VALIDATOR_1_WITHDRAW_AMOUNT: u64 = VALIDATOR_1_STAKE - VALIDATOR_1_REMAINING_BID;

    let system_fund_request = ExecuteRequestBuilder::standard(
        *DEFAULT_ACCOUNT_ADDR,
        CONTRACT_TRANSFER_TO_ACCOUNT,
        runtime_args! {
            ARG_TARGET => *SYSTEM_ADDR,
            ARG_AMOUNT => U512::from(TRANSFER_AMOUNT)
        },
    )
    .build();

    let validator_1_fund_request = ExecuteRequestBuilder::standard(
        *DEFAULT_ACCOUNT_ADDR,
        CONTRACT_TRANSFER_TO_ACCOUNT,
        runtime_args! {
            ARG_TARGET => *VALIDATOR_1_ADDR,
            ARG_AMOUNT => U512::from(TRANSFER_AMOUNT)
        },
    )
    .build();

    let delegator_1_fund_request = ExecuteRequestBuilder::standard(
        *DEFAULT_ACCOUNT_ADDR,
        CONTRACT_TRANSFER_TO_ACCOUNT,
        runtime_args! {
            ARG_TARGET => *DELEGATOR_1_ADDR,
            ARG_AMOUNT => U512::from(TRANSFER_AMOUNT)
        },
    )
    .build();

    let delegator_2_fund_request = ExecuteRequestBuilder::standard(
        *DEFAULT_ACCOUNT_ADDR,
        CONTRACT_TRANSFER_TO_ACCOUNT,
        runtime_args! {
            ARG_TARGET => *DELEGATOR_2_ADDR,
            ARG_AMOUNT => U512::from(TRANSFER_AMOUNT)
        },
    )
    .build();

    let validator_1_add_bid_request = ExecuteRequestBuilder::standard(
        *VALIDATOR_1_ADDR,
        CONTRACT_ADD_BID,
        runtime_args! {
            ARG_AMOUNT => U512::from(VALIDATOR_1_STAKE),
            ARG_DELEGATION_RATE => VALIDATOR_1_DELEGATION_RATE,
            ARG_PUBLIC_KEY => VALIDATOR_1.clone(),
        },
    )
    .build();

    let delegator_1_delegate_request = ExecuteRequestBuilder::standard(
        *DELEGATOR_1_ADDR,
        CONTRACT_DELEGATE,
        runtime_args! {
            ARG_AMOUNT => U512::from(DELEGATOR_1_STAKE),
            ARG_VALIDATOR => VALIDATOR_1.clone(),
            ARG_DELEGATOR => DELEGATOR_1.clone(),
        },
    )
    .build();

    let delegator_2_delegate_request = ExecuteRequestBuilder::standard(
        *DELEGATOR_2_ADDR,
        CONTRACT_DELEGATE,
        runtime_args! {
            ARG_AMOUNT => U512::from(DELEGATOR_2_STAKE),
            ARG_VALIDATOR => VALIDATOR_1.clone(),
            ARG_DELEGATOR => DELEGATOR_2.clone(),
        },
    )
    .build();

    let validator_1_partial_withdraw_bid = ExecuteRequestBuilder::standard(
        *VALIDATOR_1_ADDR,
        CONTRACT_WITHDRAW_BID,
        runtime_args! {
            ARG_PUBLIC_KEY => VALIDATOR_1.clone(),
            ARG_AMOUNT => U512::from(VALIDATOR_1_WITHDRAW_AMOUNT),
        },
    )
    .build();

    let post_genesis_requests = vec![
        system_fund_request,
        validator_1_fund_request,
        delegator_1_fund_request,
        delegator_2_fund_request,
        validator_1_add_bid_request,
        delegator_1_delegate_request,
        delegator_2_delegate_request,
        validator_1_partial_withdraw_bid,
    ];

    let mut timestamp_millis =
        DEFAULT_GENESIS_TIMESTAMP_MILLIS + DEFAULT_LOCKED_FUNDS_PERIOD_MILLIS;

    let mut builder = InMemoryWasmTestBuilder::default();

    builder.run_genesis(&PRODUCTION_RUN_GENESIS_REQUEST);

    for request in post_genesis_requests {
        builder
            .exec_instrumented(request, instrumented!())
            .commit()
            .expect_success();
    }

    for _ in 0..5 {
        builder.run_auction(timestamp_millis, Vec::new());
        timestamp_millis += TIMESTAMP_MILLIS_INCREMENT;
    }

    let bids_before: Bids = builder.get_bids();
    let validator_1_bid = bids_before
        .get(&*VALIDATOR_1)
        .expect("should have validator 1 bid");
    assert_eq!(
        validator_1_bid
            .delegators()
            .keys()
            .cloned()
            .collect::<BTreeSet<_>>(),
        BTreeSet::from_iter(vec![DELEGATOR_1.clone(), DELEGATOR_2.clone()])
    );

    // Validator partially unbonds and only one entry is present
    let unbonding_purses_before: UnbondingPurses = builder.get_unbonds();
    assert_eq!(unbonding_purses_before[&*VALIDATOR_1_ADDR].len(), 1);
    assert_eq!(
        unbonding_purses_before[&*VALIDATOR_1_ADDR][0].unbonder_public_key(),
        &*VALIDATOR_1
    );

    let validator_1_withdraw_bid = ExecuteRequestBuilder::standard(
        *VALIDATOR_1_ADDR,
        CONTRACT_WITHDRAW_BID,
        runtime_args! {
            ARG_PUBLIC_KEY => VALIDATOR_1.clone(),
            ARG_AMOUNT => U512::from(VALIDATOR_1_REMAINING_BID),
        },
    )
    .build();

    builder
        .exec_instrumented(validator_1_withdraw_bid, instrumented!())
        .commit()
        .expect_success();

    let bids_after: Bids = builder.get_bids();
    let validator_1_bid = bids_after.get(&VALIDATOR_1).unwrap();
    assert!(validator_1_bid.inactive());
    assert!(validator_1_bid.staked_amount().is_zero());

    let unbonding_purses_after: UnbondingPurses = builder.get_unbonds();
    assert_ne!(unbonding_purses_after, unbonding_purses_before);

    let validator_1_unbonding_purse = unbonding_purses_after
        .get(&VALIDATOR_1_ADDR)
        .expect("should have unbonding purse entry");
    assert_eq!(validator_1_unbonding_purse.len(), 4); // validator1, validator1, delegator1, delegator2

    let delegator_1_unbonding_purse = validator_1_unbonding_purse
        .iter()
        .find(|unbonding_purse| {
            (
                unbonding_purse.validator_public_key(),
                unbonding_purse.unbonder_public_key(),
            ) == (&*VALIDATOR_1, &*DELEGATOR_1)
        })
        .expect("should have delegator 1 entry");
    assert_eq!(
        delegator_1_unbonding_purse.amount(),
        &U512::from(DELEGATOR_1_STAKE)
    );

    let delegator_2_unbonding_purse = validator_1_unbonding_purse
        .iter()
        .find(|unbonding_purse| {
            (
                unbonding_purse.validator_public_key(),
                unbonding_purse.unbonder_public_key(),
            ) == (&*VALIDATOR_1, &*DELEGATOR_2)
        })
        .expect("should have delegator 2 entry");
    assert_eq!(
        delegator_2_unbonding_purse.amount(),
        &U512::from(DELEGATOR_2_STAKE)
    );

    let validator_1_unbonding_purse: Vec<_> = validator_1_unbonding_purse
        .iter()
        .filter(|unbonding_purse| {
            (
                unbonding_purse.validator_public_key(),
                unbonding_purse.unbonder_public_key(),
            ) == (&*VALIDATOR_1, &*VALIDATOR_1)
        })
        .collect();

    assert_eq!(
        validator_1_unbonding_purse[0].amount(),
        &U512::from(VALIDATOR_1_WITHDRAW_AMOUNT)
    );
    assert_eq!(
        validator_1_unbonding_purse[1].amount(),
        &U512::from(VALIDATOR_1_REMAINING_BID)
    );

    // Process unbonding requests to verify delegators recevied their stakes
    let validator_1 = builder
        .get_account(*VALIDATOR_1_ADDR)
        .expect("should have validator 1 account");
    let validator_1_balance_before = builder.get_purse_balance(validator_1.main_purse());

    let delegator_1 = builder
        .get_account(*DELEGATOR_1_ADDR)
        .expect("should have delegator 1 account");
    let delegator_1_balance_before = builder.get_purse_balance(delegator_1.main_purse());

    let delegator_2 = builder
        .get_account(*DELEGATOR_2_ADDR)
        .expect("should have delegator 1 account");
    let delegator_2_balance_before = builder.get_purse_balance(delegator_2.main_purse());

    for _ in 0..=DEFAULT_UNBONDING_DELAY {
        builder.run_auction(timestamp_millis, Vec::new());
        timestamp_millis += TIMESTAMP_MILLIS_INCREMENT;
    }

    let validator_1_balance_after = builder.get_purse_balance(validator_1.main_purse());
    let delegator_1_balance_after = builder.get_purse_balance(delegator_1.main_purse());
    let delegator_2_balance_after = builder.get_purse_balance(delegator_2.main_purse());

    assert_eq!(
        validator_1_balance_before + U512::from(VALIDATOR_1_STAKE),
        validator_1_balance_after
    );
    assert_eq!(
        delegator_1_balance_before + U512::from(DELEGATOR_1_STAKE),
        delegator_1_balance_after
    );
    assert_eq!(
        delegator_2_balance_before + U512::from(DELEGATOR_2_STAKE),
        delegator_2_balance_after
    );
}

#[ignore]
#[test]
fn should_undelegate_delegators_when_validator_fully_unbonds() {
    let system_fund_request = ExecuteRequestBuilder::standard(
        *DEFAULT_ACCOUNT_ADDR,
        CONTRACT_TRANSFER_TO_ACCOUNT,
        runtime_args! {
            ARG_TARGET => *SYSTEM_ADDR,
            ARG_AMOUNT => U512::from(TRANSFER_AMOUNT)
        },
    )
    .build();

    let validator_1_fund_request = ExecuteRequestBuilder::standard(
        *DEFAULT_ACCOUNT_ADDR,
        CONTRACT_TRANSFER_TO_ACCOUNT,
        runtime_args! {
            ARG_TARGET => *VALIDATOR_1_ADDR,
            ARG_AMOUNT => U512::from(TRANSFER_AMOUNT)
        },
    )
    .build();

    let delegator_1_fund_request = ExecuteRequestBuilder::standard(
        *DEFAULT_ACCOUNT_ADDR,
        CONTRACT_TRANSFER_TO_ACCOUNT,
        runtime_args! {
            ARG_TARGET => *DELEGATOR_1_ADDR,
            ARG_AMOUNT => U512::from(TRANSFER_AMOUNT)
        },
    )
    .build();

    let delegator_2_fund_request = ExecuteRequestBuilder::standard(
        *DEFAULT_ACCOUNT_ADDR,
        CONTRACT_TRANSFER_TO_ACCOUNT,
        runtime_args! {
            ARG_TARGET => *DELEGATOR_2_ADDR,
            ARG_AMOUNT => U512::from(TRANSFER_AMOUNT)
        },
    )
    .build();

    let validator_1_add_bid_request = ExecuteRequestBuilder::standard(
        *VALIDATOR_1_ADDR,
        CONTRACT_ADD_BID,
        runtime_args! {
            ARG_AMOUNT => U512::from(VALIDATOR_1_STAKE),
            ARG_DELEGATION_RATE => VALIDATOR_1_DELEGATION_RATE,
            ARG_PUBLIC_KEY => VALIDATOR_1.clone(),
        },
    )
    .build();

    let delegator_1_delegate_request = ExecuteRequestBuilder::standard(
        *DELEGATOR_1_ADDR,
        CONTRACT_DELEGATE,
        runtime_args! {
            ARG_AMOUNT => U512::from(DELEGATOR_1_STAKE),
            ARG_VALIDATOR => VALIDATOR_1.clone(),
            ARG_DELEGATOR => DELEGATOR_1.clone(),
        },
    )
    .build();

    let delegator_2_delegate_request = ExecuteRequestBuilder::standard(
        *DELEGATOR_2_ADDR,
        CONTRACT_DELEGATE,
        runtime_args! {
            ARG_AMOUNT => U512::from(DELEGATOR_2_STAKE),
            ARG_VALIDATOR => VALIDATOR_1.clone(),
            ARG_DELEGATOR => DELEGATOR_2.clone(),
        },
    )
    .build();

    let post_genesis_requests = vec![
        system_fund_request,
        validator_1_fund_request,
        delegator_1_fund_request,
        delegator_2_fund_request,
        validator_1_add_bid_request,
        delegator_1_delegate_request,
        delegator_2_delegate_request,
    ];

    let mut timestamp_millis =
        DEFAULT_GENESIS_TIMESTAMP_MILLIS + DEFAULT_LOCKED_FUNDS_PERIOD_MILLIS;

    let mut builder = InMemoryWasmTestBuilder::default();

    builder.run_genesis(&PRODUCTION_RUN_GENESIS_REQUEST);

    for request in post_genesis_requests {
        builder
            .exec_instrumented(request, instrumented!())
            .commit()
            .expect_success();
    }

    // Fully unbond
    let validator_1_withdraw_bid = ExecuteRequestBuilder::standard(
        *VALIDATOR_1_ADDR,
        CONTRACT_WITHDRAW_BID,
        runtime_args! {
            ARG_PUBLIC_KEY => VALIDATOR_1.clone(),
            ARG_AMOUNT => U512::from(VALIDATOR_1_STAKE),
        },
    )
    .build();

    builder
        .exec_instrumented(validator_1_withdraw_bid, instrumented!())
        .commit()
        .expect_success();

    let bids_after: Bids = builder.get_bids();
    let validator_1_bid = bids_after.get(&VALIDATOR_1).unwrap();
    assert!(validator_1_bid.inactive());
    assert!(validator_1_bid.staked_amount().is_zero());

    let unbonding_purses_before: UnbondingPurses = builder.get_unbonds();

    let validator_1_unbonding_purse = unbonding_purses_before
        .get(&VALIDATOR_1_ADDR)
        .expect("should have unbonding purse entry");
    assert_eq!(validator_1_unbonding_purse.len(), 3); // validator1, delegator1, delegator2

    let delegator_1_unbonding_purse = validator_1_unbonding_purse
        .iter()
        .find(|unbonding_purse| {
            (
                unbonding_purse.validator_public_key(),
                unbonding_purse.unbonder_public_key(),
            ) == (&*VALIDATOR_1, &*DELEGATOR_1)
        })
        .expect("should have delegator 1 entry");
    assert_eq!(
        delegator_1_unbonding_purse.amount(),
        &U512::from(DELEGATOR_1_STAKE)
    );

    let delegator_2_unbonding_purse = validator_1_unbonding_purse
        .iter()
        .find(|unbonding_purse| {
            (
                unbonding_purse.validator_public_key(),
                unbonding_purse.unbonder_public_key(),
            ) == (&*VALIDATOR_1, &*DELEGATOR_2)
        })
        .expect("should have delegator 2 entry");
    assert_eq!(
        delegator_2_unbonding_purse.amount(),
        &U512::from(DELEGATOR_2_STAKE)
    );

    // Process unbonding requests to verify delegators received their stakes
    let validator_1 = builder
        .get_account(*VALIDATOR_1_ADDR)
        .expect("should have validator 1 account");
    let validator_1_balance_before = builder.get_purse_balance(validator_1.main_purse());

    let delegator_1 = builder
        .get_account(*DELEGATOR_1_ADDR)
        .expect("should have delegator 1 account");
    let delegator_1_balance_before = builder.get_purse_balance(delegator_1.main_purse());

    let delegator_2 = builder
        .get_account(*DELEGATOR_2_ADDR)
        .expect("should have delegator 1 account");
    let delegator_2_balance_before = builder.get_purse_balance(delegator_2.main_purse());

    for _ in 0..=DEFAULT_UNBONDING_DELAY {
        builder.run_auction(timestamp_millis, Vec::new());
        timestamp_millis += TIMESTAMP_MILLIS_INCREMENT;
    }

    let validator_1_balance_after = builder.get_purse_balance(validator_1.main_purse());
    let delegator_1_balance_after = builder.get_purse_balance(delegator_1.main_purse());
    let delegator_2_balance_after = builder.get_purse_balance(delegator_2.main_purse());

    assert_eq!(
        validator_1_balance_before + U512::from(VALIDATOR_1_STAKE),
        validator_1_balance_after
    );
    assert_eq!(
        delegator_1_balance_before + U512::from(DELEGATOR_1_STAKE),
        delegator_1_balance_after
    );
    assert_eq!(
        delegator_2_balance_before + U512::from(DELEGATOR_2_STAKE),
        delegator_2_balance_after
    );
}

#[ignore]
#[test]
fn should_handle_evictions() {
    let activate_bid = |builder: &mut InMemoryWasmTestBuilder, validator_public_key: PublicKey| {
        const ARG_VALIDATOR_PUBLIC_KEY: &str = "validator_public_key";
        let run_request = ExecuteRequestBuilder::standard(
            AccountHash::from(&validator_public_key),
            CONTRACT_ACTIVATE_BID,
            runtime_args! {
                ARG_VALIDATOR_PUBLIC_KEY => validator_public_key,
            },
        )
        .build();
        builder
            .exec_instrumented(run_request, instrumented!())
            .commit()
            .expect_success();
    };

    let latest_validators = |builder: &mut InMemoryWasmTestBuilder| {
        let era_validators: EraValidators = builder.get_era_validators();
        let validators = era_validators
            .iter()
            .rev()
            .next()
            .map(|(_era_id, validators)| validators)
            .expect("should have validators");
        validators.keys().cloned().collect::<BTreeSet<PublicKey>>()
    };

    let accounts = {
        let mut tmp: Vec<GenesisAccount> = DEFAULT_ACCOUNTS.clone();
        let account_1 = GenesisAccount::account(
            ACCOUNT_1_PK.clone(),
            Motes::new(ACCOUNT_1_BALANCE.into()),
            Some(GenesisValidator::new(
                Motes::new(ACCOUNT_1_BOND.into()),
                DelegationRate::zero(),
            )),
        );
        let account_2 = GenesisAccount::account(
            ACCOUNT_2_PK.clone(),
            Motes::new(ACCOUNT_2_BALANCE.into()),
            Some(GenesisValidator::new(
                Motes::new(ACCOUNT_2_BOND.into()),
                DelegationRate::zero(),
            )),
        );
        let account_3 = GenesisAccount::account(
            BID_ACCOUNT_1_PK.clone(),
            Motes::new(BID_ACCOUNT_1_BALANCE.into()),
            Some(GenesisValidator::new(
                Motes::new(300_000.into()),
                DelegationRate::zero(),
            )),
        );
        let account_4 = GenesisAccount::account(
            BID_ACCOUNT_2_PK.clone(),
            Motes::new(BID_ACCOUNT_2_BALANCE.into()),
            Some(GenesisValidator::new(
                Motes::new(400_000.into()),
                DelegationRate::zero(),
            )),
        );
        tmp.push(account_1);
        tmp.push(account_2);
        tmp.push(account_3);
        tmp.push(account_4);
        tmp
    };

    let system_fund_request = ExecuteRequestBuilder::standard(
        *DEFAULT_ACCOUNT_ADDR,
        CONTRACT_TRANSFER_TO_ACCOUNT,
        runtime_args! {
            "target" => *SYSTEM_ADDR,
            ARG_AMOUNT => U512::from(SYSTEM_TRANSFER_AMOUNT)
        },
    )
    .build();

    let mut timestamp = DEFAULT_GENESIS_TIMESTAMP_MILLIS;

    let run_genesis_request = utils::create_run_genesis_request(accounts);

    let mut builder = InMemoryWasmTestBuilder::default();

    builder.run_genesis(&run_genesis_request);

    builder
        .exec_instrumented(system_fund_request, instrumented!())
        .commit()
        .expect_success();

    // No evictions
    builder.run_auction(timestamp, Vec::new());
    timestamp += WEEK_MILLIS;

    assert_eq!(
        latest_validators(&mut builder),
        BTreeSet::from_iter(vec![
            ACCOUNT_1_PK.clone(),
            ACCOUNT_2_PK.clone(),
            BID_ACCOUNT_1_PK.clone(),
            BID_ACCOUNT_2_PK.clone()
        ])
    );

    // Evict BID_ACCOUNT_1_PK and BID_ACCOUNT_2_PK
    builder.run_auction(
        timestamp,
        vec![BID_ACCOUNT_1_PK.clone(), BID_ACCOUNT_2_PK.clone()],
    );
    timestamp += WEEK_MILLIS;

    assert_eq!(
        latest_validators(&mut builder),
        BTreeSet::from_iter(vec![ACCOUNT_1_PK.clone(), ACCOUNT_2_PK.clone(),])
    );

    // Activate BID_ACCOUNT_1_PK
    activate_bid(&mut builder, BID_ACCOUNT_1_PK.clone());
    builder.run_auction(timestamp, Vec::new());
    timestamp += WEEK_MILLIS;

    assert_eq!(
        latest_validators(&mut builder),
        BTreeSet::from_iter(vec![
            ACCOUNT_1_PK.clone(),
            ACCOUNT_2_PK.clone(),
            BID_ACCOUNT_1_PK.clone()
        ])
    );

    // Activate BID_ACCOUNT_2_PK
    activate_bid(&mut builder, BID_ACCOUNT_2_PK.clone());
    builder.run_auction(timestamp, Vec::new());
    timestamp += WEEK_MILLIS;

    assert_eq!(
        latest_validators(&mut builder),
        BTreeSet::from_iter(vec![
            ACCOUNT_1_PK.clone(),
            ACCOUNT_2_PK.clone(),
            BID_ACCOUNT_1_PK.clone(),
            BID_ACCOUNT_2_PK.clone()
        ])
    );

    // Evict all validators
    builder.run_auction(
        timestamp,
        vec![
            ACCOUNT_1_PK.clone(),
            ACCOUNT_2_PK.clone(),
            BID_ACCOUNT_1_PK.clone(),
            BID_ACCOUNT_2_PK.clone(),
        ],
    );
    timestamp += WEEK_MILLIS;

    assert_eq!(latest_validators(&mut builder), BTreeSet::new());

    // Activate all validators
    for validator in &[
        ACCOUNT_1_PK.clone(),
        ACCOUNT_2_PK.clone(),
        BID_ACCOUNT_1_PK.clone(),
        BID_ACCOUNT_2_PK.clone(),
    ] {
        activate_bid(&mut builder, validator.clone());
    }
    builder.run_auction(timestamp, Vec::new());

    assert_eq!(
        latest_validators(&mut builder),
        BTreeSet::from_iter(vec![
            ACCOUNT_1_PK.clone(),
            ACCOUNT_2_PK.clone(),
            BID_ACCOUNT_1_PK.clone(),
            BID_ACCOUNT_2_PK.clone()
        ])
    );
}

#[should_panic(expected = "OrphanedDelegator")]
#[ignore]
#[test]
fn should_validate_orphaned_genesis_delegators() {
    let missing_validator_secret_key = SecretKey::ed25519_from_bytes([123; 32]).unwrap();
    let missing_validator = PublicKey::from(&missing_validator_secret_key);

    let accounts = {
        let mut tmp: Vec<GenesisAccount> = DEFAULT_ACCOUNTS.clone();
        let account_1 = GenesisAccount::account(
            ACCOUNT_1_PK.clone(),
            Motes::new(ACCOUNT_1_BALANCE.into()),
            Some(GenesisValidator::new(
                Motes::new(ACCOUNT_1_BOND.into()),
                DelegationRate::zero(),
            )),
        );
        let account_2 = GenesisAccount::account(
            ACCOUNT_2_PK.clone(),
            Motes::new(ACCOUNT_2_BALANCE.into()),
            Some(GenesisValidator::new(
                Motes::new(ACCOUNT_2_BOND.into()),
                DelegationRate::zero(),
            )),
        );
        let delegator_1 = GenesisAccount::delegator(
            ACCOUNT_1_PK.clone(),
            DELEGATOR_1.clone(),
            Motes::new(DELEGATOR_1_BALANCE.into()),
            Motes::new(DELEGATOR_1_STAKE.into()),
        );
        let orphaned_delegator = GenesisAccount::delegator(
            missing_validator,
            DELEGATOR_1.clone(),
            Motes::new(DELEGATOR_1_BALANCE.into()),
            Motes::new(DELEGATOR_1_STAKE.into()),
        );
        tmp.push(account_1);
        tmp.push(account_2);
        tmp.push(delegator_1);
        tmp.push(orphaned_delegator);
        tmp
    };

    let run_genesis_request = utils::create_run_genesis_request(accounts);

    let mut builder = InMemoryWasmTestBuilder::default();

    builder.run_genesis(&run_genesis_request);
}

#[should_panic(expected = "DuplicatedDelegatorEntry")]
#[ignore]
#[test]
fn should_validate_duplicated_genesis_delegators() {
    let accounts = {
        let mut tmp: Vec<GenesisAccount> = DEFAULT_ACCOUNTS.clone();
        let account_1 = GenesisAccount::account(
            ACCOUNT_1_PK.clone(),
            Motes::new(ACCOUNT_1_BALANCE.into()),
            Some(GenesisValidator::new(
                Motes::new(ACCOUNT_1_BOND.into()),
                DelegationRate::zero(),
            )),
        );
        let account_2 = GenesisAccount::account(
            ACCOUNT_2_PK.clone(),
            Motes::new(ACCOUNT_2_BALANCE.into()),
            Some(GenesisValidator::new(
                Motes::new(ACCOUNT_2_BOND.into()),
                DelegationRate::zero(),
            )),
        );
        let delegator_1 = GenesisAccount::delegator(
            ACCOUNT_1_PK.clone(),
            DELEGATOR_1.clone(),
            Motes::new(DELEGATOR_1_BALANCE.into()),
            Motes::new(DELEGATOR_1_STAKE.into()),
        );
        let duplicated_delegator_1 = GenesisAccount::delegator(
            ACCOUNT_1_PK.clone(),
            DELEGATOR_1.clone(),
            Motes::new(DELEGATOR_1_BALANCE.into()),
            Motes::new(DELEGATOR_1_STAKE.into()),
        );
        let duplicated_delegator_2 = GenesisAccount::delegator(
            ACCOUNT_1_PK.clone(),
            DELEGATOR_2.clone(),
            Motes::new(DELEGATOR_2_BALANCE.into()),
            Motes::new(DELEGATOR_2_STAKE.into()),
        );
        tmp.push(account_1);
        tmp.push(account_2);
        tmp.push(delegator_1);
        tmp.push(duplicated_delegator_1);
        tmp.push(duplicated_delegator_2);
        tmp
    };

    let run_genesis_request = utils::create_run_genesis_request(accounts);

    let mut builder = InMemoryWasmTestBuilder::default();

    builder.run_genesis(&run_genesis_request);
}

#[should_panic(expected = "InvalidDelegationRate")]
#[ignore]
#[test]
fn should_validate_delegation_rate_of_genesis_validator() {
    let accounts = {
        let mut tmp: Vec<GenesisAccount> = DEFAULT_ACCOUNTS.clone();
        let account_1 = GenesisAccount::account(
            ACCOUNT_1_PK.clone(),
            Motes::new(ACCOUNT_1_BALANCE.into()),
            Some(GenesisValidator::new(
                Motes::new(ACCOUNT_1_BOND.into()),
                DelegationRate::max_value(),
            )),
        );
        tmp.push(account_1);
        tmp
    };

    let run_genesis_request = utils::create_run_genesis_request(accounts);

    let mut builder = InMemoryWasmTestBuilder::default();

    builder.run_genesis(&run_genesis_request);
}

#[should_panic(expected = "InvalidBondAmount")]
#[ignore]
#[test]
fn should_validate_bond_amount_of_genesis_validator() {
    let accounts = {
        let mut tmp: Vec<GenesisAccount> = DEFAULT_ACCOUNTS.clone();
        let account_1 = GenesisAccount::account(
            ACCOUNT_1_PK.clone(),
            Motes::new(ACCOUNT_1_BALANCE.into()),
            Some(GenesisValidator::new(Motes::zero(), DelegationRate::zero())),
        );
        tmp.push(account_1);
        tmp
    };

    let run_genesis_request = utils::create_run_genesis_request(accounts);

    let mut builder = InMemoryWasmTestBuilder::default();

    builder.run_genesis(&run_genesis_request);
}

#[ignore]
#[test]
fn should_setup_genesis_delegators() {
    let accounts = {
        let mut tmp: Vec<GenesisAccount> = DEFAULT_ACCOUNTS.clone();
        let account_1 = GenesisAccount::account(
            ACCOUNT_1_PK.clone(),
            Motes::new(ACCOUNT_1_BALANCE.into()),
            Some(GenesisValidator::new(Motes::new(ACCOUNT_1_BOND.into()), 80)),
        );
        let account_2 = GenesisAccount::account(
            ACCOUNT_2_PK.clone(),
            Motes::new(ACCOUNT_2_BALANCE.into()),
            Some(GenesisValidator::new(
                Motes::new(ACCOUNT_2_BOND.into()),
                DelegationRate::zero(),
            )),
        );
        let delegator_1 = GenesisAccount::delegator(
            ACCOUNT_1_PK.clone(),
            DELEGATOR_1.clone(),
            Motes::new(DELEGATOR_1_BALANCE.into()),
            Motes::new(DELEGATOR_1_STAKE.into()),
        );
        tmp.push(account_1);
        tmp.push(account_2);
        tmp.push(delegator_1);
        tmp
    };

    let run_genesis_request = utils::create_run_genesis_request(accounts);

    let mut builder = InMemoryWasmTestBuilder::default();

    builder.run_genesis(&run_genesis_request);

    let _account_1 = builder
        .get_account(*ACCOUNT_1_ADDR)
        .expect("should install account 1");
    let _account_2 = builder
        .get_account(*ACCOUNT_2_ADDR)
        .expect("should install account 2");

    let delegator_1 = builder
        .get_account(*DELEGATOR_1_ADDR)
        .expect("should install delegator 1");
    assert_eq!(
        builder.get_purse_balance(delegator_1.main_purse()),
        U512::from(DELEGATOR_1_BALANCE)
    );

    let bids: Bids = builder.get_bids();
    assert_eq!(
        bids.keys().cloned().collect::<BTreeSet<_>>(),
        BTreeSet::from_iter(vec![ACCOUNT_1_PK.clone(), ACCOUNT_2_PK.clone(),])
    );

    let account_1_bid_entry = bids.get(&*ACCOUNT_1_PK).expect("should have account 1 bid");
    assert_eq!(*account_1_bid_entry.delegation_rate(), 80);
    assert_eq!(account_1_bid_entry.delegators().len(), 1);

    let account_1_delegator_1_entry = account_1_bid_entry
        .delegators()
        .get(&*DELEGATOR_1)
        .expect("account 1 should have delegator 1");
    assert_eq!(
        *account_1_delegator_1_entry.staked_amount(),
        U512::from(DELEGATOR_1_STAKE)
    );
}

#[ignore]
#[test]
fn should_not_partially_undelegate_uninitialized_vesting_schedule() {
    let accounts = {
        let mut tmp: Vec<GenesisAccount> = DEFAULT_ACCOUNTS.clone();
        let validator_1 = GenesisAccount::account(
            VALIDATOR_1.clone(),
            Motes::new(VALIDATOR_1_STAKE.into()),
            Some(GenesisValidator::new(
                Motes::new(VALIDATOR_1_STAKE.into()),
                DelegationRate::zero(),
            )),
        );
        let delegator_1 = GenesisAccount::delegator(
            VALIDATOR_1.clone(),
            DELEGATOR_1.clone(),
            Motes::new(DEFAULT_ACCOUNT_INITIAL_BALANCE.into()),
            Motes::new(DELEGATOR_1_STAKE.into()),
        );
        tmp.push(validator_1);
        tmp.push(delegator_1);
        tmp
    };

    let run_genesis_request = utils::create_run_genesis_request(accounts);

    let mut builder = InMemoryWasmTestBuilder::default();

    builder.run_genesis(&run_genesis_request);

    let fund_delegator_account = ExecuteRequestBuilder::standard(
        *DEFAULT_ACCOUNT_ADDR,
        CONTRACT_TRANSFER_TO_ACCOUNT,
        runtime_args! {
            ARG_TARGET => *DELEGATOR_1_ADDR,
            ARG_AMOUNT => U512::from(MINIMUM_ACCOUNT_CREATION_BALANCE)
        },
    )
    .build();
    builder
        .exec_instrumented(fund_delegator_account, instrumented!())
        .commit()
        .expect_success();

    let partial_undelegate = ExecuteRequestBuilder::standard(
        *DELEGATOR_1_ADDR,
        CONTRACT_UNDELEGATE,
        runtime_args! {
            auction::ARG_VALIDATOR => VALIDATOR_1.clone(),
            auction::ARG_DELEGATOR => DELEGATOR_1.clone(),
            ARG_AMOUNT => U512::from(DELEGATOR_1_STAKE - 1),
        },
    )
    .build();

    builder
        .exec_instrumented(partial_undelegate, instrumented!())
        .commit();
    let error = {
        let response = builder
            .get_last_exec_results()
            .expect("should have last exec result");
        let exec_response = response.last().expect("should have response");
        exec_response
            .as_error()
            .cloned()
            .expect("should have error")
    };

    assert!(matches!(
        error,
        engine_state::Error::Exec(execution::Error::Revert(ApiError::AuctionError(auction_error)))
        if auction_error == system::auction::Error::DelegatorFundsLocked as u8
    ));
}

#[ignore]
#[test]
fn should_not_fully_undelegate_uninitialized_vesting_schedule() {
    let accounts = {
        let mut tmp: Vec<GenesisAccount> = DEFAULT_ACCOUNTS.clone();
        let validator_1 = GenesisAccount::account(
            VALIDATOR_1.clone(),
            Motes::new(VALIDATOR_1_STAKE.into()),
            Some(GenesisValidator::new(
                Motes::new(VALIDATOR_1_STAKE.into()),
                DelegationRate::zero(),
            )),
        );
        let delegator_1 = GenesisAccount::delegator(
            VALIDATOR_1.clone(),
            DELEGATOR_1.clone(),
            Motes::new(DEFAULT_ACCOUNT_INITIAL_BALANCE.into()),
            Motes::new(DELEGATOR_1_STAKE.into()),
        );
        tmp.push(validator_1);
        tmp.push(delegator_1);
        tmp
    };

    let run_genesis_request = utils::create_run_genesis_request(accounts);

    let mut builder = InMemoryWasmTestBuilder::default();

    builder.run_genesis(&run_genesis_request);

    let fund_delegator_account = ExecuteRequestBuilder::standard(
        *DEFAULT_ACCOUNT_ADDR,
        CONTRACT_TRANSFER_TO_ACCOUNT,
        runtime_args! {
            ARG_TARGET => *DELEGATOR_1_ADDR,
            ARG_AMOUNT => U512::from(MINIMUM_ACCOUNT_CREATION_BALANCE)
        },
    )
    .build();
    builder
        .exec_instrumented(fund_delegator_account, instrumented!())
        .commit()
        .expect_success();

    let full_undelegate = ExecuteRequestBuilder::standard(
        *DELEGATOR_1_ADDR,
        CONTRACT_UNDELEGATE,
        runtime_args! {
            auction::ARG_VALIDATOR => VALIDATOR_1.clone(),
            auction::ARG_DELEGATOR => DELEGATOR_1.clone(),
            ARG_AMOUNT => U512::from(DELEGATOR_1_STAKE),
        },
    )
    .build();

    builder
        .exec_instrumented(full_undelegate, instrumented!())
        .commit();
    let error = {
        let response = builder
            .get_last_exec_results()
            .expect("should have last exec result");
        let exec_response = response.last().expect("should have response");
        exec_response
            .as_error()
            .cloned()
            .expect("should have error")
    };

    assert!(matches!(
        error,
        engine_state::Error::Exec(execution::Error::Revert(ApiError::AuctionError(auction_error)))
        if auction_error == system::auction::Error::DelegatorFundsLocked as u8
    ));
}

#[ignore]
#[test]
fn should_not_undelegate_vfta_holder_stake() {
    let accounts = {
        let mut tmp: Vec<GenesisAccount> = DEFAULT_ACCOUNTS.clone();
        let validator_1 = GenesisAccount::account(
            VALIDATOR_1.clone(),
            Motes::new(VALIDATOR_1_STAKE.into()),
            Some(GenesisValidator::new(
                Motes::new(VALIDATOR_1_STAKE.into()),
                DelegationRate::zero(),
            )),
        );
        let delegator_1 = GenesisAccount::delegator(
            VALIDATOR_1.clone(),
            DELEGATOR_1.clone(),
            Motes::new(DEFAULT_ACCOUNT_INITIAL_BALANCE.into()),
            Motes::new(DELEGATOR_1_STAKE.into()),
        );
        tmp.push(validator_1);
        tmp.push(delegator_1);
        tmp
    };

    let run_genesis_request = {
        let exec_config = ExecConfigBuilder::default()
            .with_accounts(accounts)
            .with_locked_funds_period_millis(CASPER_LOCKED_FUNDS_PERIOD_MILLIS)
            .build();

        RunGenesisRequest::new(
            *DEFAULT_GENESIS_CONFIG_HASH,
            *DEFAULT_PROTOCOL_VERSION,
            exec_config,
            DEFAULT_CHAINSPEC_REGISTRY.clone(),
        )
    };

    let custom_engine_config = EngineConfigBuilder::default()
        .with_vesting_schedule_period_millis(CASPER_VESTING_SCHEDULE_PERIOD_MILLIS)
        .build();

    let global_state = InMemoryGlobalState::empty().expect("should create global state");

    let mut builder = InMemoryWasmTestBuilder::new(global_state, custom_engine_config, None);

    builder.run_genesis(&run_genesis_request);

    let post_genesis_requests = {
        let fund_delegator_account = ExecuteRequestBuilder::standard(
            *DEFAULT_ACCOUNT_ADDR,
            CONTRACT_TRANSFER_TO_ACCOUNT,
            runtime_args! {
                ARG_TARGET => *DELEGATOR_1_ADDR,
                ARG_AMOUNT => U512::from(MINIMUM_ACCOUNT_CREATION_BALANCE)
            },
        )
        .build();

        let fund_system_account = ExecuteRequestBuilder::standard(
            *DEFAULT_ACCOUNT_ADDR,
            CONTRACT_TRANSFER_TO_ACCOUNT,
            runtime_args! {
                ARG_TARGET => *SYSTEM_ADDR,
                ARG_AMOUNT => U512::from(MINIMUM_ACCOUNT_CREATION_BALANCE)
            },
        )
        .build();

        vec![fund_system_account, fund_delegator_account]
    };

    for post_genesis_request in post_genesis_requests {
        builder
            .exec_instrumented(post_genesis_request, instrumented!())
            .commit()
            .expect_success();
    }

    {
        let bids: Bids = builder.get_bids();
        let delegator = bids
            .get(&*VALIDATOR_1)
            .expect("should have validator")
            .delegators()
            .get(&*DELEGATOR_1)
            .expect("should have delegator");
        let vesting_schedule = delegator
            .vesting_schedule()
            .expect("should have vesting schedule");
        assert_eq!(vesting_schedule.locked_amounts(), None);
    }

    builder.run_auction(WEEK_TIMESTAMPS[0], Vec::new());

    let partial_unbond = ExecuteRequestBuilder::standard(
        *DELEGATOR_1_ADDR,
        CONTRACT_UNDELEGATE,
        runtime_args! {
            auction::ARG_VALIDATOR => VALIDATOR_1.clone(),
            auction::ARG_DELEGATOR => DELEGATOR_1.clone(),
            ARG_AMOUNT => U512::from(DELEGATOR_1_STAKE - 1),
        },
    )
    .build();

    {
        let bids: Bids = builder.get_bids();
        let delegator = bids
            .get(&*VALIDATOR_1)
            .expect("should have validator")
            .delegators()
            .get(&*DELEGATOR_1)
            .expect("should have delegator");
        let vesting_schedule = delegator
            .vesting_schedule()
            .expect("should have vesting schedule");
        assert!(
            matches!(vesting_schedule.locked_amounts(), Some(_)),
            "{:?}",
            vesting_schedule
        );
    }

    builder
        .exec_instrumented(partial_unbond, instrumented!())
        .commit();
    let error = {
        let response = builder
            .get_last_exec_results()
            .expect("should have last exec result");
        let exec_response = response.last().expect("should have response");
        exec_response
            .as_error()
            .cloned()
            .expect("should have error")
    };

    assert!(matches!(
        error,
        engine_state::Error::Exec(execution::Error::Revert(ApiError::AuctionError(auction_error)))
        if auction_error == system::auction::Error::DelegatorFundsLocked as u8
    ));
}

#[ignore]
#[test]
fn should_release_vfta_holder_stake() {
    const EXPECTED_WEEKLY_RELEASE: u64 =
        (DELEGATOR_1_STAKE - DEFAULT_MINIMUM_DELEGATION_AMOUNT) / 14;
    const DELEGATOR_VFTA_STAKE: u64 = DELEGATOR_1_STAKE - DEFAULT_MINIMUM_DELEGATION_AMOUNT;
    const EXPECTED_REMAINDER: u64 = 12;
    const NEW_MINIMUM_DELEGATION_AMOUNT: u64 = 0;
    const EXPECTED_LOCKED_AMOUNTS: [u64; 14] = [
        1392858, 1285716, 1178574, 1071432, 964290, 857148, 750006, 642864, 535722, 428580, 321438,
        214296, 107154, 0,
    ];

    let expected_locked_amounts: Vec<U512> = EXPECTED_LOCKED_AMOUNTS
        .iter()
        .cloned()
        .map(U512::from)
        .collect();

    let expect_undelegate_success = |builder: &mut InMemoryWasmTestBuilder, amount: u64| {
        let partial_unbond = ExecuteRequestBuilder::standard(
            *DELEGATOR_1_ADDR,
            CONTRACT_UNDELEGATE,
            runtime_args! {
                    auction::ARG_VALIDATOR => ACCOUNT_1_PK.clone(),
                    auction::ARG_DELEGATOR => DELEGATOR_1.clone(),
                    ARG_AMOUNT => U512::from(amount),
            },
        )
        .build();

        builder
            .exec_instrumented(partial_unbond, instrumented!())
            .commit()
            .expect_success();
    };

    let expect_undelegate_failure = |builder: &mut InMemoryWasmTestBuilder, amount: u64| {
        let full_undelegate = ExecuteRequestBuilder::standard(
            *DELEGATOR_1_ADDR,
            CONTRACT_UNDELEGATE,
            runtime_args! {
                auction::ARG_VALIDATOR => ACCOUNT_1_PK.clone(),
                auction::ARG_DELEGATOR => DELEGATOR_1.clone(),
                ARG_AMOUNT => U512::from(amount),
            },
        )
        .build();

        builder
            .exec_instrumented(full_undelegate, instrumented!())
            .commit();

        let error = {
            let response = builder
                .get_last_exec_results()
                .expect("should have last exec result");
            let exec_response = response.last().expect("should have response");
            exec_response
                .as_error()
                .cloned()
                .expect("should have error")
        };

        assert!(
            matches!(
                error,
                engine_state::Error::Exec(execution::Error::Revert(ApiError::AuctionError(auction_error)))
                if auction_error == system::auction::Error::DelegatorFundsLocked as u8
            ),
            "{:?}",
            error
        );
    };

    let accounts = {
        let mut tmp: Vec<GenesisAccount> = DEFAULT_ACCOUNTS.clone();
        let account_1 = GenesisAccount::account(
            ACCOUNT_1_PK.clone(),
            Motes::new(ACCOUNT_1_BALANCE.into()),
            Some(GenesisValidator::new(
                Motes::new(ACCOUNT_1_BOND.into()),
                DelegationRate::zero(),
            )),
        );
        let delegator_1 = GenesisAccount::delegator(
            ACCOUNT_1_PK.clone(),
            DELEGATOR_1.clone(),
            Motes::new(DELEGATOR_1_BALANCE.into()),
            Motes::new(DELEGATOR_VFTA_STAKE.into()),
        );
        tmp.push(account_1);
        tmp.push(delegator_1);
        tmp
    };

    let run_genesis_request = {
        let exec_config = ExecConfigBuilder::default()
            .with_accounts(accounts)
            .with_locked_funds_period_millis(CASPER_LOCKED_FUNDS_PERIOD_MILLIS)
            .build();

        RunGenesisRequest::new(
            *DEFAULT_GENESIS_CONFIG_HASH,
            *DEFAULT_PROTOCOL_VERSION,
            exec_config,
            DEFAULT_CHAINSPEC_REGISTRY.clone(),
        )
    };

    let custom_engine_config = EngineConfigBuilder::default()
        .with_minimum_delegation_amount(NEW_MINIMUM_DELEGATION_AMOUNT)
        .with_vesting_schedule_period_millis(CASPER_VESTING_SCHEDULE_PERIOD_MILLIS)
        .build();

    let global_state = InMemoryGlobalState::empty().expect("should create global state");

    let mut builder = InMemoryWasmTestBuilder::new(global_state, custom_engine_config, None);

    builder.run_genesis(&run_genesis_request);

    let fund_delegator_account = ExecuteRequestBuilder::standard(
        *DEFAULT_ACCOUNT_ADDR,
        CONTRACT_TRANSFER_TO_ACCOUNT,
        runtime_args! {
            ARG_TARGET => *DELEGATOR_1_ADDR,
            ARG_AMOUNT => U512::from(MINIMUM_ACCOUNT_CREATION_BALANCE)
        },
    )
    .build();
    builder
        .exec_instrumented(fund_delegator_account, instrumented!())
        .commit()
        .expect_success();

    let fund_system_account = ExecuteRequestBuilder::standard(
        *DEFAULT_ACCOUNT_ADDR,
        CONTRACT_TRANSFER_TO_ACCOUNT,
        runtime_args! {
            ARG_TARGET => *SYSTEM_ADDR,
            ARG_AMOUNT => U512::from(MINIMUM_ACCOUNT_CREATION_BALANCE)
        },
    )
    .build();

    builder
        .exec_instrumented(fund_system_account, instrumented!())
        .commit()
        .expect_success();

    // Check bid and its vesting schedule
    {
        let bids: Bids = builder.get_bids();
        assert_eq!(bids.len(), 1);

        let bid_entry = bids.get(&ACCOUNT_1_PK).unwrap();
        let entry = bid_entry.delegators().get(&*DELEGATOR_1).unwrap();

        let vesting_schedule = entry.vesting_schedule().unwrap();

        let initial_release = vesting_schedule.initial_release_timestamp_millis();
        assert_eq!(initial_release, EXPECTED_INITIAL_RELEASE_TIMESTAMP_MILLIS);

        let locked_amounts = vesting_schedule.locked_amounts().map(|arr| arr.to_vec());
        assert!(locked_amounts.is_none());
    }

    builder.run_auction(DEFAULT_GENESIS_TIMESTAMP_MILLIS, Vec::new());

    {
        // Attempt unbond of one mote
        expect_undelegate_failure(&mut builder, u64::one());
    }

    builder.run_auction(WEEK_TIMESTAMPS[0], Vec::new());

    // Check bid and its vesting schedule
    {
        let bids: Bids = builder.get_bids();
        assert_eq!(bids.len(), 1);

        let bid_entry = bids.get(&ACCOUNT_1_PK).unwrap();
        let entry = bid_entry.delegators().get(&*DELEGATOR_1).unwrap();

        let vesting_schedule = entry.vesting_schedule().unwrap();

        let initial_release = vesting_schedule.initial_release_timestamp_millis();
        assert_eq!(initial_release, EXPECTED_INITIAL_RELEASE_TIMESTAMP_MILLIS);

        let locked_amounts = vesting_schedule.locked_amounts().map(|arr| arr.to_vec());
        assert_eq!(locked_amounts, Some(expected_locked_amounts));
    }

    let mut total_unbonded = 0;

    {
        // Attempt full unbond
        expect_undelegate_failure(&mut builder, DELEGATOR_VFTA_STAKE);

        // Attempt unbond of released amount
        expect_undelegate_success(&mut builder, EXPECTED_WEEKLY_RELEASE);

        total_unbonded += EXPECTED_WEEKLY_RELEASE;

        assert_eq!(
            DELEGATOR_VFTA_STAKE - total_unbonded,
            EXPECTED_LOCKED_AMOUNTS[0]
        )
    }

    for i in 1..13 {
        // Run auction forward by almost a week
        builder.run_auction(WEEK_TIMESTAMPS[i] - 1, Vec::new());

        // Attempt unbond of 1 mote
        expect_undelegate_failure(&mut builder, u64::one());

        // Run auction forward by one millisecond
        builder.run_auction(WEEK_TIMESTAMPS[i], Vec::new());

        // Attempt unbond of more than weekly release
        expect_undelegate_failure(&mut builder, EXPECTED_WEEKLY_RELEASE + 1);

        // Attempt unbond of released amount
        expect_undelegate_success(&mut builder, EXPECTED_WEEKLY_RELEASE);

        total_unbonded += EXPECTED_WEEKLY_RELEASE;

        assert_eq!(
            DELEGATOR_VFTA_STAKE - total_unbonded,
            EXPECTED_LOCKED_AMOUNTS[i]
        )
    }

    {
        // Run auction forward by almost a week
        builder.run_auction(WEEK_TIMESTAMPS[13] - 1, Vec::new());

        // Attempt unbond of 1 mote
        expect_undelegate_failure(&mut builder, u64::one());

        // Run auction forward by one millisecond
        builder.run_auction(WEEK_TIMESTAMPS[13], Vec::new());

        // Attempt unbond of released amount + remainder
        expect_undelegate_success(&mut builder, EXPECTED_WEEKLY_RELEASE + EXPECTED_REMAINDER);

        total_unbonded += EXPECTED_WEEKLY_RELEASE + EXPECTED_REMAINDER;

        assert_eq!(
            DELEGATOR_VFTA_STAKE - total_unbonded,
            EXPECTED_LOCKED_AMOUNTS[13]
        )
    }

    assert_eq!(DELEGATOR_VFTA_STAKE, total_unbonded);
}

#[ignore]
#[test]
fn should_reset_delegators_stake_after_slashing() {
    let system_fund_request = ExecuteRequestBuilder::standard(
        *DEFAULT_ACCOUNT_ADDR,
        CONTRACT_TRANSFER_TO_ACCOUNT,
        runtime_args! {
            ARG_TARGET => *SYSTEM_ADDR,
            ARG_AMOUNT => U512::from(SYSTEM_TRANSFER_AMOUNT)
        },
    )
    .build();

    let validator_1_fund_request = ExecuteRequestBuilder::standard(
        *DEFAULT_ACCOUNT_ADDR,
        CONTRACT_TRANSFER_TO_ACCOUNT,
        runtime_args! {
            ARG_TARGET => *NON_FOUNDER_VALIDATOR_1_ADDR,
            ARG_AMOUNT => U512::from(TRANSFER_AMOUNT)
        },
    )
    .build();

    let validator_2_fund_request = ExecuteRequestBuilder::standard(
        *DEFAULT_ACCOUNT_ADDR,
        CONTRACT_TRANSFER_TO_ACCOUNT,
        runtime_args! {
            ARG_TARGET => *NON_FOUNDER_VALIDATOR_2_ADDR,
            ARG_AMOUNT => U512::from(TRANSFER_AMOUNT)
        },
    )
    .build();

    let delegator_1_fund_request = ExecuteRequestBuilder::standard(
        *DEFAULT_ACCOUNT_ADDR,
        CONTRACT_TRANSFER_TO_ACCOUNT,
        runtime_args! {
            ARG_TARGET => *BID_ACCOUNT_1_ADDR,
            ARG_AMOUNT => U512::from(TRANSFER_AMOUNT)
        },
    )
    .build();

    let delegator_2_fund_request = ExecuteRequestBuilder::standard(
        *DEFAULT_ACCOUNT_ADDR,
        CONTRACT_TRANSFER_TO_ACCOUNT,
        runtime_args! {
            ARG_TARGET => *BID_ACCOUNT_2_ADDR,
            ARG_AMOUNT => U512::from(TRANSFER_AMOUNT)
        },
    )
    .build();

    let validator_1_add_bid_request = ExecuteRequestBuilder::standard(
        *NON_FOUNDER_VALIDATOR_1_ADDR,
        CONTRACT_ADD_BID,
        runtime_args! {
            ARG_PUBLIC_KEY => NON_FOUNDER_VALIDATOR_1_PK.clone(),
            ARG_AMOUNT => U512::from(ADD_BID_AMOUNT_1),
            ARG_DELEGATION_RATE => ADD_BID_DELEGATION_RATE_1,
        },
    )
    .build();

    let validator_2_add_bid_request = ExecuteRequestBuilder::standard(
        *NON_FOUNDER_VALIDATOR_2_ADDR,
        CONTRACT_ADD_BID,
        runtime_args! {
            ARG_PUBLIC_KEY => NON_FOUNDER_VALIDATOR_2_PK.clone(),
            ARG_AMOUNT => U512::from(ADD_BID_AMOUNT_2),
            ARG_DELEGATION_RATE => ADD_BID_DELEGATION_RATE_2,
        },
    )
    .build();

    let delegator_1_validator_1_delegate_request = ExecuteRequestBuilder::standard(
        *BID_ACCOUNT_1_ADDR,
        CONTRACT_DELEGATE,
        runtime_args! {
            ARG_AMOUNT => U512::from(DELEGATE_AMOUNT_1),
            ARG_VALIDATOR => NON_FOUNDER_VALIDATOR_1_PK.clone(),
            ARG_DELEGATOR => BID_ACCOUNT_1_PK.clone(),
        },
    )
    .build();

    let delegator_1_validator_2_delegate_request = ExecuteRequestBuilder::standard(
        *BID_ACCOUNT_1_ADDR,
        CONTRACT_DELEGATE,
        runtime_args! {
            ARG_AMOUNT => U512::from(DELEGATE_AMOUNT_1),
            ARG_VALIDATOR => NON_FOUNDER_VALIDATOR_2_PK.clone(),
            ARG_DELEGATOR => BID_ACCOUNT_1_PK.clone(),
        },
    )
    .build();

    let delegator_2_validator_1_delegate_request = ExecuteRequestBuilder::standard(
        *BID_ACCOUNT_2_ADDR,
        CONTRACT_DELEGATE,
        runtime_args! {
            ARG_AMOUNT => U512::from(DELEGATE_AMOUNT_2),
            ARG_VALIDATOR => NON_FOUNDER_VALIDATOR_1_PK.clone(),
            ARG_DELEGATOR => BID_ACCOUNT_2_PK.clone(),
        },
    )
    .build();

    let delegator_2_validator_2_delegate_request = ExecuteRequestBuilder::standard(
        *BID_ACCOUNT_2_ADDR,
        CONTRACT_DELEGATE,
        runtime_args! {
            ARG_AMOUNT => U512::from(DELEGATE_AMOUNT_2),
            ARG_VALIDATOR => NON_FOUNDER_VALIDATOR_2_PK.clone(),
            ARG_DELEGATOR => BID_ACCOUNT_2_PK.clone(),
        },
    )
    .build();

    let post_genesis_requests = vec![
        system_fund_request,
        delegator_1_fund_request,
        delegator_2_fund_request,
        validator_1_fund_request,
        validator_2_fund_request,
        validator_1_add_bid_request,
        validator_2_add_bid_request,
        delegator_1_validator_1_delegate_request,
        delegator_1_validator_2_delegate_request,
        delegator_2_validator_1_delegate_request,
        delegator_2_validator_2_delegate_request,
    ];

    let mut builder = InMemoryWasmTestBuilder::default();

    builder.run_genesis(&PRODUCTION_RUN_GENESIS_REQUEST);

    for request in post_genesis_requests {
        builder
            .exec_instrumented(request, instrumented!())
            .expect_success()
            .commit();
    }

    let auction_hash = builder.get_auction_contract_hash();

    // Check bids before slashing

    let bids_1: Bids = builder.get_bids();

    let validator_1_delegator_stakes_1: U512 = bids_1
        .get(&NON_FOUNDER_VALIDATOR_1_PK)
        .expect("should have bids")
        .delegators()
        .iter()
        .map(|(_, delegator)| *delegator.staked_amount())
        .sum();
    assert!(validator_1_delegator_stakes_1 > U512::zero());

    let validator_2_delegator_stakes_1: U512 = bids_1
        .get(&NON_FOUNDER_VALIDATOR_2_PK)
        .expect("should have bids")
        .delegators()
        .iter()
        .map(|(_, delegator)| *delegator.staked_amount())
        .sum();
    assert!(validator_2_delegator_stakes_1 > U512::zero());

    let slash_request_1 = ExecuteRequestBuilder::contract_call_by_hash(
        *SYSTEM_ADDR,
        auction_hash,
        auction::METHOD_SLASH,
        runtime_args! {
            auction::ARG_VALIDATOR_PUBLIC_KEYS => vec![
               NON_FOUNDER_VALIDATOR_2_PK.clone(),
            ]
        },
    )
    .build();

    builder
        .exec_instrumented(slash_request_1, instrumented!())
        .expect_success()
        .commit();

    // Compare bids after slashing validator 2
    let bids_2: Bids = builder.get_bids();
    assert_ne!(bids_1, bids_2);

    let validator_1_bid_2 = bids_2
        .get(&NON_FOUNDER_VALIDATOR_1_PK)
        .expect("should have bids");
    let validator_1_delegator_stakes_2: U512 = validator_1_bid_2
        .delegators()
        .iter()
        .map(|(_, delegator)| *delegator.staked_amount())
        .sum();
    assert!(validator_1_delegator_stakes_2 > U512::zero());

    let validator_2_bid_2 = bids_2
        .get(&NON_FOUNDER_VALIDATOR_2_PK)
        .expect("should have bids");
    assert!(validator_2_bid_2.inactive());

    let validator_2_delegator_stakes_2: U512 = validator_2_bid_2
        .delegators()
        .iter()
        .map(|(_, delegator)| *delegator.staked_amount())
        .sum();
    assert!(validator_2_delegator_stakes_2 < validator_2_delegator_stakes_1);
    assert_eq!(validator_2_delegator_stakes_2, U512::zero());

    // Validator 1 total delegated stake did not change
    assert_eq!(
        validator_1_delegator_stakes_2,
        validator_1_delegator_stakes_1
    );

    let slash_request_2 = ExecuteRequestBuilder::contract_call_by_hash(
        *SYSTEM_ADDR,
        auction_hash,
        auction::METHOD_SLASH,
        runtime_args! {
            auction::ARG_VALIDATOR_PUBLIC_KEYS => vec![
                NON_FOUNDER_VALIDATOR_1_PK.clone(),
            ]
        },
    )
    .build();

    builder
        .exec_instrumented(slash_request_2, instrumented!())
        .expect_success()
        .commit();

    // Compare bids after slashing validator 2
    let bids_3: Bids = builder.get_bids();
    assert_ne!(bids_3, bids_2);
    assert_ne!(bids_3, bids_1);

    let validator_1 = bids_3
        .get(&NON_FOUNDER_VALIDATOR_1_PK)
        .expect("should have bids");
    let validator_1_delegator_stakes_3: U512 = validator_1
        .delegators()
        .iter()
        .map(|(_, delegator)| *delegator.staked_amount())
        .sum();

    assert_ne!(
        validator_1_delegator_stakes_3,
        validator_1_delegator_stakes_1
    );
    assert_ne!(
        validator_1_delegator_stakes_3,
        validator_1_delegator_stakes_2
    );

    // Validator 1 total delegated stake is set to 0
    assert_eq!(validator_1_delegator_stakes_3, U512::zero());
}

#[should_panic(expected = "InvalidDelegatedAmount")]
#[ignore]
#[test]
fn should_validate_genesis_delegators_bond_amount() {
    let accounts = {
        let mut tmp: Vec<GenesisAccount> = DEFAULT_ACCOUNTS.clone();
        let account_1 = GenesisAccount::account(
            ACCOUNT_1_PK.clone(),
            Motes::new(ACCOUNT_1_BALANCE.into()),
            Some(GenesisValidator::new(Motes::new(ACCOUNT_1_BOND.into()), 80)),
        );
        let account_2 = GenesisAccount::account(
            ACCOUNT_2_PK.clone(),
            Motes::new(ACCOUNT_2_BALANCE.into()),
            Some(GenesisValidator::new(
                Motes::new(ACCOUNT_2_BOND.into()),
                DelegationRate::zero(),
            )),
        );
        let delegator_1 = GenesisAccount::delegator(
            ACCOUNT_1_PK.clone(),
            DELEGATOR_1.clone(),
            Motes::new(DELEGATOR_1_BALANCE.into()),
            Motes::new(U512::zero()),
        );
        tmp.push(account_1);
        tmp.push(account_2);
        tmp.push(delegator_1);
        tmp
    };

    let run_genesis_request = utils::create_run_genesis_request(accounts);

    let mut builder = InMemoryWasmTestBuilder::default();

    builder.run_genesis(&run_genesis_request);
}

fn check_validator_slots_for_accounts(accounts: usize) {
    let accounts = {
        let range = 1..=accounts;

        let mut tmp: Vec<GenesisAccount> = Vec::with_capacity(accounts);

        for count in range.map(U256::from) {
            let secret_key = {
                let mut secret_key_bytes = [0; 32];
                count.to_big_endian(&mut secret_key_bytes);
                SecretKey::ed25519_from_bytes(secret_key_bytes).expect("should create ed25519 key")
            };

            let public_key = PublicKey::from(&secret_key);

            let account = GenesisAccount::account(
                public_key,
                Motes::new(DEFAULT_ACCOUNT_INITIAL_BALANCE.into()),
                Some(GenesisValidator::new(Motes::new(ACCOUNT_1_BOND.into()), 80)),
            );

            tmp.push(account)
        }

        tmp
    };

    let run_genesis_request = utils::create_run_genesis_request(accounts);

    let mut builder = InMemoryWasmTestBuilder::default();

    builder.run_genesis(&run_genesis_request);
}

#[should_panic(expected = "InvalidValidatorSlots")]
#[ignore]
#[test]
fn should_fail_with_more_accounts_than_slots() {
    check_validator_slots_for_accounts(DEFAULT_EXEC_CONFIG.validator_slots() as usize + 1);
}

#[ignore]
#[test]
fn should_run_genesis_with_exact_validator_slots() {
    check_validator_slots_for_accounts(DEFAULT_EXEC_CONFIG.validator_slots() as usize);
}

#[ignore]
#[test]
fn should_delegate_and_redelegate() {
    let system_fund_request = ExecuteRequestBuilder::standard(
        *DEFAULT_ACCOUNT_ADDR,
        CONTRACT_TRANSFER_TO_ACCOUNT,
        runtime_args! {
            ARG_TARGET => *SYSTEM_ADDR,
            ARG_AMOUNT => U512::from(SYSTEM_TRANSFER_AMOUNT)
        },
    )
    .build();

    let validator_1_fund_request = ExecuteRequestBuilder::standard(
        *DEFAULT_ACCOUNT_ADDR,
        CONTRACT_TRANSFER_TO_ACCOUNT,
        runtime_args! {
            ARG_TARGET => *NON_FOUNDER_VALIDATOR_1_ADDR,
            ARG_AMOUNT => U512::from(TRANSFER_AMOUNT)
        },
    )
    .build();

    let validator_2_fund_request = ExecuteRequestBuilder::standard(
        *DEFAULT_ACCOUNT_ADDR,
        CONTRACT_TRANSFER_TO_ACCOUNT,
        runtime_args! {
            ARG_TARGET => *NON_FOUNDER_VALIDATOR_2_ADDR,
            ARG_AMOUNT => U512::from(TRANSFER_AMOUNT)
        },
    )
    .build();

    let delegator_1_fund_request = ExecuteRequestBuilder::standard(
        *DEFAULT_ACCOUNT_ADDR,
        CONTRACT_TRANSFER_TO_ACCOUNT,
        runtime_args! {
            ARG_TARGET => *BID_ACCOUNT_1_ADDR,
            ARG_AMOUNT => U512::from(TRANSFER_AMOUNT)
        },
    )
    .build();

    let validator_1_add_bid_request = ExecuteRequestBuilder::standard(
        *NON_FOUNDER_VALIDATOR_1_ADDR,
        CONTRACT_ADD_BID,
        runtime_args! {
            ARG_PUBLIC_KEY => NON_FOUNDER_VALIDATOR_1_PK.clone(),
            ARG_AMOUNT => U512::from(ADD_BID_AMOUNT_1),
            ARG_DELEGATION_RATE => ADD_BID_DELEGATION_RATE_1,
        },
    )
    .build();

    let validator_2_add_bid_request = ExecuteRequestBuilder::standard(
        *NON_FOUNDER_VALIDATOR_2_ADDR,
        CONTRACT_ADD_BID,
        runtime_args! {
            ARG_PUBLIC_KEY => NON_FOUNDER_VALIDATOR_2_PK.clone(),
            ARG_AMOUNT => U512::from(ADD_BID_AMOUNT_2),
            ARG_DELEGATION_RATE => ADD_BID_DELEGATION_RATE_1,
        },
    )
    .build();

    let delegator_1_validator_1_delegate_request = ExecuteRequestBuilder::standard(
        *BID_ACCOUNT_1_ADDR,
        CONTRACT_DELEGATE,
        runtime_args! {
            ARG_AMOUNT => U512::from(DELEGATE_AMOUNT_1),
            ARG_VALIDATOR => NON_FOUNDER_VALIDATOR_1_PK.clone(),
            ARG_DELEGATOR => BID_ACCOUNT_1_PK.clone(),
        },
    )
    .build();

    let post_genesis_requests = vec![
        system_fund_request,
        delegator_1_fund_request,
        validator_1_fund_request,
        validator_2_fund_request,
        validator_1_add_bid_request,
        validator_2_add_bid_request,
        delegator_1_validator_1_delegate_request,
    ];

    let mut builder = InMemoryWasmTestBuilder::default();

    builder.run_genesis(&PRODUCTION_RUN_GENESIS_REQUEST);

    for request in post_genesis_requests {
        builder
            .exec_instrumented(request, instrumented!())
            .commit()
            .expect_success();
    }

    builder.advance_eras_by_default_auction_delay(vec![], vec![]);

    let delegator_1_undelegate_purse = builder
        .get_account(*BID_ACCOUNT_1_ADDR)
        .expect("should have default account")
        .main_purse();

    let delegator_1_redelegate_request = ExecuteRequestBuilder::standard(
        *BID_ACCOUNT_1_ADDR,
        CONTRACT_REDELEGATE,
        runtime_args! {
            ARG_AMOUNT => U512::from(UNDELEGATE_AMOUNT_1 + DEFAULT_MINIMUM_DELEGATION_AMOUNT),
            ARG_VALIDATOR => NON_FOUNDER_VALIDATOR_1_PK.clone(),
            ARG_DELEGATOR => BID_ACCOUNT_1_PK.clone(),
            ARG_NEW_VALIDATOR => NON_FOUNDER_VALIDATOR_2_PK.clone()
        },
    )
    .build();

    builder
        .exec_instrumented(delegator_1_redelegate_request, instrumented!())
        .commit()
        .expect_success();

    let after_redelegation = builder
        .get_unbonds()
        .get(&NON_FOUNDER_VALIDATOR_1_ADDR)
        .expect("must have purses")
        .len();

    assert_eq!(1, after_redelegation);

    let delegator_1_purse_balance_before = builder.get_purse_balance(delegator_1_undelegate_purse);

    let rewards = vec![
        RewardItem::new(NON_FOUNDER_VALIDATOR_1_PK.clone(), 1),
        RewardItem::new(NON_FOUNDER_VALIDATOR_2_PK.clone(), 1),
    ];

    for _ in 0..=DEFAULT_UNBONDING_DELAY {
        let delegator_1_redelegate_purse_balance =
            builder.get_purse_balance(delegator_1_undelegate_purse);
        assert_eq!(
            delegator_1_purse_balance_before,
            delegator_1_redelegate_purse_balance
        );

        builder.advance_era(rewards.clone(), vec![]);
    }

    // Since a redelegation has been processed no funds should have transferred back to the purse.
    let delegator_1_purse_balance_after = builder.get_purse_balance(delegator_1_undelegate_purse);
    assert_eq!(
        delegator_1_purse_balance_before,
        delegator_1_purse_balance_after
    );

    let bids: Bids = builder.get_bids();
    assert_eq!(bids.len(), 2);

    let delegators = bids[&NON_FOUNDER_VALIDATOR_1_PK].delegators();
    assert_eq!(delegators.len(), 1);
    let delegated_amount_1 = *delegators[&BID_ACCOUNT_1_PK].staked_amount();
    assert_eq!(
        delegated_amount_1,
        U512::from(DELEGATE_AMOUNT_1 - UNDELEGATE_AMOUNT_1 - DEFAULT_MINIMUM_DELEGATION_AMOUNT)
    );

    let delegators = bids[&NON_FOUNDER_VALIDATOR_2_PK].delegators();
    assert_eq!(delegators.len(), 1);
    let redelegated_amount_1 = *delegators[&BID_ACCOUNT_1_PK].staked_amount();
    assert_eq!(
        redelegated_amount_1,
        U512::from(UNDELEGATE_AMOUNT_1 + DEFAULT_MINIMUM_DELEGATION_AMOUNT)
    );
}

#[ignore]
#[test]
fn should_handle_redelegation_to_inactive_validator() {
    let validator_1_fund_request = ExecuteRequestBuilder::standard(
        *DEFAULT_ACCOUNT_ADDR,
        CONTRACT_TRANSFER_TO_ACCOUNT,
        runtime_args! {
            ARG_TARGET => *NON_FOUNDER_VALIDATOR_1_ADDR,
            ARG_AMOUNT => U512::from(TRANSFER_AMOUNT)
        },
    )
    .build();

    let validator_2_fund_request = ExecuteRequestBuilder::standard(
        *DEFAULT_ACCOUNT_ADDR,
        CONTRACT_TRANSFER_TO_ACCOUNT,
        runtime_args! {
            ARG_TARGET => *NON_FOUNDER_VALIDATOR_2_ADDR,
            ARG_AMOUNT => U512::from(TRANSFER_AMOUNT)
        },
    )
    .build();

    let delegator_1_fund_request = ExecuteRequestBuilder::standard(
        *DEFAULT_ACCOUNT_ADDR,
        CONTRACT_TRANSFER_TO_ACCOUNT,
        runtime_args! {
            ARG_TARGET => *DELEGATOR_1_ADDR,
            ARG_AMOUNT => U512::from(TRANSFER_AMOUNT)
        },
    )
    .build();

    let delegator_2_fund_request = ExecuteRequestBuilder::standard(
        *DEFAULT_ACCOUNT_ADDR,
        CONTRACT_TRANSFER_TO_ACCOUNT,
        runtime_args! {
            ARG_TARGET => *DELEGATOR_2_ADDR,
            ARG_AMOUNT => U512::from(TRANSFER_AMOUNT)
        },
    )
    .build();

    let validator_1_add_bid_request = ExecuteRequestBuilder::standard(
        *NON_FOUNDER_VALIDATOR_1_ADDR,
        CONTRACT_ADD_BID,
        runtime_args! {
            ARG_PUBLIC_KEY => NON_FOUNDER_VALIDATOR_1_PK.clone(),
            ARG_AMOUNT => U512::from(ADD_BID_AMOUNT_1),
            ARG_DELEGATION_RATE => ADD_BID_DELEGATION_RATE_1,
        },
    )
    .build();

    let validator_2_add_bid_request = ExecuteRequestBuilder::standard(
        *NON_FOUNDER_VALIDATOR_2_ADDR,
        CONTRACT_ADD_BID,
        runtime_args! {
            ARG_PUBLIC_KEY => NON_FOUNDER_VALIDATOR_2_PK.clone(),
            ARG_AMOUNT => U512::from(ADD_BID_AMOUNT_2),
            ARG_DELEGATION_RATE => ADD_BID_DELEGATION_RATE_1,
        },
    )
    .build();

    let delegator_1_validator_1_delegate_request = ExecuteRequestBuilder::standard(
        *DELEGATOR_1_ADDR,
        CONTRACT_DELEGATE,
        runtime_args! {
            ARG_AMOUNT => U512::from(DELEGATE_AMOUNT_1),
            ARG_VALIDATOR => NON_FOUNDER_VALIDATOR_1_PK.clone(),
            ARG_DELEGATOR => DELEGATOR_1.clone(),
        },
    )
    .build();

    let delegator_2_validator_1_delegate_request = ExecuteRequestBuilder::standard(
        *DELEGATOR_2_ADDR,
        CONTRACT_DELEGATE,
        runtime_args! {
            ARG_AMOUNT => U512::from(DELEGATE_AMOUNT_1),
            ARG_VALIDATOR => NON_FOUNDER_VALIDATOR_1_PK.clone(),
            ARG_DELEGATOR => DELEGATOR_2.clone(),
        },
    )
    .build();

    let post_genesis_requests = vec![
        validator_1_fund_request,
        validator_2_fund_request,
        delegator_1_fund_request,
        delegator_2_fund_request,
        validator_1_add_bid_request,
        validator_2_add_bid_request,
        delegator_1_validator_1_delegate_request,
        delegator_2_validator_1_delegate_request,
    ];

    let mut builder = InMemoryWasmTestBuilder::default();

    builder.run_genesis(&PRODUCTION_RUN_GENESIS_REQUEST);

    for request in post_genesis_requests {
        builder
            .exec_instrumented(request, instrumented!())
            .commit()
            .expect_success();
    }

    builder.advance_eras_by_default_auction_delay(vec![], vec![]);

    let delegator_1_main_purse = builder
        .get_account(*DELEGATOR_1_ADDR)
        .expect("should have default account")
        .main_purse();

    let delegator_2_main_purse = builder
        .get_account(*DELEGATOR_2_ADDR)
        .expect("should have default account")
        .main_purse();

    let invalid_redelegate_request = ExecuteRequestBuilder::standard(
        *DELEGATOR_1_ADDR,
        CONTRACT_REDELEGATE,
        runtime_args! {
            ARG_AMOUNT => U512::from(UNDELEGATE_AMOUNT_1 + DEFAULT_MINIMUM_DELEGATION_AMOUNT),
            ARG_VALIDATOR => NON_FOUNDER_VALIDATOR_1_PK.clone(),
            ARG_DELEGATOR => DELEGATOR_1.clone(),
            ARG_NEW_VALIDATOR => BID_ACCOUNT_1_PK.clone()
        },
    )
    .build();

    builder
        .exec_instrumented(invalid_redelegate_request, instrumented!())
        .expect_success()
        .commit();

    builder.advance_era(
        vec![
            RewardItem::new(NON_FOUNDER_VALIDATOR_1_PK.clone(), 1),
            RewardItem::new(NON_FOUNDER_VALIDATOR_2_PK.clone(), 1),
        ],
        vec![],
    );

    let valid_redelegate_request = ExecuteRequestBuilder::standard(
        *DELEGATOR_2_ADDR,
        CONTRACT_REDELEGATE,
        runtime_args! {
            ARG_AMOUNT => U512::from(UNDELEGATE_AMOUNT_1 + DEFAULT_MINIMUM_DELEGATION_AMOUNT),
            ARG_VALIDATOR => NON_FOUNDER_VALIDATOR_1_PK.clone(),
            ARG_DELEGATOR => DELEGATOR_2.clone(),
            ARG_NEW_VALIDATOR => NON_FOUNDER_VALIDATOR_2_PK.clone()
        },
    )
    .build();

    builder
        .exec_instrumented(valid_redelegate_request, instrumented!())
        .expect_success()
        .commit();

    let delegator_1_purse_balance_before = builder.get_purse_balance(delegator_1_main_purse);
    let delegator_2_purse_balance_before = builder.get_purse_balance(delegator_2_main_purse);

    let rewards = vec![
        RewardItem::new(NON_FOUNDER_VALIDATOR_1_PK.clone(), 1),
        RewardItem::new(NON_FOUNDER_VALIDATOR_2_PK.clone(), 1),
    ];

    for _ in 0..=DEFAULT_UNBONDING_DELAY {
        let delegator_2_purse_balance = builder.get_purse_balance(delegator_2_main_purse);
        assert_eq!(delegator_2_purse_balance, delegator_2_purse_balance_before);

        builder.advance_era(rewards.clone(), vec![]);
    }

    // The invalid redelegation will force an unbond which will transfer funds to
    // back to the main purse.
    let delegator_1_purse_balance_after = builder.get_purse_balance(delegator_1_main_purse);
    assert_eq!(
        delegator_1_purse_balance_before
            + U512::from(UNDELEGATE_AMOUNT_1 + DEFAULT_MINIMUM_DELEGATION_AMOUNT),
        delegator_1_purse_balance_after
    );

    // The valid redelegation will not transfer funds back to the main purse.
    let delegator_2_purse_balance_after = builder.get_purse_balance(delegator_2_main_purse);
    assert_eq!(
        delegator_2_purse_balance_before,
        delegator_2_purse_balance_after
    );
}

#[ignore]
#[test]
fn should_enforce_minimum_delegation_amount() {
    let mut builder = InMemoryWasmTestBuilder::default();

    builder.run_genesis(&PRODUCTION_RUN_GENESIS_REQUEST);

    let transfer_to_validator_1 = ExecuteRequestBuilder::standard(
        *DEFAULT_ACCOUNT_ADDR,
        CONTRACT_TRANSFER_TO_ACCOUNT,
        runtime_args! {
            ARG_TARGET => *NON_FOUNDER_VALIDATOR_1_ADDR,
            ARG_AMOUNT => U512::from(TRANSFER_AMOUNT)
        },
    )
    .build();

    let transfer_to_delegator_1 = ExecuteRequestBuilder::standard(
        *DEFAULT_ACCOUNT_ADDR,
        CONTRACT_TRANSFER_TO_ACCOUNT,
        runtime_args! {
            ARG_TARGET => *BID_ACCOUNT_1_ADDR,
            ARG_AMOUNT => U512::from(BID_ACCOUNT_1_BALANCE)
        },
    )
    .build();

    let post_genesis_request = vec![transfer_to_validator_1, transfer_to_delegator_1];

    for request in post_genesis_request {
        builder.exec(request).expect_success().commit();
    }

    let add_bid_request_1 = ExecuteRequestBuilder::standard(
        *NON_FOUNDER_VALIDATOR_1_ADDR,
        CONTRACT_ADD_BID,
        runtime_args! {
            ARG_PUBLIC_KEY => NON_FOUNDER_VALIDATOR_1_PK.clone(),
            ARG_AMOUNT => U512::from(ADD_BID_AMOUNT_1),
            ARG_DELEGATION_RATE => ADD_BID_DELEGATION_RATE_1,
        },
    )
    .build();

    builder.exec(add_bid_request_1).expect_success().commit();

    for _ in 0..=builder.get_auction_delay() {
        let step_request = StepRequestBuilder::new()
            .with_parent_state_hash(builder.get_post_state_hash())
            .with_protocol_version(ProtocolVersion::V1_0_0)
            .with_next_era_id(builder.get_era().successor())
            .with_run_auction(true)
            .build();

        builder
            .step(step_request)
            .expect("must execute step request");
    }

    let delegation_request_1 = ExecuteRequestBuilder::standard(
        *BID_ACCOUNT_1_ADDR,
        CONTRACT_DELEGATE,
        runtime_args! {
            ARG_AMOUNT => U512::from(100u64),
            ARG_VALIDATOR => NON_FOUNDER_VALIDATOR_1_PK.clone(),
            ARG_DELEGATOR => BID_ACCOUNT_1_PK.clone(),
        },
    )
    .build();

    // The delegation amount is below the default value of 500 CSPR,
    // therefore the delegation should not succeed.
    builder.exec(delegation_request_1).expect_failure();

    let error = builder.get_error().expect("must get error");
    assert!(matches!(
        error,
        Error::Exec(execution::Error::Revert(ApiError::AuctionError(auction_error)))
        if auction_error == AuctionError::DelegationAmountTooSmall as u8));
}

#[ignore]
#[test]
fn should_allow_delegations_with_minimal_floor_amount() {
    let mut builder = InMemoryWasmTestBuilder::default();

    builder.run_genesis(&PRODUCTION_RUN_GENESIS_REQUEST);

    let transfer_to_validator_1 = ExecuteRequestBuilder::standard(
        *DEFAULT_ACCOUNT_ADDR,
        CONTRACT_TRANSFER_TO_ACCOUNT,
        runtime_args! {
            ARG_TARGET => *NON_FOUNDER_VALIDATOR_1_ADDR,
            ARG_AMOUNT => U512::from(TRANSFER_AMOUNT)
        },
    )
    .build();

<<<<<<< HEAD
    builder
        .exec_instrumented(delegator_4_fund_request, instrumented!())
        .expect_success()
        .commit();

    let delegator_4_validator_1_delegate_request = ExecuteRequestBuilder::standard(
        *DELEGATOR_2_ADDR,
        CONTRACT_DELEGATE,
=======
    let transfer_to_delegator_1 = ExecuteRequestBuilder::standard(
        *DEFAULT_ACCOUNT_ADDR,
        CONTRACT_TRANSFER_TO_ACCOUNT,
>>>>>>> 067a5e80
        runtime_args! {
            ARG_TARGET => *BID_ACCOUNT_1_ADDR,
            ARG_AMOUNT => U512::from(BID_ACCOUNT_1_BALANCE)
        },
    )
    .build();

<<<<<<< HEAD
    builder
        .exec_instrumented(delegator_4_validator_1_delegate_request, instrumented!())
        .expect_success()
        .commit();

    let delegator_4_redelegate_request = ExecuteRequestBuilder::standard(
        *DELEGATOR_2_ADDR,
        CONTRACT_REDELEGATE,
=======
    let transfer_to_delegator_2 = ExecuteRequestBuilder::standard(
        *DEFAULT_ACCOUNT_ADDR,
        CONTRACT_TRANSFER_TO_ACCOUNT,
>>>>>>> 067a5e80
        runtime_args! {
            ARG_TARGET => *BID_ACCOUNT_2_ADDR,
            ARG_AMOUNT => U512::from(BID_ACCOUNT_1_BALANCE)
        },
    )
    .build();

<<<<<<< HEAD
    builder
        .exec_instrumented(delegator_4_redelegate_request, instrumented!())
        .expect_success()
        .commit();

    let delegator_4_purse = builder
        .get_account(*DELEGATOR_2_ADDR)
        .expect("must have account")
        .main_purse();
=======
    let post_genesis_request = vec![
        transfer_to_validator_1,
        transfer_to_delegator_1,
        transfer_to_delegator_2,
    ];
>>>>>>> 067a5e80

    for request in post_genesis_request {
        builder.exec(request).expect_success().commit();
    }

    let add_bid_request_1 = ExecuteRequestBuilder::standard(
        *NON_FOUNDER_VALIDATOR_1_ADDR,
        CONTRACT_ADD_BID,
        runtime_args! {
            ARG_PUBLIC_KEY => NON_FOUNDER_VALIDATOR_1_PK.clone(),
            ARG_AMOUNT => U512::from(ADD_BID_AMOUNT_1),
            ARG_DELEGATION_RATE => ADD_BID_DELEGATION_RATE_1,
        },
    )
    .build();

    builder.exec(add_bid_request_1).expect_success().commit();

    for _ in 0..=builder.get_auction_delay() {
        let step_request = StepRequestBuilder::new()
            .with_parent_state_hash(builder.get_post_state_hash())
            .with_protocol_version(ProtocolVersion::V1_0_0)
            .with_next_era_id(builder.get_era().successor())
            .with_run_auction(true)
            .build();

        builder
            .step(step_request)
            .expect("must execute step request");
    }

    let delegation_request_1 = ExecuteRequestBuilder::standard(
        *BID_ACCOUNT_1_ADDR,
        CONTRACT_DELEGATE,
        runtime_args! {
            ARG_AMOUNT => U512::from(DEFAULT_MINIMUM_DELEGATION_AMOUNT - 1),
            ARG_VALIDATOR => NON_FOUNDER_VALIDATOR_1_PK.clone(),
            ARG_DELEGATOR => BID_ACCOUNT_1_PK.clone(),
        },
    )
    .build();

    // The delegation amount is below the default value of 500 CSPR,
    // therefore the delegation should not succeed.
    builder.exec(delegation_request_1).expect_failure();

    let error = builder.get_error().expect("must get error");

    assert!(matches!(
        error,
        Error::Exec(execution::Error::Revert(ApiError::AuctionError(auction_error)))
        if auction_error == AuctionError::DelegationAmountTooSmall as u8));

    let delegation_request_2 = ExecuteRequestBuilder::standard(
        *BID_ACCOUNT_2_ADDR,
        CONTRACT_DELEGATE,
        runtime_args! {
            ARG_AMOUNT => U512::from(DEFAULT_MINIMUM_DELEGATION_AMOUNT),
            ARG_VALIDATOR => NON_FOUNDER_VALIDATOR_1_PK.clone(),
            ARG_DELEGATOR => BID_ACCOUNT_2_PK.clone(),
        },
    )
    .build();

    builder.exec(delegation_request_2).expect_success().commit();
}

#[ignore]
#[test]
fn should_enforce_max_delegators_per_validator_cap() {
    let engine_config = EngineConfigBuilder::new()
        .with_max_delegators_per_validator(Some(2u32))
        .build();

    let mut builder = InMemoryWasmTestBuilder::new_with_config(engine_config);

    builder.run_genesis(&PRODUCTION_RUN_GENESIS_REQUEST);

    let transfer_to_validator_1 = ExecuteRequestBuilder::standard(
        *DEFAULT_ACCOUNT_ADDR,
        CONTRACT_TRANSFER_TO_ACCOUNT,
        runtime_args! {
            ARG_TARGET => *NON_FOUNDER_VALIDATOR_1_ADDR,
            ARG_AMOUNT => U512::from(TRANSFER_AMOUNT)
        },
    )
    .build();

<<<<<<< HEAD
    builder
        .exec_instrumented(delegator_4_fund_request, instrumented!())
        .expect_success()
        .commit();

    let delegator_4_validator_1_delegate_request = ExecuteRequestBuilder::standard(
        *DELEGATOR_2_ADDR,
        CONTRACT_DELEGATE,
=======
    let transfer_to_delegator_1 = ExecuteRequestBuilder::standard(
        *DEFAULT_ACCOUNT_ADDR,
        CONTRACT_TRANSFER_TO_ACCOUNT,
>>>>>>> 067a5e80
        runtime_args! {
            ARG_TARGET => *BID_ACCOUNT_1_ADDR,
            ARG_AMOUNT => U512::from(BID_ACCOUNT_1_BALANCE)
        },
    )
    .build();

<<<<<<< HEAD
    builder
        .exec_instrumented(delegator_4_validator_1_delegate_request, instrumented!())
        .expect_success()
        .commit();
=======
    let transfer_to_delegator_2 = ExecuteRequestBuilder::standard(
        *DEFAULT_ACCOUNT_ADDR,
        CONTRACT_TRANSFER_TO_ACCOUNT,
        runtime_args! {
            ARG_TARGET => *BID_ACCOUNT_2_ADDR,
            ARG_AMOUNT => U512::from(BID_ACCOUNT_1_BALANCE)
        },
    )
    .build();
>>>>>>> 067a5e80

    let transfer_to_delegator_3 = ExecuteRequestBuilder::standard(
        *DEFAULT_ACCOUNT_ADDR,
        CONTRACT_TRANSFER_TO_ACCOUNT,
        runtime_args! {
            ARG_TARGET => *DELEGATOR_1_ADDR,
            ARG_AMOUNT => U512::from(BID_ACCOUNT_1_BALANCE)
        },
    )
    .build();

<<<<<<< HEAD
    builder
        .exec_instrumented(delegator_4_redelegate_request, instrumented!())
        .expect_success()
        .commit();
=======
    let post_genesis_request = vec![
        transfer_to_validator_1,
        transfer_to_delegator_1,
        transfer_to_delegator_2,
        transfer_to_delegator_3,
    ];
>>>>>>> 067a5e80

    for request in post_genesis_request {
        builder.exec(request).expect_success().commit();
    }

    let add_bid_request_1 = ExecuteRequestBuilder::standard(
        *NON_FOUNDER_VALIDATOR_1_ADDR,
        CONTRACT_ADD_BID,
        runtime_args! {
            ARG_PUBLIC_KEY => NON_FOUNDER_VALIDATOR_1_PK.clone(),
            ARG_AMOUNT => U512::from(ADD_BID_AMOUNT_1),
            ARG_DELEGATION_RATE => ADD_BID_DELEGATION_RATE_1,
        },
    )
    .build();

<<<<<<< HEAD
    builder
        .exec_instrumented(withdraw_request, instrumented!())
        .expect_success()
        .commit();
=======
    builder.exec(add_bid_request_1).expect_success().commit();
>>>>>>> 067a5e80

    for _ in 0..=builder.get_auction_delay() {
        let step_request = StepRequestBuilder::new()
            .with_parent_state_hash(builder.get_post_state_hash())
            .with_protocol_version(ProtocolVersion::V1_0_0)
            .with_next_era_id(builder.get_era().successor())
            .with_run_auction(true)
            .build();

        builder
            .step(step_request)
            .expect("must execute step request");
    }

    let delegation_request_1 = ExecuteRequestBuilder::standard(
        *BID_ACCOUNT_1_ADDR,
        CONTRACT_DELEGATE,
        runtime_args! {
            ARG_AMOUNT => U512::from(DEFAULT_MINIMUM_DELEGATION_AMOUNT),
            ARG_VALIDATOR => NON_FOUNDER_VALIDATOR_1_PK.clone(),
            ARG_DELEGATOR => BID_ACCOUNT_1_PK.clone(),
        },
    )
    .build();

    let delegation_request_2 = ExecuteRequestBuilder::standard(
        *BID_ACCOUNT_2_ADDR,
        CONTRACT_DELEGATE,
        runtime_args! {
            ARG_AMOUNT => U512::from(DEFAULT_MINIMUM_DELEGATION_AMOUNT),
            ARG_VALIDATOR => NON_FOUNDER_VALIDATOR_1_PK.clone(),
            ARG_DELEGATOR => BID_ACCOUNT_2_PK.clone(),
        },
    )
    .build();

    let delegation_requests = [delegation_request_1, delegation_request_2];

    for request in delegation_requests {
        builder.exec(request).expect_success().commit();
    }

    let delegation_request_3 = ExecuteRequestBuilder::standard(
        *DELEGATOR_1_ADDR,
        CONTRACT_DELEGATE,
        runtime_args! {
            ARG_AMOUNT => U512::from(DEFAULT_MINIMUM_DELEGATION_AMOUNT),
            ARG_VALIDATOR => NON_FOUNDER_VALIDATOR_1_PK.clone(),
            ARG_DELEGATOR => DELEGATOR_1.clone(),
        },
    )
    .build();

    builder.exec(delegation_request_3).expect_failure();

    let error = builder.get_error().expect("must get error");

    assert!(matches!(
        error,
        Error::Exec(execution::Error::Revert(ApiError::AuctionError(auction_error)))
        if auction_error == AuctionError::ExceededDelegatorSizeLimit as u8));

    let delegator_2_staked_amount = {
        let bids = builder.get_bids();
        *bids
            .get(&NON_FOUNDER_VALIDATOR_1_PK)
            .expect("must have bid record")
            .delegators()
            .get(&BID_ACCOUNT_2_PK)
            .expect("must have delegator")
            .staked_amount()
    };

    let undelegation_request = ExecuteRequestBuilder::standard(
        *BID_ACCOUNT_2_ADDR,
        CONTRACT_UNDELEGATE,
        runtime_args! {
            ARG_AMOUNT => delegator_2_staked_amount,
            ARG_VALIDATOR => NON_FOUNDER_VALIDATOR_1_PK.clone(),
            ARG_DELEGATOR => BID_ACCOUNT_2_PK.clone(),
        },
    )
    .build();

    builder.exec(undelegation_request).expect_success().commit();

    let current_delegator_count = builder
        .get_bids()
        .get(&NON_FOUNDER_VALIDATOR_1_PK)
        .expect("must have bid record")
        .delegators()
        .len();

    assert_eq!(current_delegator_count, 1);

    let delegation_request_3 = ExecuteRequestBuilder::standard(
        *DELEGATOR_1_ADDR,
        CONTRACT_DELEGATE,
        runtime_args! {
            ARG_AMOUNT => U512::from(DEFAULT_MINIMUM_DELEGATION_AMOUNT),
            ARG_VALIDATOR => NON_FOUNDER_VALIDATOR_1_PK.clone(),
            ARG_DELEGATOR => DELEGATOR_1.clone(),
        },
    )
    .build();

    builder.exec(delegation_request_3).expect_success().commit();

    let current_delegator_count = builder
        .get_bids()
        .get(&NON_FOUNDER_VALIDATOR_1_PK)
        .expect("must have bid record")
        .delegators()
        .len();

    assert_eq!(current_delegator_count, 2);
}

#[ignore]
#[test]
fn should_transfer_to_main_purse_in_case_of_redelegation_past_max_delegation_cap() {
    let validator_1_fund_request = ExecuteRequestBuilder::standard(
        *DEFAULT_ACCOUNT_ADDR,
        CONTRACT_TRANSFER_TO_ACCOUNT,
        runtime_args! {
            ARG_TARGET => *NON_FOUNDER_VALIDATOR_1_ADDR,
            ARG_AMOUNT => U512::from(TRANSFER_AMOUNT)
        },
    )
    .build();

    let validator_2_fund_request = ExecuteRequestBuilder::standard(
        *DEFAULT_ACCOUNT_ADDR,
        CONTRACT_TRANSFER_TO_ACCOUNT,
        runtime_args! {
            ARG_TARGET => *NON_FOUNDER_VALIDATOR_2_ADDR,
            ARG_AMOUNT => U512::from(TRANSFER_AMOUNT)
        },
    )
    .build();

    let transfer_to_delegator_1 = ExecuteRequestBuilder::standard(
        *DEFAULT_ACCOUNT_ADDR,
        CONTRACT_TRANSFER_TO_ACCOUNT,
        runtime_args! {
            ARG_TARGET => *BID_ACCOUNT_1_ADDR,
            ARG_AMOUNT => U512::from(BID_ACCOUNT_1_BALANCE)
        },
    )
    .build();

<<<<<<< HEAD
    let post_genesis_request = vec![transfer_to_validator_1, transfer_to_delegator_1];

    for request in post_genesis_request {
        builder
            .exec_instrumented(request, instrumented!())
            .expect_success()
            .commit();
    }
=======
    let transfer_to_delegator_2 = ExecuteRequestBuilder::standard(
        *DEFAULT_ACCOUNT_ADDR,
        CONTRACT_TRANSFER_TO_ACCOUNT,
        runtime_args! {
            ARG_TARGET => *BID_ACCOUNT_2_ADDR,
            ARG_AMOUNT => U512::from(BID_ACCOUNT_1_BALANCE)
        },
    )
    .build();
>>>>>>> 067a5e80

    let validator_1_add_bid_request = ExecuteRequestBuilder::standard(
        *NON_FOUNDER_VALIDATOR_1_ADDR,
        CONTRACT_ADD_BID,
        runtime_args! {
            ARG_PUBLIC_KEY => NON_FOUNDER_VALIDATOR_1_PK.clone(),
            ARG_AMOUNT => U512::from(ADD_BID_AMOUNT_1),
            ARG_DELEGATION_RATE => ADD_BID_DELEGATION_RATE_1,
        },
    )
    .build();

<<<<<<< HEAD
    builder
        .exec_instrumented(add_bid_request_1, instrumented!())
        .expect_success()
        .commit();
=======
    let validator_2_add_bid_request = ExecuteRequestBuilder::standard(
        *NON_FOUNDER_VALIDATOR_2_ADDR,
        CONTRACT_ADD_BID,
        runtime_args! {
            ARG_PUBLIC_KEY => NON_FOUNDER_VALIDATOR_2_PK.clone(),
            ARG_AMOUNT => U512::from(ADD_BID_AMOUNT_2),
            ARG_DELEGATION_RATE => ADD_BID_DELEGATION_RATE_1,
        },
    )
    .build();
>>>>>>> 067a5e80

    let delegator_1_validator_1_delegate_request = ExecuteRequestBuilder::standard(
        *BID_ACCOUNT_1_ADDR,
        CONTRACT_DELEGATE,
        runtime_args! {
            ARG_AMOUNT => U512::from(DELEGATE_AMOUNT_1),
            ARG_VALIDATOR => NON_FOUNDER_VALIDATOR_1_PK.clone(),
            ARG_DELEGATOR => BID_ACCOUNT_1_PK.clone(),
        },
    )
    .build();

    let delegator_1_validator_2_delegate_request = ExecuteRequestBuilder::standard(
        *BID_ACCOUNT_2_ADDR,
        CONTRACT_DELEGATE,
        runtime_args! {
            ARG_AMOUNT => U512::from(DELEGATE_AMOUNT_1),
            ARG_VALIDATOR => NON_FOUNDER_VALIDATOR_2_PK.clone(),
            ARG_DELEGATOR => BID_ACCOUNT_2_PK.clone(),
        },
    )
    .build();

    let post_genesis_requests = vec![
        validator_1_fund_request,
        validator_2_fund_request,
        transfer_to_delegator_1,
        transfer_to_delegator_2,
        validator_1_add_bid_request,
        validator_2_add_bid_request,
        delegator_1_validator_1_delegate_request,
        delegator_1_validator_2_delegate_request,
    ];

    let engine_config = EngineConfigBuilder::new()
        .with_max_delegators_per_validator(Some(1u32))
        .build();

    let mut builder = InMemoryWasmTestBuilder::new_with_config(engine_config);

    builder.run_genesis(&PRODUCTION_RUN_GENESIS_REQUEST);

    for request in post_genesis_requests {
        builder.exec(request).expect_success().commit();
    }

    builder.advance_eras_by_default_auction_delay(vec![], vec![]);

    let delegator_1_main_purse = builder
        .get_account(*BID_ACCOUNT_1_ADDR)
        .expect("should have default account")
        .main_purse();

    let delegator_1_redelegate_request = ExecuteRequestBuilder::standard(
        *BID_ACCOUNT_1_ADDR,
        CONTRACT_REDELEGATE,
        runtime_args! {
            ARG_AMOUNT => U512::from(UNDELEGATE_AMOUNT_1 + DEFAULT_MINIMUM_DELEGATION_AMOUNT),
            ARG_VALIDATOR => NON_FOUNDER_VALIDATOR_1_PK.clone(),
            ARG_DELEGATOR => BID_ACCOUNT_1_PK.clone(),
            ARG_NEW_VALIDATOR => NON_FOUNDER_VALIDATOR_2_PK.clone()
        },
    )
    .build();

<<<<<<< HEAD
    // The delegation amount is below the default value of 500 CSPR,
    // therefore the delegation should not succeed.
    builder
        .exec_instrumented(delegation_request_1, instrumented!())
        .expect_failure();
=======
    builder
        .exec(delegator_1_redelegate_request)
        .commit()
        .expect_success();
>>>>>>> 067a5e80

    let after_redelegation = builder
        .get_unbonds()
        .get(&NON_FOUNDER_VALIDATOR_1_ADDR)
        .expect("must have purses")
        .len();

    assert_eq!(1, after_redelegation);

    let delegator_1_purse_balance_before = builder.get_purse_balance(delegator_1_main_purse);

    let rewards = vec![
        RewardItem::new(NON_FOUNDER_VALIDATOR_1_PK.clone(), 1),
        RewardItem::new(NON_FOUNDER_VALIDATOR_2_PK.clone(), 1),
    ];

    for _ in 0..=DEFAULT_UNBONDING_DELAY {
        let delegator_1_redelegate_purse_balance =
            builder.get_purse_balance(delegator_1_main_purse);
        assert_eq!(
            delegator_1_purse_balance_before,
            delegator_1_redelegate_purse_balance
        );

        builder.advance_era(rewards.clone(), vec![])
    }

    let delegator_1_purse_balance_after = builder.get_purse_balance(delegator_1_main_purse);

    assert_eq!(
        delegator_1_purse_balance_before
            + U512::from(UNDELEGATE_AMOUNT_1 + DEFAULT_MINIMUM_DELEGATION_AMOUNT),
        delegator_1_purse_balance_after
    )
}

#[ignore]
#[test]
fn should_delegate_and_redelegate_with_eviction_regression_test() {
    let system_fund_request = ExecuteRequestBuilder::standard(
        *DEFAULT_ACCOUNT_ADDR,
        CONTRACT_TRANSFER_TO_ACCOUNT,
        runtime_args! {
            ARG_TARGET => *SYSTEM_ADDR,
            ARG_AMOUNT => U512::from(SYSTEM_TRANSFER_AMOUNT)
        },
    )
    .build();

    let validator_1_fund_request = ExecuteRequestBuilder::standard(
        *DEFAULT_ACCOUNT_ADDR,
        CONTRACT_TRANSFER_TO_ACCOUNT,
        runtime_args! {
            ARG_TARGET => *NON_FOUNDER_VALIDATOR_1_ADDR,
            ARG_AMOUNT => U512::from(TRANSFER_AMOUNT)
        },
    )
    .build();

    let validator_2_fund_request = ExecuteRequestBuilder::standard(
        *DEFAULT_ACCOUNT_ADDR,
        CONTRACT_TRANSFER_TO_ACCOUNT,
        runtime_args! {
            ARG_TARGET => *NON_FOUNDER_VALIDATOR_2_ADDR,
            ARG_AMOUNT => U512::from(TRANSFER_AMOUNT)
        },
    )
    .build();

    let delegator_1_fund_request = ExecuteRequestBuilder::standard(
        *DEFAULT_ACCOUNT_ADDR,
        CONTRACT_TRANSFER_TO_ACCOUNT,
        runtime_args! {
            ARG_TARGET => *BID_ACCOUNT_1_ADDR,
            ARG_AMOUNT => U512::from(TRANSFER_AMOUNT)
        },
    )
    .build();

<<<<<<< HEAD
    let post_genesis_request = vec![
        transfer_to_validator_1,
        transfer_to_delegator_1,
        transfer_to_delegator_2,
    ];

    for request in post_genesis_request {
        builder
            .exec_instrumented(request, instrumented!())
            .expect_success()
            .commit();
    }

    let add_bid_request_1 = ExecuteRequestBuilder::standard(
=======
    let validator_1_add_bid_request = ExecuteRequestBuilder::standard(
>>>>>>> 067a5e80
        *NON_FOUNDER_VALIDATOR_1_ADDR,
        CONTRACT_ADD_BID,
        runtime_args! {
            ARG_PUBLIC_KEY => NON_FOUNDER_VALIDATOR_1_PK.clone(),
            ARG_AMOUNT => U512::from(ADD_BID_AMOUNT_1),
            ARG_DELEGATION_RATE => ADD_BID_DELEGATION_RATE_1,
        },
    )
    .build();

<<<<<<< HEAD
    builder
        .exec_instrumented(add_bid_request_1, instrumented!())
        .expect_success()
        .commit();
=======
    let validator_2_add_bid_request = ExecuteRequestBuilder::standard(
        *NON_FOUNDER_VALIDATOR_2_ADDR,
        CONTRACT_ADD_BID,
        runtime_args! {
            ARG_PUBLIC_KEY => NON_FOUNDER_VALIDATOR_2_PK.clone(),
            ARG_AMOUNT => U512::from(ADD_BID_AMOUNT_2),
            ARG_DELEGATION_RATE => ADD_BID_DELEGATION_RATE_1,
        },
    )
    .build();
>>>>>>> 067a5e80

    let delegator_1_validator_1_delegate_request = ExecuteRequestBuilder::standard(
        *BID_ACCOUNT_1_ADDR,
        CONTRACT_DELEGATE,
        runtime_args! {
            ARG_AMOUNT => U512::from(DELEGATE_AMOUNT_1),
            ARG_VALIDATOR => NON_FOUNDER_VALIDATOR_1_PK.clone(),
            ARG_DELEGATOR => BID_ACCOUNT_1_PK.clone(),
        },
    )
    .build();

    let post_genesis_requests = vec![
        system_fund_request,
        delegator_1_fund_request,
        validator_1_fund_request,
        validator_2_fund_request,
        validator_1_add_bid_request,
        validator_2_add_bid_request,
        delegator_1_validator_1_delegate_request,
    ];

    let mut builder = InMemoryWasmTestBuilder::default();

    builder.run_genesis(&PRODUCTION_RUN_GENESIS_REQUEST);

    for request in post_genesis_requests {
        builder.exec(request).commit().expect_success();
    }

    let delegator_1_redelegate_request = ExecuteRequestBuilder::standard(
        *BID_ACCOUNT_1_ADDR,
        CONTRACT_REDELEGATE,
        runtime_args! {
            ARG_AMOUNT => U512::from(DELEGATE_AMOUNT_1),
            ARG_VALIDATOR => NON_FOUNDER_VALIDATOR_1_PK.clone(),
            ARG_DELEGATOR => BID_ACCOUNT_1_PK.clone(),
            ARG_NEW_VALIDATOR => NON_FOUNDER_VALIDATOR_2_PK.clone()
        },
    )
    .build();

<<<<<<< HEAD
    // The delegation amount is below the default value of 500 CSPR,
    // therefore the delegation should not succeed.
    builder
        .exec_instrumented(delegation_request_1, instrumented!())
        .expect_failure();
=======
    builder
        .exec(delegator_1_redelegate_request)
        .commit()
        .expect_success();
>>>>>>> 067a5e80

    builder.advance_eras_by(DEFAULT_UNBONDING_DELAY, vec![], vec![]);

    // Advance one more era, this is the point where the redelegate request is processed (era >=
    // unbonding_delay + 1)
    builder.advance_era(
        vec![],
        vec![
            // NOTE: This is not the same validator as the one we're redelegating into
            EvictItem::new(NON_FOUNDER_VALIDATOR_2_PK.clone()),
        ],
    );

    let bids: Bids = builder.get_bids();
    let delegators = bids[&NON_FOUNDER_VALIDATOR_1_PK].delegators();
    assert!(!delegators.contains_key(&BID_ACCOUNT_1_PK));

<<<<<<< HEAD
    builder
        .exec_instrumented(delegation_request_2, instrumented!())
        .expect_success()
        .commit();
=======
    let delegators = bids[&NON_FOUNDER_VALIDATOR_2_PK].delegators();
    assert!(delegators.contains_key(&BID_ACCOUNT_1_PK));
>>>>>>> 067a5e80
}

#[ignore]
#[test]
fn should_increase_existing_delegation_when_limit_exceeded() {
    let engine_config = EngineConfigBuilder::default()
        .with_max_delegators_per_validator(Some(2))
        .build();

    let mut builder = InMemoryWasmTestBuilder::new_with_config(engine_config);

    builder.run_genesis(&PRODUCTION_RUN_GENESIS_REQUEST);

    let transfer_to_validator_1 = ExecuteRequestBuilder::standard(
        *DEFAULT_ACCOUNT_ADDR,
        CONTRACT_TRANSFER_TO_ACCOUNT,
        runtime_args! {
            ARG_TARGET => *NON_FOUNDER_VALIDATOR_1_ADDR,
            ARG_AMOUNT => U512::from(TRANSFER_AMOUNT)
        },
    )
    .build();

    let transfer_to_delegator_1 = ExecuteRequestBuilder::standard(
        *DEFAULT_ACCOUNT_ADDR,
        CONTRACT_TRANSFER_TO_ACCOUNT,
        runtime_args! {
            ARG_TARGET => *BID_ACCOUNT_1_ADDR,
            ARG_AMOUNT => U512::from(BID_ACCOUNT_1_BALANCE)
        },
    )
    .build();

    let transfer_to_delegator_2 = ExecuteRequestBuilder::standard(
        *DEFAULT_ACCOUNT_ADDR,
        CONTRACT_TRANSFER_TO_ACCOUNT,
        runtime_args! {
            ARG_TARGET => *BID_ACCOUNT_2_ADDR,
            ARG_AMOUNT => U512::from(BID_ACCOUNT_1_BALANCE)
        },
    )
    .build();

    let transfer_to_delegator_3 = ExecuteRequestBuilder::standard(
        *DEFAULT_ACCOUNT_ADDR,
        CONTRACT_TRANSFER_TO_ACCOUNT,
        runtime_args! {
            ARG_TARGET => *DELEGATOR_1_ADDR,
            ARG_AMOUNT => U512::from(BID_ACCOUNT_1_BALANCE)
        },
    )
    .build();

    let post_genesis_request = vec![
        transfer_to_validator_1,
        transfer_to_delegator_1,
        transfer_to_delegator_2,
        transfer_to_delegator_3,
    ];

    for request in post_genesis_request {
        builder
            .exec_instrumented(request, instrumented!())
            .expect_success()
            .commit();
    }

    let add_bid_request_1 = ExecuteRequestBuilder::standard(
        *NON_FOUNDER_VALIDATOR_1_ADDR,
        CONTRACT_ADD_BID,
        runtime_args! {
            ARG_PUBLIC_KEY => NON_FOUNDER_VALIDATOR_1_PK.clone(),
            ARG_AMOUNT => U512::from(ADD_BID_AMOUNT_1),
            ARG_DELEGATION_RATE => ADD_BID_DELEGATION_RATE_1,
        },
    )
    .build();

    builder
        .exec_instrumented(add_bid_request_1, instrumented!())
        .expect_success()
        .commit();

    for _ in 0..=builder.get_auction_delay() {
        let step_request = StepRequestBuilder::new()
            .with_parent_state_hash(builder.get_post_state_hash())
            .with_protocol_version(ProtocolVersion::V1_0_0)
            .with_next_era_id(builder.get_era().successor())
            .with_run_auction(true)
            .build();

        builder
            .step(step_request)
            .expect("must execute step request");
    }

    let delegation_request_1 = ExecuteRequestBuilder::standard(
        *BID_ACCOUNT_1_ADDR,
        CONTRACT_DELEGATE,
        runtime_args! {
            ARG_AMOUNT => U512::from(DEFAULT_MINIMUM_DELEGATION_AMOUNT),
            ARG_VALIDATOR => NON_FOUNDER_VALIDATOR_1_PK.clone(),
            ARG_DELEGATOR => BID_ACCOUNT_1_PK.clone(),
        },
    )
    .build();

    let delegation_request_2 = ExecuteRequestBuilder::standard(
        *BID_ACCOUNT_2_ADDR,
        CONTRACT_DELEGATE,
        runtime_args! {
            ARG_AMOUNT => U512::from(DEFAULT_MINIMUM_DELEGATION_AMOUNT),
            ARG_VALIDATOR => NON_FOUNDER_VALIDATOR_1_PK.clone(),
            ARG_DELEGATOR => BID_ACCOUNT_2_PK.clone(),
        },
    )
    .build();

    let delegation_requests = [delegation_request_1, delegation_request_2];

    for request in delegation_requests {
        builder
            .exec_instrumented(request, instrumented!())
            .expect_success()
            .commit();
    }

    let delegation_request_3 = ExecuteRequestBuilder::standard(
        *DELEGATOR_1_ADDR,
        CONTRACT_DELEGATE,
        runtime_args! {
            ARG_AMOUNT => U512::from(DEFAULT_MINIMUM_DELEGATION_AMOUNT),
            ARG_VALIDATOR => NON_FOUNDER_VALIDATOR_1_PK.clone(),
            ARG_DELEGATOR => DELEGATOR_1.clone(),
        },
    )
    .build();

    builder
        .exec_instrumented(delegation_request_3, instrumented!())
        .expect_failure();

    let error = builder.get_error().expect("must get error");

    assert!(matches!(
        error,
        Error::Exec(execution::Error::Revert(ApiError::AuctionError(auction_error)))
        if auction_error == AuctionError::ExceededDelegatorSizeLimit as u8));

    // The validator already has the maximum number of delegators allowed. However, this is a
    // delegator that already delegated, so their bid should just be increased.
    let delegation_request_2_repeat = ExecuteRequestBuilder::standard(
        *BID_ACCOUNT_2_ADDR,
<<<<<<< HEAD
        CONTRACT_UNDELEGATE,
        runtime_args! {
            ARG_AMOUNT => delegator_2_staked_amount,
            ARG_VALIDATOR => NON_FOUNDER_VALIDATOR_1_PK.clone(),
            ARG_DELEGATOR => BID_ACCOUNT_2_PK.clone(),
        },
    )
    .build();

    builder
        .exec_instrumented(undelegation_request, instrumented!())
        .expect_success()
        .commit();

    let current_delegator_count = builder
        .get_bids()
        .get(&NON_FOUNDER_VALIDATOR_1_PK)
        .expect("must have bid record")
        .delegators()
        .len();

    assert_eq!(current_delegator_count, 1);

    let delegation_request_3 = ExecuteRequestBuilder::standard(
        *DELEGATOR_1_ADDR,
=======
>>>>>>> 067a5e80
        CONTRACT_DELEGATE,
        runtime_args! {
            ARG_AMOUNT => U512::from(DEFAULT_MINIMUM_DELEGATION_AMOUNT),
            ARG_VALIDATOR => NON_FOUNDER_VALIDATOR_1_PK.clone(),
<<<<<<< HEAD
            ARG_DELEGATOR => DELEGATOR_1.clone(),
        },
    )
    .build();

    builder
        .exec_instrumented(delegation_request_3, instrumented!())
        .expect_success()
        .commit();

    let current_delegator_count = builder
        .get_bids()
        .get(&NON_FOUNDER_VALIDATOR_1_PK)
        .expect("must have bid record")
        .delegators()
        .len();

    assert_eq!(current_delegator_count, 2);
}

#[ignore]
#[test]
fn should_transfer_to_main_purse_in_case_of_redelegation_past_max_delegation_cap() {
    let validator_1_fund_request = ExecuteRequestBuilder::standard(
        *DEFAULT_ACCOUNT_ADDR,
        CONTRACT_TRANSFER_TO_ACCOUNT,
        runtime_args! {
            ARG_TARGET => *NON_FOUNDER_VALIDATOR_1_ADDR,
            ARG_AMOUNT => U512::from(TRANSFER_AMOUNT)
        },
    )
    .build();

    let validator_2_fund_request = ExecuteRequestBuilder::standard(
        *DEFAULT_ACCOUNT_ADDR,
        CONTRACT_TRANSFER_TO_ACCOUNT,
        runtime_args! {
            ARG_TARGET => *NON_FOUNDER_VALIDATOR_2_ADDR,
            ARG_AMOUNT => U512::from(TRANSFER_AMOUNT)
        },
    )
    .build();

    let transfer_to_delegator_1 = ExecuteRequestBuilder::standard(
        *DEFAULT_ACCOUNT_ADDR,
        CONTRACT_TRANSFER_TO_ACCOUNT,
        runtime_args! {
            ARG_TARGET => *BID_ACCOUNT_1_ADDR,
            ARG_AMOUNT => U512::from(BID_ACCOUNT_1_BALANCE)
        },
    )
    .build();

    let transfer_to_delegator_2 = ExecuteRequestBuilder::standard(
        *DEFAULT_ACCOUNT_ADDR,
        CONTRACT_TRANSFER_TO_ACCOUNT,
        runtime_args! {
            ARG_TARGET => *BID_ACCOUNT_2_ADDR,
            ARG_AMOUNT => U512::from(BID_ACCOUNT_1_BALANCE)
        },
    )
    .build();

    let validator_1_add_bid_request = ExecuteRequestBuilder::standard(
        *NON_FOUNDER_VALIDATOR_1_ADDR,
        CONTRACT_ADD_BID,
        runtime_args! {
            ARG_PUBLIC_KEY => NON_FOUNDER_VALIDATOR_1_PK.clone(),
            ARG_AMOUNT => U512::from(ADD_BID_AMOUNT_1),
            ARG_DELEGATION_RATE => ADD_BID_DELEGATION_RATE_1,
        },
    )
    .build();

    let validator_2_add_bid_request = ExecuteRequestBuilder::standard(
        *NON_FOUNDER_VALIDATOR_2_ADDR,
        CONTRACT_ADD_BID,
        runtime_args! {
            ARG_PUBLIC_KEY => NON_FOUNDER_VALIDATOR_2_PK.clone(),
            ARG_AMOUNT => U512::from(ADD_BID_AMOUNT_2),
            ARG_DELEGATION_RATE => ADD_BID_DELEGATION_RATE_1,
        },
    )
    .build();

    let delegator_1_validator_1_delegate_request = ExecuteRequestBuilder::standard(
        *BID_ACCOUNT_1_ADDR,
        CONTRACT_DELEGATE,
        runtime_args! {
            ARG_AMOUNT => U512::from(DELEGATE_AMOUNT_1),
            ARG_VALIDATOR => NON_FOUNDER_VALIDATOR_1_PK.clone(),
            ARG_DELEGATOR => BID_ACCOUNT_1_PK.clone(),
        },
    )
    .build();

    let delegator_1_validator_2_delegate_request = ExecuteRequestBuilder::standard(
        *BID_ACCOUNT_2_ADDR,
        CONTRACT_DELEGATE,
        runtime_args! {
            ARG_AMOUNT => U512::from(DELEGATE_AMOUNT_1),
            ARG_VALIDATOR => NON_FOUNDER_VALIDATOR_2_PK.clone(),
=======
>>>>>>> 067a5e80
            ARG_DELEGATOR => BID_ACCOUNT_2_PK.clone(),
        },
    )
    .build();

<<<<<<< HEAD
    let post_genesis_requests = vec![
        validator_1_fund_request,
        validator_2_fund_request,
        transfer_to_delegator_1,
        transfer_to_delegator_2,
        validator_1_add_bid_request,
        validator_2_add_bid_request,
        delegator_1_validator_1_delegate_request,
        delegator_1_validator_2_delegate_request,
    ];

    let engine_config = EngineConfigBuilder::new()
        .with_max_delegators_per_validator(Some(1u32))
        .build();

    let mut builder = InMemoryWasmTestBuilder::new_with_config(engine_config);

    builder.run_genesis(&PRODUCTION_RUN_GENESIS_REQUEST);

    for request in post_genesis_requests {
        builder
            .exec_instrumented(request, instrumented!())
            .expect_success()
            .commit();
    }

    builder.advance_eras_by_default_auction_delay(vec![]);

    let delegator_1_main_purse = builder
        .get_account(*BID_ACCOUNT_1_ADDR)
        .expect("should have default account")
        .main_purse();

    let delegator_1_redelegate_request = ExecuteRequestBuilder::standard(
        *BID_ACCOUNT_1_ADDR,
        CONTRACT_REDELEGATE,
        runtime_args! {
            ARG_AMOUNT => U512::from(UNDELEGATE_AMOUNT_1 + DEFAULT_MINIMUM_DELEGATION_AMOUNT),
            ARG_VALIDATOR => NON_FOUNDER_VALIDATOR_1_PK.clone(),
            ARG_DELEGATOR => BID_ACCOUNT_1_PK.clone(),
            ARG_NEW_VALIDATOR => NON_FOUNDER_VALIDATOR_2_PK.clone()
        },
    )
    .build();

    builder
        .exec_instrumented(delegator_1_redelegate_request, instrumented!())
        .commit()
        .expect_success();

    let after_redelegation = builder
        .get_unbonds()
        .get(&NON_FOUNDER_VALIDATOR_1_ADDR)
        .expect("must have purses")
        .len();

    assert_eq!(1, after_redelegation);

    let delegator_1_purse_balance_before = builder.get_purse_balance(delegator_1_main_purse);

    let rewards = vec![
        RewardItem::new(NON_FOUNDER_VALIDATOR_1_PK.clone(), 1),
        RewardItem::new(NON_FOUNDER_VALIDATOR_2_PK.clone(), 1),
    ];

    for _ in 0..=DEFAULT_UNBONDING_DELAY {
        let delegator_1_redelegate_purse_balance =
            builder.get_purse_balance(delegator_1_main_purse);
        assert_eq!(
            delegator_1_purse_balance_before,
            delegator_1_redelegate_purse_balance
        );

        builder.advance_era(rewards.clone())
    }

    let delegator_1_purse_balance_after = builder.get_purse_balance(delegator_1_main_purse);

    assert_eq!(
        delegator_1_purse_balance_before
            + U512::from(UNDELEGATE_AMOUNT_1 + DEFAULT_MINIMUM_DELEGATION_AMOUNT),
        delegator_1_purse_balance_after
    )
=======
    builder
        .exec(delegation_request_2_repeat)
        .expect_success()
        .commit();
>>>>>>> 067a5e80
}<|MERGE_RESOLUTION|>--- conflicted
+++ resolved
@@ -5,21 +5,12 @@
 use once_cell::sync::Lazy;
 
 use casper_engine_test_support::{
-<<<<<<< HEAD
     instrumented, utils, ExecuteRequestBuilder, InMemoryWasmTestBuilder, StepRequestBuilder,
-    UpgradeRequestBuilder, DEFAULT_ACCOUNTS, DEFAULT_ACCOUNT_ADDR, DEFAULT_ACCOUNT_INITIAL_BALANCE,
+    DEFAULT_ACCOUNTS, DEFAULT_ACCOUNT_ADDR, DEFAULT_ACCOUNT_INITIAL_BALANCE,
     DEFAULT_CHAINSPEC_REGISTRY, DEFAULT_EXEC_CONFIG, DEFAULT_GENESIS_CONFIG_HASH,
     DEFAULT_GENESIS_TIMESTAMP_MILLIS, DEFAULT_LOCKED_FUNDS_PERIOD_MILLIS, DEFAULT_PROTOCOL_VERSION,
     DEFAULT_UNBONDING_DELAY, MINIMUM_ACCOUNT_CREATION_BALANCE, PRODUCTION_RUN_GENESIS_REQUEST,
     SYSTEM_ADDR, TIMESTAMP_MILLIS_INCREMENT,
-=======
-    utils, ExecuteRequestBuilder, InMemoryWasmTestBuilder, StepRequestBuilder, DEFAULT_ACCOUNTS,
-    DEFAULT_ACCOUNT_ADDR, DEFAULT_ACCOUNT_INITIAL_BALANCE, DEFAULT_CHAINSPEC_REGISTRY,
-    DEFAULT_EXEC_CONFIG, DEFAULT_GENESIS_CONFIG_HASH, DEFAULT_GENESIS_TIMESTAMP_MILLIS,
-    DEFAULT_LOCKED_FUNDS_PERIOD_MILLIS, DEFAULT_PROTOCOL_VERSION, DEFAULT_UNBONDING_DELAY,
-    MINIMUM_ACCOUNT_CREATION_BALANCE, PRODUCTION_RUN_GENESIS_REQUEST, SYSTEM_ADDR,
-    TIMESTAMP_MILLIS_INCREMENT,
->>>>>>> 067a5e80
 };
 use casper_execution_engine::{
     core::{
@@ -3684,7 +3675,10 @@
     let post_genesis_request = vec![transfer_to_validator_1, transfer_to_delegator_1];
 
     for request in post_genesis_request {
-        builder.exec(request).expect_success().commit();
+        builder
+            .exec_instrumented(request, instrumented!())
+            .expect_success()
+            .commit();
     }
 
     let add_bid_request_1 = ExecuteRequestBuilder::standard(
@@ -3698,7 +3692,10 @@
     )
     .build();
 
-    builder.exec(add_bid_request_1).expect_success().commit();
+    builder
+        .exec_instrumented(add_bid_request_1, instrumented!())
+        .expect_success()
+        .commit();
 
     for _ in 0..=builder.get_auction_delay() {
         let step_request = StepRequestBuilder::new()
@@ -3726,7 +3723,9 @@
 
     // The delegation amount is below the default value of 500 CSPR,
     // therefore the delegation should not succeed.
-    builder.exec(delegation_request_1).expect_failure();
+    builder
+        .exec_instrumented(delegation_request_1, instrumented!())
+        .expect_failure();
 
     let error = builder.get_error().expect("must get error");
     assert!(matches!(
@@ -3752,20 +3751,9 @@
     )
     .build();
 
-<<<<<<< HEAD
-    builder
-        .exec_instrumented(delegator_4_fund_request, instrumented!())
-        .expect_success()
-        .commit();
-
-    let delegator_4_validator_1_delegate_request = ExecuteRequestBuilder::standard(
-        *DELEGATOR_2_ADDR,
-        CONTRACT_DELEGATE,
-=======
     let transfer_to_delegator_1 = ExecuteRequestBuilder::standard(
         *DEFAULT_ACCOUNT_ADDR,
         CONTRACT_TRANSFER_TO_ACCOUNT,
->>>>>>> 067a5e80
         runtime_args! {
             ARG_TARGET => *BID_ACCOUNT_1_ADDR,
             ARG_AMOUNT => U512::from(BID_ACCOUNT_1_BALANCE)
@@ -3773,20 +3761,9 @@
     )
     .build();
 
-<<<<<<< HEAD
-    builder
-        .exec_instrumented(delegator_4_validator_1_delegate_request, instrumented!())
-        .expect_success()
-        .commit();
-
-    let delegator_4_redelegate_request = ExecuteRequestBuilder::standard(
-        *DELEGATOR_2_ADDR,
-        CONTRACT_REDELEGATE,
-=======
     let transfer_to_delegator_2 = ExecuteRequestBuilder::standard(
         *DEFAULT_ACCOUNT_ADDR,
         CONTRACT_TRANSFER_TO_ACCOUNT,
->>>>>>> 067a5e80
         runtime_args! {
             ARG_TARGET => *BID_ACCOUNT_2_ADDR,
             ARG_AMOUNT => U512::from(BID_ACCOUNT_1_BALANCE)
@@ -3794,26 +3771,17 @@
     )
     .build();
 
-<<<<<<< HEAD
-    builder
-        .exec_instrumented(delegator_4_redelegate_request, instrumented!())
-        .expect_success()
-        .commit();
-
-    let delegator_4_purse = builder
-        .get_account(*DELEGATOR_2_ADDR)
-        .expect("must have account")
-        .main_purse();
-=======
     let post_genesis_request = vec![
         transfer_to_validator_1,
         transfer_to_delegator_1,
         transfer_to_delegator_2,
     ];
->>>>>>> 067a5e80
 
     for request in post_genesis_request {
-        builder.exec(request).expect_success().commit();
+        builder
+            .exec_instrumented(request, instrumented!())
+            .expect_success()
+            .commit();
     }
 
     let add_bid_request_1 = ExecuteRequestBuilder::standard(
@@ -3827,7 +3795,10 @@
     )
     .build();
 
-    builder.exec(add_bid_request_1).expect_success().commit();
+    builder
+        .exec_instrumented(add_bid_request_1, instrumented!())
+        .expect_success()
+        .commit();
 
     for _ in 0..=builder.get_auction_delay() {
         let step_request = StepRequestBuilder::new()
@@ -3855,7 +3826,9 @@
 
     // The delegation amount is below the default value of 500 CSPR,
     // therefore the delegation should not succeed.
-    builder.exec(delegation_request_1).expect_failure();
+    builder
+        .exec_instrumented(delegation_request_1, instrumented!())
+        .expect_failure();
 
     let error = builder.get_error().expect("must get error");
 
@@ -3875,7 +3848,10 @@
     )
     .build();
 
-    builder.exec(delegation_request_2).expect_success().commit();
+    builder
+        .exec_instrumented(delegation_request_2, instrumented!())
+        .expect_success()
+        .commit();
 }
 
 #[ignore]
@@ -3899,20 +3875,9 @@
     )
     .build();
 
-<<<<<<< HEAD
-    builder
-        .exec_instrumented(delegator_4_fund_request, instrumented!())
-        .expect_success()
-        .commit();
-
-    let delegator_4_validator_1_delegate_request = ExecuteRequestBuilder::standard(
-        *DELEGATOR_2_ADDR,
-        CONTRACT_DELEGATE,
-=======
     let transfer_to_delegator_1 = ExecuteRequestBuilder::standard(
         *DEFAULT_ACCOUNT_ADDR,
         CONTRACT_TRANSFER_TO_ACCOUNT,
->>>>>>> 067a5e80
         runtime_args! {
             ARG_TARGET => *BID_ACCOUNT_1_ADDR,
             ARG_AMOUNT => U512::from(BID_ACCOUNT_1_BALANCE)
@@ -3920,12 +3885,6 @@
     )
     .build();
 
-<<<<<<< HEAD
-    builder
-        .exec_instrumented(delegator_4_validator_1_delegate_request, instrumented!())
-        .expect_success()
-        .commit();
-=======
     let transfer_to_delegator_2 = ExecuteRequestBuilder::standard(
         *DEFAULT_ACCOUNT_ADDR,
         CONTRACT_TRANSFER_TO_ACCOUNT,
@@ -3935,7 +3894,6 @@
         },
     )
     .build();
->>>>>>> 067a5e80
 
     let transfer_to_delegator_3 = ExecuteRequestBuilder::standard(
         *DEFAULT_ACCOUNT_ADDR,
@@ -3947,22 +3905,18 @@
     )
     .build();
 
-<<<<<<< HEAD
-    builder
-        .exec_instrumented(delegator_4_redelegate_request, instrumented!())
-        .expect_success()
-        .commit();
-=======
     let post_genesis_request = vec![
         transfer_to_validator_1,
         transfer_to_delegator_1,
         transfer_to_delegator_2,
         transfer_to_delegator_3,
     ];
->>>>>>> 067a5e80
 
     for request in post_genesis_request {
-        builder.exec(request).expect_success().commit();
+        builder
+            .exec_instrumented(request, instrumented!())
+            .expect_success()
+            .commit();
     }
 
     let add_bid_request_1 = ExecuteRequestBuilder::standard(
@@ -3976,14 +3930,10 @@
     )
     .build();
 
-<<<<<<< HEAD
-    builder
-        .exec_instrumented(withdraw_request, instrumented!())
+    builder
+        .exec_instrumented(add_bid_request_1, instrumented!())
         .expect_success()
         .commit();
-=======
-    builder.exec(add_bid_request_1).expect_success().commit();
->>>>>>> 067a5e80
 
     for _ in 0..=builder.get_auction_delay() {
         let step_request = StepRequestBuilder::new()
@@ -4023,7 +3973,10 @@
     let delegation_requests = [delegation_request_1, delegation_request_2];
 
     for request in delegation_requests {
-        builder.exec(request).expect_success().commit();
+        builder
+            .exec_instrumented(request, instrumented!())
+            .expect_success()
+            .commit();
     }
 
     let delegation_request_3 = ExecuteRequestBuilder::standard(
@@ -4037,7 +3990,9 @@
     )
     .build();
 
-    builder.exec(delegation_request_3).expect_failure();
+    builder
+        .exec_instrumented(delegation_request_3, instrumented!())
+        .expect_failure();
 
     let error = builder.get_error().expect("must get error");
 
@@ -4068,7 +4023,10 @@
     )
     .build();
 
-    builder.exec(undelegation_request).expect_success().commit();
+    builder
+        .exec_instrumented(undelegation_request, instrumented!())
+        .expect_success()
+        .commit();
 
     let current_delegator_count = builder
         .get_bids()
@@ -4090,7 +4048,10 @@
     )
     .build();
 
-    builder.exec(delegation_request_3).expect_success().commit();
+    builder
+        .exec_instrumented(delegation_request_3, instrumented!())
+        .expect_success()
+        .commit();
 
     let current_delegator_count = builder
         .get_bids()
@@ -4135,16 +4096,6 @@
     )
     .build();
 
-<<<<<<< HEAD
-    let post_genesis_request = vec![transfer_to_validator_1, transfer_to_delegator_1];
-
-    for request in post_genesis_request {
-        builder
-            .exec_instrumented(request, instrumented!())
-            .expect_success()
-            .commit();
-    }
-=======
     let transfer_to_delegator_2 = ExecuteRequestBuilder::standard(
         *DEFAULT_ACCOUNT_ADDR,
         CONTRACT_TRANSFER_TO_ACCOUNT,
@@ -4154,7 +4105,6 @@
         },
     )
     .build();
->>>>>>> 067a5e80
 
     let validator_1_add_bid_request = ExecuteRequestBuilder::standard(
         *NON_FOUNDER_VALIDATOR_1_ADDR,
@@ -4167,12 +4117,6 @@
     )
     .build();
 
-<<<<<<< HEAD
-    builder
-        .exec_instrumented(add_bid_request_1, instrumented!())
-        .expect_success()
-        .commit();
-=======
     let validator_2_add_bid_request = ExecuteRequestBuilder::standard(
         *NON_FOUNDER_VALIDATOR_2_ADDR,
         CONTRACT_ADD_BID,
@@ -4183,7 +4127,6 @@
         },
     )
     .build();
->>>>>>> 067a5e80
 
     let delegator_1_validator_1_delegate_request = ExecuteRequestBuilder::standard(
         *BID_ACCOUNT_1_ADDR,
@@ -4227,7 +4170,10 @@
     builder.run_genesis(&PRODUCTION_RUN_GENESIS_REQUEST);
 
     for request in post_genesis_requests {
-        builder.exec(request).expect_success().commit();
+        builder
+            .exec_instrumented(request, instrumented!())
+            .expect_success()
+            .commit();
     }
 
     builder.advance_eras_by_default_auction_delay(vec![], vec![]);
@@ -4249,18 +4195,10 @@
     )
     .build();
 
-<<<<<<< HEAD
-    // The delegation amount is below the default value of 500 CSPR,
-    // therefore the delegation should not succeed.
-    builder
-        .exec_instrumented(delegation_request_1, instrumented!())
-        .expect_failure();
-=======
-    builder
-        .exec(delegator_1_redelegate_request)
+    builder
+        .exec_instrumented(delegator_1_redelegate_request, instrumented!())
         .commit()
         .expect_success();
->>>>>>> 067a5e80
 
     let after_redelegation = builder
         .get_unbonds()
@@ -4340,24 +4278,7 @@
     )
     .build();
 
-<<<<<<< HEAD
-    let post_genesis_request = vec![
-        transfer_to_validator_1,
-        transfer_to_delegator_1,
-        transfer_to_delegator_2,
-    ];
-
-    for request in post_genesis_request {
-        builder
-            .exec_instrumented(request, instrumented!())
-            .expect_success()
-            .commit();
-    }
-
-    let add_bid_request_1 = ExecuteRequestBuilder::standard(
-=======
     let validator_1_add_bid_request = ExecuteRequestBuilder::standard(
->>>>>>> 067a5e80
         *NON_FOUNDER_VALIDATOR_1_ADDR,
         CONTRACT_ADD_BID,
         runtime_args! {
@@ -4368,12 +4289,6 @@
     )
     .build();
 
-<<<<<<< HEAD
-    builder
-        .exec_instrumented(add_bid_request_1, instrumented!())
-        .expect_success()
-        .commit();
-=======
     let validator_2_add_bid_request = ExecuteRequestBuilder::standard(
         *NON_FOUNDER_VALIDATOR_2_ADDR,
         CONTRACT_ADD_BID,
@@ -4384,7 +4299,6 @@
         },
     )
     .build();
->>>>>>> 067a5e80
 
     let delegator_1_validator_1_delegate_request = ExecuteRequestBuilder::standard(
         *BID_ACCOUNT_1_ADDR,
@@ -4412,7 +4326,10 @@
     builder.run_genesis(&PRODUCTION_RUN_GENESIS_REQUEST);
 
     for request in post_genesis_requests {
-        builder.exec(request).commit().expect_success();
+        builder
+            .exec_instrumented(request, instrumented!())
+            .commit()
+            .expect_success();
     }
 
     let delegator_1_redelegate_request = ExecuteRequestBuilder::standard(
@@ -4427,18 +4344,10 @@
     )
     .build();
 
-<<<<<<< HEAD
-    // The delegation amount is below the default value of 500 CSPR,
-    // therefore the delegation should not succeed.
-    builder
-        .exec_instrumented(delegation_request_1, instrumented!())
-        .expect_failure();
-=======
-    builder
-        .exec(delegator_1_redelegate_request)
+    builder
+        .exec_instrumented(delegator_1_redelegate_request, instrumented!())
         .commit()
         .expect_success();
->>>>>>> 067a5e80
 
     builder.advance_eras_by(DEFAULT_UNBONDING_DELAY, vec![], vec![]);
 
@@ -4456,15 +4365,8 @@
     let delegators = bids[&NON_FOUNDER_VALIDATOR_1_PK].delegators();
     assert!(!delegators.contains_key(&BID_ACCOUNT_1_PK));
 
-<<<<<<< HEAD
-    builder
-        .exec_instrumented(delegation_request_2, instrumented!())
-        .expect_success()
-        .commit();
-=======
     let delegators = bids[&NON_FOUNDER_VALIDATOR_2_PK].delegators();
     assert!(delegators.contains_key(&BID_ACCOUNT_1_PK));
->>>>>>> 067a5e80
 }
 
 #[ignore]
@@ -4618,10 +4520,9 @@
     // delegator that already delegated, so their bid should just be increased.
     let delegation_request_2_repeat = ExecuteRequestBuilder::standard(
         *BID_ACCOUNT_2_ADDR,
-<<<<<<< HEAD
-        CONTRACT_UNDELEGATE,
-        runtime_args! {
-            ARG_AMOUNT => delegator_2_staked_amount,
+        CONTRACT_DELEGATE,
+        runtime_args! {
+            ARG_AMOUNT => U512::from(DEFAULT_MINIMUM_DELEGATION_AMOUNT),
             ARG_VALIDATOR => NON_FOUNDER_VALIDATOR_1_PK.clone(),
             ARG_DELEGATOR => BID_ACCOUNT_2_PK.clone(),
         },
@@ -4629,225 +4530,7 @@
     .build();
 
     builder
-        .exec_instrumented(undelegation_request, instrumented!())
+        .exec_instrumented(delegation_request_2_repeat, instrumented!())
         .expect_success()
         .commit();
-
-    let current_delegator_count = builder
-        .get_bids()
-        .get(&NON_FOUNDER_VALIDATOR_1_PK)
-        .expect("must have bid record")
-        .delegators()
-        .len();
-
-    assert_eq!(current_delegator_count, 1);
-
-    let delegation_request_3 = ExecuteRequestBuilder::standard(
-        *DELEGATOR_1_ADDR,
-=======
->>>>>>> 067a5e80
-        CONTRACT_DELEGATE,
-        runtime_args! {
-            ARG_AMOUNT => U512::from(DEFAULT_MINIMUM_DELEGATION_AMOUNT),
-            ARG_VALIDATOR => NON_FOUNDER_VALIDATOR_1_PK.clone(),
-<<<<<<< HEAD
-            ARG_DELEGATOR => DELEGATOR_1.clone(),
-        },
-    )
-    .build();
-
-    builder
-        .exec_instrumented(delegation_request_3, instrumented!())
-        .expect_success()
-        .commit();
-
-    let current_delegator_count = builder
-        .get_bids()
-        .get(&NON_FOUNDER_VALIDATOR_1_PK)
-        .expect("must have bid record")
-        .delegators()
-        .len();
-
-    assert_eq!(current_delegator_count, 2);
-}
-
-#[ignore]
-#[test]
-fn should_transfer_to_main_purse_in_case_of_redelegation_past_max_delegation_cap() {
-    let validator_1_fund_request = ExecuteRequestBuilder::standard(
-        *DEFAULT_ACCOUNT_ADDR,
-        CONTRACT_TRANSFER_TO_ACCOUNT,
-        runtime_args! {
-            ARG_TARGET => *NON_FOUNDER_VALIDATOR_1_ADDR,
-            ARG_AMOUNT => U512::from(TRANSFER_AMOUNT)
-        },
-    )
-    .build();
-
-    let validator_2_fund_request = ExecuteRequestBuilder::standard(
-        *DEFAULT_ACCOUNT_ADDR,
-        CONTRACT_TRANSFER_TO_ACCOUNT,
-        runtime_args! {
-            ARG_TARGET => *NON_FOUNDER_VALIDATOR_2_ADDR,
-            ARG_AMOUNT => U512::from(TRANSFER_AMOUNT)
-        },
-    )
-    .build();
-
-    let transfer_to_delegator_1 = ExecuteRequestBuilder::standard(
-        *DEFAULT_ACCOUNT_ADDR,
-        CONTRACT_TRANSFER_TO_ACCOUNT,
-        runtime_args! {
-            ARG_TARGET => *BID_ACCOUNT_1_ADDR,
-            ARG_AMOUNT => U512::from(BID_ACCOUNT_1_BALANCE)
-        },
-    )
-    .build();
-
-    let transfer_to_delegator_2 = ExecuteRequestBuilder::standard(
-        *DEFAULT_ACCOUNT_ADDR,
-        CONTRACT_TRANSFER_TO_ACCOUNT,
-        runtime_args! {
-            ARG_TARGET => *BID_ACCOUNT_2_ADDR,
-            ARG_AMOUNT => U512::from(BID_ACCOUNT_1_BALANCE)
-        },
-    )
-    .build();
-
-    let validator_1_add_bid_request = ExecuteRequestBuilder::standard(
-        *NON_FOUNDER_VALIDATOR_1_ADDR,
-        CONTRACT_ADD_BID,
-        runtime_args! {
-            ARG_PUBLIC_KEY => NON_FOUNDER_VALIDATOR_1_PK.clone(),
-            ARG_AMOUNT => U512::from(ADD_BID_AMOUNT_1),
-            ARG_DELEGATION_RATE => ADD_BID_DELEGATION_RATE_1,
-        },
-    )
-    .build();
-
-    let validator_2_add_bid_request = ExecuteRequestBuilder::standard(
-        *NON_FOUNDER_VALIDATOR_2_ADDR,
-        CONTRACT_ADD_BID,
-        runtime_args! {
-            ARG_PUBLIC_KEY => NON_FOUNDER_VALIDATOR_2_PK.clone(),
-            ARG_AMOUNT => U512::from(ADD_BID_AMOUNT_2),
-            ARG_DELEGATION_RATE => ADD_BID_DELEGATION_RATE_1,
-        },
-    )
-    .build();
-
-    let delegator_1_validator_1_delegate_request = ExecuteRequestBuilder::standard(
-        *BID_ACCOUNT_1_ADDR,
-        CONTRACT_DELEGATE,
-        runtime_args! {
-            ARG_AMOUNT => U512::from(DELEGATE_AMOUNT_1),
-            ARG_VALIDATOR => NON_FOUNDER_VALIDATOR_1_PK.clone(),
-            ARG_DELEGATOR => BID_ACCOUNT_1_PK.clone(),
-        },
-    )
-    .build();
-
-    let delegator_1_validator_2_delegate_request = ExecuteRequestBuilder::standard(
-        *BID_ACCOUNT_2_ADDR,
-        CONTRACT_DELEGATE,
-        runtime_args! {
-            ARG_AMOUNT => U512::from(DELEGATE_AMOUNT_1),
-            ARG_VALIDATOR => NON_FOUNDER_VALIDATOR_2_PK.clone(),
-=======
->>>>>>> 067a5e80
-            ARG_DELEGATOR => BID_ACCOUNT_2_PK.clone(),
-        },
-    )
-    .build();
-
-<<<<<<< HEAD
-    let post_genesis_requests = vec![
-        validator_1_fund_request,
-        validator_2_fund_request,
-        transfer_to_delegator_1,
-        transfer_to_delegator_2,
-        validator_1_add_bid_request,
-        validator_2_add_bid_request,
-        delegator_1_validator_1_delegate_request,
-        delegator_1_validator_2_delegate_request,
-    ];
-
-    let engine_config = EngineConfigBuilder::new()
-        .with_max_delegators_per_validator(Some(1u32))
-        .build();
-
-    let mut builder = InMemoryWasmTestBuilder::new_with_config(engine_config);
-
-    builder.run_genesis(&PRODUCTION_RUN_GENESIS_REQUEST);
-
-    for request in post_genesis_requests {
-        builder
-            .exec_instrumented(request, instrumented!())
-            .expect_success()
-            .commit();
-    }
-
-    builder.advance_eras_by_default_auction_delay(vec![]);
-
-    let delegator_1_main_purse = builder
-        .get_account(*BID_ACCOUNT_1_ADDR)
-        .expect("should have default account")
-        .main_purse();
-
-    let delegator_1_redelegate_request = ExecuteRequestBuilder::standard(
-        *BID_ACCOUNT_1_ADDR,
-        CONTRACT_REDELEGATE,
-        runtime_args! {
-            ARG_AMOUNT => U512::from(UNDELEGATE_AMOUNT_1 + DEFAULT_MINIMUM_DELEGATION_AMOUNT),
-            ARG_VALIDATOR => NON_FOUNDER_VALIDATOR_1_PK.clone(),
-            ARG_DELEGATOR => BID_ACCOUNT_1_PK.clone(),
-            ARG_NEW_VALIDATOR => NON_FOUNDER_VALIDATOR_2_PK.clone()
-        },
-    )
-    .build();
-
-    builder
-        .exec_instrumented(delegator_1_redelegate_request, instrumented!())
-        .commit()
-        .expect_success();
-
-    let after_redelegation = builder
-        .get_unbonds()
-        .get(&NON_FOUNDER_VALIDATOR_1_ADDR)
-        .expect("must have purses")
-        .len();
-
-    assert_eq!(1, after_redelegation);
-
-    let delegator_1_purse_balance_before = builder.get_purse_balance(delegator_1_main_purse);
-
-    let rewards = vec![
-        RewardItem::new(NON_FOUNDER_VALIDATOR_1_PK.clone(), 1),
-        RewardItem::new(NON_FOUNDER_VALIDATOR_2_PK.clone(), 1),
-    ];
-
-    for _ in 0..=DEFAULT_UNBONDING_DELAY {
-        let delegator_1_redelegate_purse_balance =
-            builder.get_purse_balance(delegator_1_main_purse);
-        assert_eq!(
-            delegator_1_purse_balance_before,
-            delegator_1_redelegate_purse_balance
-        );
-
-        builder.advance_era(rewards.clone())
-    }
-
-    let delegator_1_purse_balance_after = builder.get_purse_balance(delegator_1_main_purse);
-
-    assert_eq!(
-        delegator_1_purse_balance_before
-            + U512::from(UNDELEGATE_AMOUNT_1 + DEFAULT_MINIMUM_DELEGATION_AMOUNT),
-        delegator_1_purse_balance_after
-    )
-=======
-    builder
-        .exec(delegation_request_2_repeat)
-        .expect_success()
-        .commit();
->>>>>>> 067a5e80
 }