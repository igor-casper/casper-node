--- conflicted
+++ resolved
@@ -709,7 +709,6 @@
         .with_auction_delay(auction_delay)
         .with_locked_funds_period_millis(CASPER_LOCKED_FUNDS_PERIOD_MILLIS)
         .build();
-
     let run_genesis_request = RunGenesisRequest::new(
         *DEFAULT_GENESIS_CONFIG_HASH,
         *DEFAULT_PROTOCOL_VERSION,
@@ -717,17 +716,7 @@
         DEFAULT_CHAINSPEC_REGISTRY.clone(),
     );
 
-<<<<<<< HEAD
     let mut builder = LmdbWasmTestBuilder::default();
-=======
-    let custom_engine_config = EngineConfigBuilder::default()
-        .with_vesting_schedule_period_millis(CASPER_VESTING_SCHEDULE_PERIOD_MILLIS)
-        .build();
-
-    let global_state = InMemoryGlobalState::empty().expect("should create global state");
-
-    let mut builder = InMemoryWasmTestBuilder::new(global_state, custom_engine_config, None);
->>>>>>> ea3a10df
 
     builder.run_genesis(&run_genesis_request);
 
@@ -882,15 +871,13 @@
         tmp
     };
 
+    //let run_genesis_request = utils::create_run_genesis_request(accounts);
     let run_genesis_request = {
         let exec_config = ExecConfigBuilder::default()
             .with_accounts(accounts)
             .with_locked_funds_period_millis(CASPER_LOCKED_FUNDS_PERIOD_MILLIS)
             .build();
 
-<<<<<<< HEAD
-    let mut builder = LmdbWasmTestBuilder::default();
-=======
         RunGenesisRequest::new(
             *DEFAULT_GENESIS_CONFIG_HASH,
             *DEFAULT_PROTOCOL_VERSION,
@@ -904,10 +891,7 @@
         .with_vesting_schedule_period_millis(CASPER_VESTING_SCHEDULE_PERIOD_MILLIS)
         .build();
 
-    let global_state = InMemoryGlobalState::empty().expect("should create global state");
-
-    let mut builder = InMemoryWasmTestBuilder::new(global_state, custom_engine_config, None);
->>>>>>> ea3a10df
+    let mut builder = LmdbWasmTestBuilder::new_temporary_with_config(custom_engine_config);
 
     builder.run_genesis(&run_genesis_request);
 
@@ -2502,9 +2486,6 @@
             .with_locked_funds_period_millis(CASPER_LOCKED_FUNDS_PERIOD_MILLIS)
             .build();
 
-<<<<<<< HEAD
-    let mut builder = LmdbWasmTestBuilder::default();
-=======
         RunGenesisRequest::new(
             *DEFAULT_GENESIS_CONFIG_HASH,
             *DEFAULT_PROTOCOL_VERSION,
@@ -2512,15 +2493,11 @@
             DEFAULT_CHAINSPEC_REGISTRY.clone(),
         )
     };
-
     let custom_engine_config = EngineConfigBuilder::default()
         .with_vesting_schedule_period_millis(CASPER_VESTING_SCHEDULE_PERIOD_MILLIS)
         .build();
 
-    let global_state = InMemoryGlobalState::empty().expect("should create global state");
-
-    let mut builder = InMemoryWasmTestBuilder::new(global_state, custom_engine_config, None);
->>>>>>> ea3a10df
+    let mut builder = LmdbWasmTestBuilder::new_temporary_with_config(custom_engine_config);
 
     builder.run_genesis(&run_genesis_request);
 
@@ -2592,28 +2569,6 @@
         },
     )
     .build();
-<<<<<<< HEAD
-=======
-
-    {
-        let bids: Bids = builder.get_bids();
-        let delegator = bids
-            .get(&*VALIDATOR_1)
-            .expect("should have validator")
-            .delegators()
-            .get(&*DELEGATOR_1)
-            .expect("should have delegator");
-        let vesting_schedule = delegator
-            .vesting_schedule()
-            .expect("should have vesting schedule");
-        assert!(
-            matches!(vesting_schedule.locked_amounts(), Some(_)),
-            "{:?}",
-            vesting_schedule
-        );
-    }
-
->>>>>>> ea3a10df
     builder.exec(partial_unbond).commit();
     let error = {
         let response = builder
@@ -2657,9 +2612,9 @@
             *DELEGATOR_1_ADDR,
             CONTRACT_UNDELEGATE,
             runtime_args! {
-                    auction::ARG_VALIDATOR => ACCOUNT_1_PK.clone(),
-                    auction::ARG_DELEGATOR => DELEGATOR_1.clone(),
-                    ARG_AMOUNT => U512::from(amount),
+                auction::ARG_VALIDATOR => ACCOUNT_1_PK.clone(),
+                auction::ARG_DELEGATOR => DELEGATOR_1.clone(),
+                ARG_AMOUNT => U512::from(amount),
             },
         )
         .build();
