use casper_engine_test_support::{
    ExecuteRequestBuilder, LmdbWasmTestBuilder, DEFAULT_ACCOUNT_ADDR,
    PRODUCTION_RUN_GENESIS_REQUEST,
};
use casper_types::{runtime_args, Key, RuntimeArgs, StoredValue};

const HELLO_WORLD_CONTRACT: &str = "hello_world.wasm";
const KEY: &str = "special_value";
const ARG_MESSAGE: &str = "message";
const MESSAGE_VALUE: &str = "Hello, world!";

#[ignore]
#[test]
fn should_run_hello_world() {
<<<<<<< HEAD
    let mut builder = LmdbWasmTestBuilder::default();
    builder.run_genesis(&*PRODUCTION_RUN_GENESIS_REQUEST);
=======
    let mut builder = InMemoryWasmTestBuilder::default();
    builder.run_genesis(&PRODUCTION_RUN_GENESIS_REQUEST);
>>>>>>> da2ae6bf

    let exec_request = {
        let session_args = runtime_args! {
            ARG_MESSAGE => MESSAGE_VALUE,
        };
        ExecuteRequestBuilder::standard(*DEFAULT_ACCOUNT_ADDR, HELLO_WORLD_CONTRACT, session_args)
            .build()
    };
    builder.exec(exec_request).expect_success().commit();

    let stored_message = builder
        .query(None, Key::from(*DEFAULT_ACCOUNT_ADDR), &[KEY.into()])
        .expect("should query");

    let message: String = if let StoredValue::CLValue(cl_value) = stored_message {
        cl_value.into_t().unwrap()
    } else {
        panic!("Stored message is not a clvalue: {:?}", stored_message);
    };
    assert_eq!(message, MESSAGE_VALUE);
}<|MERGE_RESOLUTION|>--- conflicted
+++ resolved
@@ -12,13 +12,8 @@
 #[ignore]
 #[test]
 fn should_run_hello_world() {
-<<<<<<< HEAD
     let mut builder = LmdbWasmTestBuilder::default();
-    builder.run_genesis(&*PRODUCTION_RUN_GENESIS_REQUEST);
-=======
-    let mut builder = InMemoryWasmTestBuilder::default();
     builder.run_genesis(&PRODUCTION_RUN_GENESIS_REQUEST);
->>>>>>> da2ae6bf
 
     let exec_request = {
         let session_args = runtime_args! {
