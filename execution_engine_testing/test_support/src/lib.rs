--- conflicted
+++ resolved
@@ -79,12 +79,9 @@
 pub const DEFAULT_MAX_RUNTIME_CALL_STACK_HEIGHT: u32 = 12;
 /// Default value for minimum delegation amount in motes.
 pub const DEFAULT_MINIMUM_DELEGATION_AMOUNT: u64 = 500 * 1_000_000_000;
-<<<<<<< HEAD
 /// Default value for maximum delegation amount in motes.
 pub const DEFAULT_MAXIMUM_DELEGATION_AMOUNT: u64 = 1_000_000_000 * 1_000_000_000;
 
-=======
->>>>>>> 90cd6cfd
 /// Default genesis config hash.
 pub const DEFAULT_GENESIS_CONFIG_HASH: Digest = Digest::from_raw([42; 32]);
 
