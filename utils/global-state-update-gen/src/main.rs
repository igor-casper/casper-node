<<<<<<< HEAD
=======
mod admins;
mod auction_utils;
>>>>>>> 4f9a59e8
mod balances;
mod generic;
mod system_contract_registry;
mod utils;
mod validators;

use admins::generate_admins;
use clap::{crate_version, App, Arg, SubCommand};

use crate::{
    balances::generate_balances_update, generic::generate_generic_update,
    system_contract_registry::generate_system_contract_registry,
    validators::generate_validators_update,
};

fn main() {
    let matches = App::new("Global State Update Generator")
        .version(crate_version!())
        .about("Generates a global state update file based on the supplied parameters")
        .subcommand(
            SubCommand::with_name("validators")
                .about("Generates an update changing the validators set")
                .arg(
                    Arg::with_name("data_dir")
                        .short("d")
                        .long("data-dir")
                        .value_name("PATH")
                        .help("Data storage directory containing the global state database file")
                        .takes_value(true)
                        .required(true),
                )
                .arg(
                    Arg::with_name("hash")
                        .short("s")
                        .long("state-hash")
                        .value_name("HEX_STRING")
                        .help("The global state hash to be used as the base")
                        .takes_value(true)
                        .required(true),
                )
                .arg(
                    Arg::with_name("validator")
                        .short("v")
                        .long("validator")
                        .value_name("KEY,STAKE[,BALANCE]")
                        .help("A validator config in the format 'public_key,stake[,balance]'")
                        .takes_value(true)
                        .required(true)
                        .multiple(true)
                        .number_of_values(1),
                ),
        )
        .subcommand(
            SubCommand::with_name("balances")
                .about("Generates an update changing account balances")
                .arg(
                    Arg::with_name("data_dir")
                        .short("d")
                        .long("data-dir")
                        .value_name("PATH")
                        .help("Data storage directory containing the global state database file")
                        .takes_value(true)
                        .required(true),
                )
                .arg(
                    Arg::with_name("hash")
                        .short("s")
                        .long("state-hash")
                        .value_name("HEX_STRING")
                        .help("The global state hash to be used as the base")
                        .takes_value(true)
                        .required(true),
                )
                .arg(
                    Arg::with_name("from")
                        .short("f")
                        .long("from")
                        .value_name("ACCOUNT_HASH")
                        .help("Source account hash (with the account-hash- prefix)")
                        .takes_value(true)
                        .required(true),
                )
                .arg(
                    Arg::with_name("to")
                        .short("t")
                        .long("to")
                        .value_name("ACCOUNT_HASH")
                        .help("Target account hash (with the account-hash- prefix)")
                        .takes_value(true)
                        .required(true),
                )
                .arg(
                    Arg::with_name("amount")
                        .short("a")
                        .long("amount")
                        .value_name("MOTES")
                        .help("Amount to be transferred")
                        .takes_value(true)
                        .required(true),
                ),
        )
        .subcommand(
            SubCommand::with_name("system-contract-registry")
                .about("Generates an update creating the system contract registry")
                .arg(
                    Arg::with_name("data_dir")
                        .short("d")
                        .long("data-dir")
                        .value_name("PATH")
                        .help("Data storage directory containing the global state database file")
                        .takes_value(true)
                        .required(true),
                )
                .arg(
                    Arg::with_name("hash")
                        .short("s")
                        .long("state-hash")
                        .value_name("HEX_STRING")
                        .help("The global state hash to be used as the base")
                        .takes_value(true)
                        .required(false),
                ),
        )
        .subcommand(
<<<<<<< HEAD
            SubCommand::with_name("generic")
                .about("Generates a generic update based on a config file")
=======
            SubCommand::with_name("generate-admins")
                .about("Generates entries to create new admin accounts on a private chain")
>>>>>>> 4f9a59e8
                .arg(
                    Arg::with_name("data_dir")
                        .short("d")
                        .long("data-dir")
                        .value_name("PATH")
                        .help("Data storage directory containing the global state database file")
                        .takes_value(true)
                        .required(true),
                )
                .arg(
                    Arg::with_name("hash")
                        .short("s")
                        .long("state-hash")
                        .value_name("HEX_STRING")
                        .help("The global state hash to be used as the base")
                        .takes_value(true)
                        .required(true),
                )
                .arg(
<<<<<<< HEAD
                    Arg::with_name("config_file")
                        .value_name("FILE")
                        .index(1)
                        .required(true)
                        .help("The config file to be used for generating the update"),
=======
                    Arg::with_name("admin")
                        .short("a")
                        .long("admin")
                        .value_name("PUBLIC_KEY,BALANCE")
                        .help("A new admin account")
                        .takes_value(true)
                        .required(true)
                        .multiple(true)
                        .number_of_values(1),
>>>>>>> 4f9a59e8
                ),
        )
        .get_matches();

    match matches.subcommand() {
        ("validators", Some(sub_matches)) => generate_validators_update(sub_matches),
        ("balances", Some(sub_matches)) => generate_balances_update(sub_matches),
        ("system-contract-registry", Some(sub_matches)) => {
            generate_system_contract_registry(sub_matches)
        }
<<<<<<< HEAD
        ("generic", Some(sub_matches)) => generate_generic_update(sub_matches),
        (subcommand, _) => {
            println!("Unknown subcommand: \"{}\"", subcommand);
=======
        ("generate-admins", Some(sub_matches)) => generate_admins(sub_matches),
        (subcommand_name, _) => {
            eprintln!("Unknown subcommand: {}.", subcommand_name);
>>>>>>> 4f9a59e8
        }
    }
}<|MERGE_RESOLUTION|>--- conflicted
+++ resolved
@@ -1,8 +1,4 @@
-<<<<<<< HEAD
-=======
 mod admins;
-mod auction_utils;
->>>>>>> 4f9a59e8
 mod balances;
 mod generic;
 mod system_contract_registry;
@@ -127,39 +123,56 @@
                 ),
         )
         .subcommand(
-<<<<<<< HEAD
             SubCommand::with_name("generic")
                 .about("Generates a generic update based on a config file")
-=======
-            SubCommand::with_name("generate-admins")
-                .about("Generates entries to create new admin accounts on a private chain")
->>>>>>> 4f9a59e8
-                .arg(
-                    Arg::with_name("data_dir")
-                        .short("d")
-                        .long("data-dir")
-                        .value_name("PATH")
-                        .help("Data storage directory containing the global state database file")
-                        .takes_value(true)
-                        .required(true),
-                )
-                .arg(
-                    Arg::with_name("hash")
-                        .short("s")
-                        .long("state-hash")
-                        .value_name("HEX_STRING")
-                        .help("The global state hash to be used as the base")
-                        .takes_value(true)
-                        .required(true),
-                )
-                .arg(
-<<<<<<< HEAD
+                .arg(
+                    Arg::with_name("data_dir")
+                        .short("d")
+                        .long("data-dir")
+                        .value_name("PATH")
+                        .help("Data storage directory containing the global state database file")
+                        .takes_value(true)
+                        .required(true),
+                )
+                .arg(
+                    Arg::with_name("hash")
+                        .short("s")
+                        .long("state-hash")
+                        .value_name("HEX_STRING")
+                        .help("The global state hash to be used as the base")
+                        .takes_value(true)
+                        .required(true),
+                )
+                .arg(
                     Arg::with_name("config_file")
                         .value_name("FILE")
                         .index(1)
                         .required(true)
                         .help("The config file to be used for generating the update"),
-=======
+                ),
+        )
+        .subcommand(
+            SubCommand::with_name("generate-admins")
+                .about("Generates entries to create new admin accounts on a private chain")
+                .arg(
+                    Arg::with_name("data_dir")
+                        .short("d")
+                        .long("data-dir")
+                        .value_name("PATH")
+                        .help("Data storage directory containing the global state database file")
+                        .takes_value(true)
+                        .required(true),
+                )
+                .arg(
+                    Arg::with_name("hash")
+                        .short("s")
+                        .long("state-hash")
+                        .value_name("HEX_STRING")
+                        .help("The global state hash to be used as the base")
+                        .takes_value(true)
+                        .required(true),
+                )
+                .arg(
                     Arg::with_name("admin")
                         .short("a")
                         .long("admin")
@@ -169,7 +182,6 @@
                         .required(true)
                         .multiple(true)
                         .number_of_values(1),
->>>>>>> 4f9a59e8
                 ),
         )
         .get_matches();
@@ -180,15 +192,10 @@
         ("system-contract-registry", Some(sub_matches)) => {
             generate_system_contract_registry(sub_matches)
         }
-<<<<<<< HEAD
+        ("generate-admins", Some(sub_matches)) => generate_admins(sub_matches),
         ("generic", Some(sub_matches)) => generate_generic_update(sub_matches),
         (subcommand, _) => {
             println!("Unknown subcommand: \"{}\"", subcommand);
-=======
-        ("generate-admins", Some(sub_matches)) => generate_admins(sub_matches),
-        (subcommand_name, _) => {
-            eprintln!("Unknown subcommand: {}.", subcommand_name);
->>>>>>> 4f9a59e8
         }
     }
 }