use std::{
    env, fs,
    path::{Path, PathBuf},
    sync::Arc,
};

use lmdb::DatabaseFlags;

use casper_execution_engine::{
    core::engine_state::{EngineConfig, EngineState},
    storage::{
        global_state::lmdb::LmdbGlobalState, transaction_source::lmdb::LmdbEnvironment,
        trie_store::lmdb::LmdbTrieStore,
    },
};
use casper_hashing::Digest;
use casper_node::{
    storage::Storage,
    types::{Deploy, DeployHash},
    StorageConfig, WithDir,
};
<<<<<<< HEAD
use casper_types::{EraId, ProtocolVersion};
=======
use num_rational::Ratio;
use tracing::info;

use casper_types::ProtocolVersion;
>>>>>>> f0c66012

use crate::DEFAULT_MAX_READERS;

/// Gets many deploys by hash.
pub fn get_many_deploys_by_hash(
    storage: &Storage,
    hashes: &[DeployHash],
) -> Result<Vec<Deploy>, anyhow::Error> {
    let mut deploys = vec![];
    for deploy_hash in hashes {
        let deploy = match storage.read_deploy_by_hash(*deploy_hash)? {
            None => {
                return Err(anyhow::anyhow!(
                    "Deploy is present in block but hasn't been downloaded."
                ))
            }
            Some(deploy) => deploy,
        };
        deploys.push(deploy);
    }
    Ok(deploys)
}

/// Create an lmdb environment at a given path.
fn create_lmdb_environment(
    lmdb_path: impl AsRef<Path>,
    default_max_db_size: usize,
    manual_sync_enabled: bool,
) -> Result<Arc<LmdbEnvironment>, anyhow::Error> {
    let lmdb_environment = Arc::new(LmdbEnvironment::new(
        &lmdb_path,
        default_max_db_size,
        DEFAULT_MAX_READERS,
        manual_sync_enabled,
    )?);
    Ok(lmdb_environment)
}

/// Loads an existing execution engine.
pub fn load_execution_engine(
    ee_lmdb_path: impl AsRef<Path>,
    default_max_db_size: usize,
    state_root_hash: Digest,
    manual_sync_enabled: bool,
) -> Result<(Arc<EngineState<LmdbGlobalState>>, Arc<LmdbEnvironment>), anyhow::Error> {
    let lmdb_data_file = ee_lmdb_path.as_ref().join("data.lmdb");
    if !ee_lmdb_path.as_ref().join("data.lmdb").exists() {
        return Err(anyhow::anyhow!(
            "lmdb data file not found at: {}",
            lmdb_data_file.display()
        ));
    }
    let lmdb_environment =
        create_lmdb_environment(&ee_lmdb_path, default_max_db_size, manual_sync_enabled)?;
    let lmdb_trie_store = Arc::new(LmdbTrieStore::open(&lmdb_environment, None)?);
    let global_state = LmdbGlobalState::new(
        Arc::clone(&lmdb_environment),
        lmdb_trie_store,
        state_root_hash,
    );
    Ok((
        Arc::new(EngineState::new(global_state, EngineConfig::default())),
        lmdb_environment,
    ))
}

/// Creates a new execution engine.
pub fn create_execution_engine(
    ee_lmdb_path: impl AsRef<Path>,
    default_max_db_size: usize,
    manual_sync_enabled: bool,
) -> Result<(Arc<EngineState<LmdbGlobalState>>, Arc<LmdbEnvironment>), anyhow::Error> {
    if !ee_lmdb_path.as_ref().exists() {
        info!(
            "creating new lmdb data dir {}",
            ee_lmdb_path.as_ref().display()
        );
        fs::create_dir_all(&ee_lmdb_path)?;
    }
    fs::create_dir_all(&ee_lmdb_path)?;
    let lmdb_environment =
        create_lmdb_environment(&ee_lmdb_path, default_max_db_size, manual_sync_enabled)?;
    lmdb_environment.env().sync(true)?;

    let lmdb_trie_store = Arc::new(LmdbTrieStore::new(
        &lmdb_environment,
        None,
        DatabaseFlags::empty(),
    )?);
    let global_state = LmdbGlobalState::empty(Arc::clone(&lmdb_environment), lmdb_trie_store)?;

    Ok((
        Arc::new(EngineState::new(global_state, EngineConfig::default())),
        lmdb_environment,
    ))
}

pub fn normalize_path(path: impl AsRef<Path>) -> Result<PathBuf, anyhow::Error> {
    let path = path.as_ref();
    if path.is_absolute() {
        Ok(path.into())
    } else {
        Ok(env::current_dir()?.join(path))
    }
}

pub fn create_storage(
    chain_download_path: impl AsRef<Path>,
    merkle_tree_hash_activation: EraId,
) -> Result<Storage, anyhow::Error> {
    let chain_download_path = normalize_path(chain_download_path)?;
    let mut storage_config = StorageConfig::default();
    storage_config.path = chain_download_path.clone();
    Ok(Storage::new(
        &WithDir::new(chain_download_path, storage_config),
        None,
        ProtocolVersion::from_parts(0, 0, 0),
        false,
        "test",
        Ratio::new(1, 3),
        None,
        merkle_tree_hash_activation,
    )?)
}

#[cfg(test)]
mod tests {
    use crate::{
        get_block_by_identifier, put_block_with_deploys, storage::create_storage, BlockWithDeploys,
    };
    use casper_node::rpcs::{
        chain::{BlockIdentifier, GetBlockResult},
        docs::DocExample,
        info::GetDeployResult,
    };

    #[test]
    fn block_with_deploys_round_trip_lmdb() {
        let example_block = GetBlockResult::doc_example()
            .block
            .as_ref()
            .unwrap()
            .clone();

        let dir = tempfile::tempdir().unwrap().into_path();
        let mut storage =
            create_storage(dir, example_block.header.height.into()).expect("should create storage");

        let example_deploy = GetDeployResult::doc_example().deploy.clone();

        let block_with_deploys = BlockWithDeploys {
            block: example_block.clone(),
            transfers: vec![example_deploy.clone()],
            deploys: vec![],
        };

        put_block_with_deploys(&mut storage, &block_with_deploys).unwrap();
        let stored_block =
            get_block_by_identifier(&storage, &BlockIdentifier::Hash(example_block.hash));
        assert!(matches!(stored_block, Ok(Some(ref _block))));

        let stored_block_by_height = get_block_by_identifier(
            &storage,
            &BlockIdentifier::Height(example_block.header.height),
        );
        assert!(matches!(stored_block, Ok(Some(ref _block))));

        assert_eq!(
            stored_block.unwrap().unwrap(),
            stored_block_by_height.unwrap().unwrap()
        );

        let stored_deploy = storage.read_deploy_by_hash(*example_deploy.id());
        assert!(matches!(stored_deploy, Ok(Some(_deploy))));
    }
}<|MERGE_RESOLUTION|>--- conflicted
+++ resolved
@@ -19,14 +19,11 @@
     types::{Deploy, DeployHash},
     StorageConfig, WithDir,
 };
-<<<<<<< HEAD
 use casper_types::{EraId, ProtocolVersion};
-=======
 use num_rational::Ratio;
 use tracing::info;
 
 use casper_types::ProtocolVersion;
->>>>>>> f0c66012
 
 use crate::DEFAULT_MAX_READERS;
 
